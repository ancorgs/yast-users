#!/usr/bin/env rspec
# Copyright (c) [2021] SUSE LLC
#
# All Rights Reserved.
#
# This program is free software; you can redistribute it and/or modify it
# under the terms of version 2 of the GNU General Public License as published
# by the Free Software Foundation.
#
# This program is distributed in the hope that it will be useful, but WITHOUT
# ANY WARRANTY; without even the implied warranty of MERCHANTABILITY or
# FITNESS FOR A PARTICULAR PURPOSE.  See the GNU General Public License for
# more details.
#
# You should have received a copy of the GNU General Public License along
# with this program; if not, contact SUSE LLC.
#
# To contact SUSE LLC about this file by physical or electronic mail, you may
# find current contact information at www.suse.com.

require_relative "../test_helper"

require "date"
require "y2users/config"
require "y2users/user"
require "y2users/password"
require "y2users/linux/writer"

describe Y2Users::Linux::Writer do
  subject(:writer) { described_class.new(config, initial_config) }

  describe "#write" do
    let(:initial_config) { Y2Users::Config.new(:initial) }

    let(:config) { initial_config.clone_as(:desired) }
    let(:user) do
      user = Y2Users::User.new(config, username, **user_attrs)
      user.password = password

      user
    end
    let(:password) do
      pw_options = { value: pwd_value, account_expiration: expiration_date }

      Y2Users::Password.new(config, username, pw_options)
    end

    let(:username) { "testuser" }
    let(:user_attrs) { {} }
    let(:pwd_value) { "$6$3HkB4uLKri75$Qg6Pp" }
    let(:expiration_date) { nil }

    RSpec.shared_examples "setting expiration date" do
      context "with an expiration date" do
        let(:expiration_date) { Date.today }

        it "includes the --expiredate option" do
          expect(Yast::Execute).to receive(:on_target!) do |*args|
            expect(args).to include("--expiredate")
            expect(args).to include(expiration_date.to_s)
          end

          writer.write
        end
      end

      context "without an expiration date" do
        it "does not include the --expiredate option" do
          expect(Yast::Execute).to receive(:on_target!) do |*args|
            expect(args).to_not include("--expiredate")
          end

          writer.write
        end
      end
    end

    RSpec.shared_examples "setting password" do
<<<<<<< HEAD
      context "when the user has a password" do
        let(:pwd_value) { Y2Users::Password::EncryptedValue.new("$6$3HkB4uLKri75$Qg6Pp") }
=======
      context "which has a password set" do
        let(:pwd_value) { "$6$3HkB4uLKri75$Qg6Pp" }
>>>>>>> 9be29d36

        # If we would have used the --password argument of useradd, the encrypted password would
        # have been visible in the list of system processes (since it's part of the command)
        it "executes chpasswd without leaking the password to the list of processes" do
          expect(Yast::Execute).to receive(:on_target!).with(/chpasswd/, any_args) do |*args|
            leak_arg = args.find { |arg| arg.include?(pwd_value.content) }
            expect(leak_arg).to be_nil
          end

          writer.write
        end
      end

      context "which does not have a password set" do
        let(:pwd_value) { nil }

        it "does not execute chpasswd" do
          expect(Yast::Execute).to_not receive(:on_target!).with(/chpasswd/, any_args)

          writer.write
        end
      end
    end

    before do
      config.users << user

      allow(Yast::Execute).to receive(:on_target!)
    end

    context "for an existing user" do
      before do
        initial_config.users << user
      end

      it "does not execute useradd" do
        expect(Yast::Execute).to_not receive(:on_target!).with(/useradd/, any_args)

        writer.write
      end

      include_examples "setting password"
    end

    context "for a new regular user with all the attributes" do
      let(:user_attrs) do
        {
          uid: 1001, gid: 2001, shell: "/bin/y2shell", home: "/home/y2test",
          gecos: ["First line of", "GECOS"]
        }
      end

      include_examples "setting expiration date"
      include_examples "setting password"

      it "executes useradd with all the parameters, including creation of home directory" do
        expect(Yast::Execute).to receive(:on_target!).with(/useradd/, any_args) do |*args|
          expect(args.last).to eq username
          expect(args).to include("--uid", "--gid", "--shell", "--home-dir", "--create-home")
        end

        writer.write
      end
    end

    context "for a new regular user with no optional attributes specified" do
      let(:user_attrs) { {} }

      include_examples "setting expiration date"
      include_examples "setting password"

      it "executes useradd only with the argument to create the home directory" do
        expect(Yast::Execute).to receive(:on_target!).with(/useradd/, "--create-home", username)

        writer.write
      end
    end

    context "for a new system user" do
      let(:user_attrs) { { home: "/var/lib/y2test" } }

      before { user.system = true }

      it "executes useradd with the 'system' parameter and without creating a home directory" do
        expect(Yast::Execute).to receive(:on_target!).with(/useradd/, any_args) do |*args|
          expect(args.last).to eq username
          expect(args).to_not include "--create-home"
          expect(args).to include "--system"
        end

        writer.write
      end
    end

    context "when executed with no errors" do
      it "returns an empty issues list" do
        result = writer.write

        expect(result).to be_a(Y2Issues::List)
        expect(result).to be_empty
      end
    end

    context "when there is any error adding users" do
      let(:error) { Cheetah::ExecutionFailed.new("", "", "", "", "error") }

      before do
        allow(Yast::Execute).to receive(:on_target!)
          .with(/useradd/, any_args)
          .and_raise(error)
      end

      it "returns an issues list containing the issue" do
        result = writer.write

        expect(result).to be_a(Y2Issues::List)
        expect(result).to_not be_empty
        expect(result.map(&:message)).to include(/user.*could not be created/)
      end
    end

    context "when there is any error setting passwords" do
      let(:error) { Cheetah::ExecutionFailed.new("", "", "", "", "error") }

      before do
        allow(Yast::Execute).to receive(:on_target!)
          .with(/chpasswd/, any_args)
          .and_raise(error)
      end

      it "returns an issues list containing the issue" do
        result = writer.write

        expect(result).to be_a(Y2Issues::List)
        expect(result).to_not be_empty
        expect(result.map(&:message)).to include(/password.*could not be set/)
      end
    end
  end
end<|MERGE_RESOLUTION|>--- conflicted
+++ resolved
@@ -76,13 +76,8 @@
     end
 
     RSpec.shared_examples "setting password" do
-<<<<<<< HEAD
-      context "when the user has a password" do
-        let(:pwd_value) { Y2Users::Password::EncryptedValue.new("$6$3HkB4uLKri75$Qg6Pp") }
-=======
       context "which has a password set" do
-        let(:pwd_value) { "$6$3HkB4uLKri75$Qg6Pp" }
->>>>>>> 9be29d36
+        let(:pwd_value) { Y2Users::PasswordEncryptedValue.new("$6$3HkB4uLKri75$Qg6Pp") }
 
         # If we would have used the --password argument of useradd, the encrypted password would
         # have been visible in the list of system processes (since it's part of the command)
