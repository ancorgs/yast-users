# Sources for users

module_DATA = \
  modules/SSHAuthorizedKeys.rb \
  modules/UsersUI.rb \
  modules/UsersRoutines.pm \
  modules/UsersPluginQuota.pm \
  modules/Users.pm \
  modules/UsersPlugins.pm \
  modules/UsersPluginLDAPShadowAccount.pm \
  modules/UsersLDAP.pm \
  modules/UsersSimple.pm \
  modules/UsersCache.pm \
  modules/UsersPluginLDAPAll.pm \
  modules/UsersPluginLDAPPasswordPolicy.pm \
  modules/UsersPluginKerberos.pm \
  modules/UsersPasswd.pm

module1dir = @moduledir@/YaPI
module1_DATA = \
  modules/YaPI/ADMINISTRATOR.pm \
  modules/YaPI/USERS.pm

client_DATA = \
  clients/users_auto.rb \
  clients/users_proposal.rb \
  clients/users_encryption_proposal.rb \
  clients/users_finish.rb \
  clients/groups.rb \
  clients/users_plugin_quota.rb \
  clients/users_plugin_ldap_all.rb \
  clients/users_plugin_ldap_shadowaccount.rb \
  clients/users_plugin_ldap_passwordpolicy.rb \
  clients/users.rb \
  clients/inst_root_first.rb \
  clients/inst_user_first.rb \
  clients/users_encryption_method.rb

ylibclientdir = @ylibdir@/users/clients
ylibclient_DATA = \
  lib/users/clients/users_finish.rb

yncludedir = @yncludedir@/users
ynclude_DATA = \
  include/users/widgets.rb \
  include/users/wizards.rb \
  include/users/ldap_dialogs.rb \
  include/users/dialogs.rb \
  include/users/complex.rb \
  include/users/routines.rb \
  include/users/cmdline.rb \
  include/users/helps.rb

ylibdialogdir = @ylibdir@/users/dialogs
ylibdialog_DATA = \
  lib/users/dialogs/inst_root_first.rb \
  lib/users/dialogs/inst_user_first.rb \
  lib/users/dialogs/users_to_import.rb \
  lib/users/dialogs/encryption_method.rb

ylibdir = @ylibdir@/users
ylib_DATA = \
  lib/users/ca_password_validator.rb \
  lib/users/local_password.rb \
  lib/users/encryption_method.rb \
  lib/users/proposal.rb \
  lib/users/encryption_proposal.rb \
<<<<<<< HEAD
  lib/users/ssh_authorized_keys_file.rb \
  lib/users/ssh_authorized_keyring.rb \
  lib/users/users_database.rb
=======
  lib/users/users_database.rb \
  lib/users/widgets.rb
>>>>>>> 29fe7d57

scrconf_DATA = \
  scrconf/uid.scr \
  scrconf/etc_default_useradd.scr \
  scrconf/nis.scr

agent_SCRIPTS = \
  servers_non_y2/ag_nis \
  servers_non_y2/ag_uid

schemafilesdir = $(schemadir)/autoyast/rnc
schemafiles_DATA = \
  autoyast-rnc/users.rnc

desktop_DATA = \
  desktop/users.desktop

EXTRA_DIST = $(module_DATA) $(module1_DATA) $(client_DATA) $(ynclude_DATA) $(ylibdialog_DATA) $(ylib_DATA) $(scrconf_DATA) $(agent_SCRIPTS) $(schemafiles_DATA) $(desktop_DATA) $(ylibclient_DATA)

include $(top_srcdir)/Makefile.am.common<|MERGE_RESOLUTION|>--- conflicted
+++ resolved
@@ -65,14 +65,10 @@
   lib/users/encryption_method.rb \
   lib/users/proposal.rb \
   lib/users/encryption_proposal.rb \
-<<<<<<< HEAD
   lib/users/ssh_authorized_keys_file.rb \
   lib/users/ssh_authorized_keyring.rb \
-  lib/users/users_database.rb
-=======
   lib/users/users_database.rb \
   lib/users/widgets.rb
->>>>>>> 29fe7d57
 
 scrconf_DATA = \
   scrconf/uid.scr \
