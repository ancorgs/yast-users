--- conflicted
+++ resolved
@@ -30,18 +30,13 @@
       include Yast::Logger
 
       def read_to(config)
-<<<<<<< HEAD
         config.attach(read_users + read.groups)
         # read passwords after user, as user has to exist in advance
         read_passwords(config)
-=======
-        config.attach(users + groups)
->>>>>>> 3b4b4db8
       end
 
     private
 
-<<<<<<< HEAD
       def read_users
         getent = Yast::Execute.on_target!("/usr/bin/getent", "passwd", stdout: :capture)
         parser = Parsers::Passwd.new
@@ -55,77 +50,12 @@
 
         parser.parse(getent)
       end
-=======
-      PASSWD_MAPPING = {
-        "name"   => 0,
-        "passwd" => 1,
-        "uid"    => 2,
-        "gid"    => 3,
-        "gecos"  => 4,
-        "home"   => 5,
-        "shell"  => 6
-      }.freeze
-      private_constant :PASSWD_MAPPING
-
-      # Returns the collection of users retrieved via getent
-      #
-      # @return [Array<User>]
-      def users
-        getent = Yast::Execute.on_target!("/usr/bin/getent", "passwd", stdout: :capture)
-        getent.lines.map do |line|
-          values = line.chomp.split(":")
-          username = values[PASSWD_MAPPING["name"]]
-          user = User.new(username)
-          user.uid =   values[PASSWD_MAPPING["uid"]]
-          user.gid =   values[PASSWD_MAPPING["gid"]]
-          user.shell = values[PASSWD_MAPPING["shell"]]
-          user.gecos = values[PASSWD_MAPPING["gecos"]].to_s.split(",")
-          user.home =  values[PASSWD_MAPPING["home"]]
-          user.password = passwords[username]
-          user
-        end
-      end
-
-      GROUP_MAPPING = {
-        "name"   => 0,
-        "passwd" => 1,
-        "gid"    => 2,
-        "users"  => 3
-      }.freeze
-      private_constant :GROUP_MAPPING
-
-      # Returns the collection of groups retrieved via getent
-      #
-      # @return [Array<Group>]
-      def groups
-        getent = Yast::Execute.on_target!("/usr/bin/getent", "group", stdout: :capture)
-        getent.lines.map do |line|
-          values = line.chomp.split(":")
-          group = Group.new(values[GROUP_MAPPING["name"]])
-          group.gid = values[GROUP_MAPPING["gid"]]
-          group.users_name = values[GROUP_MAPPING["users"]].to_s.split(",")
-          group
-        end
-      end
-
-      SHADOW_MAPPING = {
-        "username"           => 0,
-        "value"              => 1,
-        "last_change"        => 2,
-        "minimum_age"        => 3,
-        "maximum_age"        => 4,
-        "warning_period"     => 5,
         "inactivity_period"  => 6,
         "account_expiration" => 7
       }.freeze
-      private_constant :SHADOW_MAPPING
 
-      def passwords
-        return @passwords if @passwords
->>>>>>> 3b4b4db8
-
+      def read_passwords(config)
         getent = Yast::Execute.on_target!("/usr/bin/getent", "shadow", stdout: :capture)
-<<<<<<< HEAD
         parser = Parsers::Shadow.new
 
         passwords = parser.parse(getent)
@@ -139,48 +69,6 @@
           user.password = password
         end
       end
-=======
-        @passwords = getent.lines.each_with_object({}) do |line, collection|
-          values = line.chomp.split(":")
-
-          collection[values[SHADOW_MAPPING["username"]]] = parse_getent_password(values)
-        end
-      end
-
-      def parse_getent_password(values)
-        max_age = values[SHADOW_MAPPING["maximum_age"]]
-        inactivity_period = values[SHADOW_MAPPING["inactivity_period"]]
-        expiration = parse_account_expiration(values[SHADOW_MAPPING["account_expiration"]])
-
-        password_value = PasswordEncryptedValue.new(values[SHADOW_MAPPING["value"]])
-        password = Password.new(password_value)
-        password.last_change = parse_last_change(values[SHADOW_MAPPING["last_change"]])
-        password.minimum_age = values[SHADOW_MAPPING["minimum_age"]].to_i
-        password.maximum_age = max_age&.to_i
-        password.warning_period = values[SHADOW_MAPPING["warning_period"]].to_i
-        password.inactivity_period = inactivity_period&.to_i
-        password.account_expiration = expiration
-        password
-      end
-
-      def parse_last_change(value)
-        return nil if !value || value.empty?
-
-        return :force_change if value == "0"
-
-        # last_change is days till unix start 1970, so we expand it to number of seconds
-        unix_time = value.to_i * 24 * 60 * 60
-        Date.strptime(unix_time.to_s, "%s")
-      end
-
-      def parse_account_expiration(value)
-        return nil if !value || value.empty?
-
-        # last_change is days till unix start 1970, so we expand it to number of seconds
-        unix_time = value.to_i * 24 * 60 * 60
-        Date.strptime(unix_time.to_s, "%s")
-      end
->>>>>>> 3b4b4db8
     end
   end
 end