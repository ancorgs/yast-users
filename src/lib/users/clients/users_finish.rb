--- conflicted
+++ resolved
@@ -19,19 +19,14 @@
 
 require "yast"
 require "installation/finish_client"
-<<<<<<< HEAD
 # target file to run system reader on target system
 require "yast2/target_file"
 require "y2users/autoyast/hash_reader"
 require "y2users/linux/reader"
 require "y2users/linux/writer"
 require "y2users/config"
-=======
-require "y2users/config"
 require "y2users/config_manager"
 require "y2users/users_simple/reader"
-require "y2users/linux/writer"
->>>>>>> 772ef06c
 
 module Yast
   # This client takes care of setting up the users at the end of the installation
@@ -92,25 +87,22 @@
       # 2. Read users and settings from the installed system
       # (bsc#965852, bsc#973639, bsc#974220 and bsc#971804)
       Users.Read
-      # Here ConfigManager.system is not used to really reflect all users from rpms
-      system_config = Y2Users::Config.new
-      Y2Users::Linux::Reader.new.read_to(system_config)
 
       # 3. Merge users from the system with new users from
       #    AutoYaST profile (from step 1)
       Users.Import(saved)
-      merged_config = system_config.clone
-      merged_config.merge(ay_config)
+      merged_config = system_config.merge(ay_config)
 
       # 4. Write users
+      # TODO: Write login defaults only
       Users.SetWriteOnly(true)
       @progress_orig = Progress.set(false)
       error = Users.Write
       log.error(error) unless error.empty?
       Progress.set(@progress_orig)
       issues = Y2Users::Linux::Writer.new(merged_config, system_config).write
-      # TODO: report it
       log.error(issues.inspect)
+      report_issues(issues) if issues.any?
     end
 
     # Writes users during the installation
