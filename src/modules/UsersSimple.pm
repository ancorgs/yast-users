#! /usr/bin/perl -w
# ------------------------------------------------------------------------------
# Copyright (c) 2006-2012 Novell, Inc. All Rights Reserved.
#
#
# This program is free software; you can redistribute it and/or modify it under
# the terms of version 2 of the GNU General Public License as published by the
# Free Software Foundation.
#
# This program is distributed in the hope that it will be useful, but WITHOUT
# ANY WARRANTY; without even the implied warranty of MERCHANTABILITY or FITNESS
# FOR A PARTICULAR PURPOSE.  See the GNU General Public License for more details.
#
# You should have received a copy of the GNU General Public License along with
# this program; if not, contact Novell, Inc.
#
# To contact Novell about this file by physical or electronic mail, you may find
# current contact information at www.novell.com.
# ------------------------------------------------------------------------------
#

#
# File:		modules/UsersSimple.pm
# Package:	Configuration of users and groups
# Summary:	module for first stage user configuration
#
# $Id$
#

package UsersSimple;

use strict;
use Data::Dumper;

use YaST::YCP qw(:LOGGING sformat);
use YaPI;

textdomain("users");

our %TYPEINFO;


my $root_password		= "";

my $root_public_key = "";

# only for first stage, remember if root pw dialog should be skipped
my $skip_root_dialog		= 0;

# data of users configured during installation
my @users			= ();


# password encryption method
my $encryption_method		= "sha512";

# mail alias for root
my $root_alias			= "";

my %min_pass_length	= (
    "local"		=> 5,
    "system"		=> 5,
    "ldap"		=> 5
);

my %max_pass_length	= (
    "local"		=> 72,
    "system"		=> 72,
    "ldap"		=> 72
);


# Number of sigificant characters in the password for given encryption method
my %max_lengths			= (
    "des"	=> 8,
    "md5"	=> 127,
    "blowfish"	=> 72,
    "sha256"	=> 127, # arbitrary high number, there's probably no limit
    "sha512"	=> 127
);

# name of user that should be logged in automatically
my $autologin_user		= "";

# path to cracklib dictionary
my $cracklib_dictpath		= "";

# if cracklib is used for password checking
my $use_cracklib 		= 1;

# User/group names must match the following regex expression. (/etc/login.defs)
my $character_class 		= "[[:alpha:]_][[:alnum:]_.-]*[[:alnum:]_.\$-]\\?";

my $max_length_login 	= 32; # reason: see for example man utmp, UT_NAMESIZE
my $min_length_login 	= 2;

# see SYS_UID_MAX and SYS_GID_MAX in /etc/login.defs
my $max_system_uid	= 499;

# maps for user data read in 1st stage ('from previous installation')
my %imported_users		= ();
my %imported_shadow		= ();

# if importing users during installation is possible
my $import_available;

##------------------------------------
##------------------- global imports

YaST::YCP::Import ("Directory");
YaST::YCP::Import ("FileUtils");
YaST::YCP::Import ("InstExtensionImage");
YaST::YCP::Import ("Language");
YaST::YCP::Import ("Mode");
YaST::YCP::Import ("SCR");
YaST::YCP::Import ("Stage");
YaST::YCP::Import ("SystemFilesCopy");
YaST::YCP::Import ("UsersUI");
YaST::YCP::Import ("SSHAuthorizedKeys");

# known system users (hard-written here to check user name conflicts)
# number may mean the UID (but it don't have to be defined)
my %system_users	= (
	"root"		=> 0,
	"bin"		=> 1,
	"uucp"		=> 10,
	"daemon"	=> 2,
	"lp"		=> 4,
	"mail"		=> 8,
	"news" 		=> 9,
	"uucp" 		=> 10,
	"games" 	=> 12,
	"man" 		=> 13,
	"at" 		=> 25,
	"wwwrun"	=> 30,
	"ftp" 		=> 40,
	"named" 	=> 0,
	"gdm" 		=> 0,
	"postfix" 	=> 51,
	"sshd" 		=> 71,
	"ntp" 		=> 74,
	"ldap" 		=> 76,
	"nobody" 	=> 65534,
	"amanda" 	=> 0,
	"vscan" 	=> 0,
	"bigsister" 	=> 0,
	"wnn" 		=> 0,
	"cyrus" 	=> 0,
	"dpbox" 	=> 0,
	"gnats" 	=> 0,
	"gnump3d" 	=> 0,
	"hacluster" 	=> 0,
	"irc" 		=> 0,
	"mailman" 	=> 0,
	"mdom" 		=> 0,
	"mysql" 	=> 0,
	"oracle" 	=> 0,
	"postgres" 	=> 0,
	"pop" 		=> 0,
	"sapdb" 	=> 0,
	"snort" 	=> 0,
	"squid" 	=> 31,
	"stunnel" 	=> 0,
	"zope" 		=> 0,
	"radiusd" 	=> 0,
	"otrs" 		=> 0,
	"privoxy" 	=> 0,
	"vdr" 		=> 0,
	"icecream" 	=> 0,
	"bitlbee" 	=> 0,
	"dhcpd" 	=> 0,
	"distcc" 	=> 0,
	"dovecot" 	=> 0,
	"fax" 		=> 0,
	"partimag" 	=> 0,
	"avahi"		=> 0,
	"beagleindex"	=> 0,
	"casaauth"	=> 0,
	"dvbdaemon"	=> 0,
	"festival"	=> 0,
	"haldaemon"	=> 0,
	"icecast"	=> 0,
	"lighttpd"	=> 0,
	"nagios"	=> 0,
	"pdns"		=> 0,
	"polkituser"	=> 0,
	"pound"		=> 0,
	"pulse"		=> 0,
	"quagga"	=> 0,
	"sabayon-admin"	=> 0,
	"tomcat"	=> 0,
	"pegasus"	=> 0,
	"cimsrvr"	=> 0,
	"ulogd"		=> 0,
	"uuidd"		=> 0,
	"suse-ncc"	=> 0,
	"messagebus"    => 0,
	"nx"      	=> 0
);

# check the boolean value, return 0 or 1
sub bool {

    my $param = $_[0];
    if (!defined $param) {
	return 0;
    }
    if (ref ($param) eq "YaST::YCP::Boolean") {
	return $param->value();
    }
    return $param;
}

##------------------------------------
# set new value for $character_class
BEGIN { $TYPEINFO{SetCharacterClass} = ["function", "void", "string"];}
sub SetCharacterClass {
    my $self            = shift;
    $character_class    = shift;
}

##------------------------------------
# set new cracklib dictionary path
BEGIN { $TYPEINFO{SetCrackLibDictPath} = ["function", "void", "string"];}
sub SetCrackLibDictPath {
    my $self	= shift;
    $cracklib_dictpath	= shift;
}

##------------------------------------
# return the value of current encryption method
BEGIN { $TYPEINFO{EncryptionMethod} = ["function", "string"];}
sub EncryptionMethod {
    return $encryption_method;
}

# is cracklib used for password checking?
BEGIN { $TYPEINFO{CrackLibUsed} = ["function", "boolean"]; }
sub CrackLibUsed {
    return $use_cracklib;
}

# set the new value of cracklib usage for password checking
BEGIN { $TYPEINFO{UseCrackLib} = ["function", "void", "boolean"]; }
sub UseCrackLib {
    my $self	= shift;
    my $crack	= shift;
    $use_cracklib = bool ($crack) if (defined $crack);
}

##------------------------------------
# set new encryption method
BEGIN { $TYPEINFO{SetEncryptionMethod} = ["function", "void", "string"];}
sub SetEncryptionMethod {

    my $self	= shift;
    my $method	= shift;
    if ($encryption_method ne $method) {
	$encryption_method 		= $method;
	if (defined $max_lengths{$encryption_method}) {
	    $max_pass_length{"local"}	= $max_lengths{$encryption_method};
	    $max_pass_length{"system"}	= $max_lengths{$encryption_method};
	}
    }
}

BEGIN { $TYPEINFO{GetAutologinUser} = ["function", "string"]; }
sub GetAutologinUser {
    return $autologin_user;
}

BEGIN { $TYPEINFO{AutologinUsed} = ["function", "boolean"]; }
sub AutologinUsed {
    return bool ($autologin_user ne "");
}

BEGIN { $TYPEINFO{SetAutologinUser} = ["function", "void", "string"]; }
sub SetAutologinUser {
    my $self		= shift;
    $autologin_user	= shift;
}

BEGIN { $TYPEINFO{GetRootAlias} = ["function", "string"]; }
sub GetRootAlias {
    return $root_alias;
}

BEGIN { $TYPEINFO{SetRootAlias} = ["function", "void", "string"]; }
sub SetRootAlias {
    my $self		= shift;
    $root_alias		= shift;
}

##------------------------------------
# Returns the list users configured during installation
# @return the list of user maps
BEGIN { $TYPEINFO{GetUsers} = [ "function", ["list", "any" ]]; }
sub GetUsers {
    return \@users;
}

##------------------------------------
# Saves the user data into the list
# @param list with user data maps (could be empty)
BEGIN { $TYPEINFO{SetUsers} = ["function",
    "string",
    ["list", "any" ]];		# data to fill in
}
sub SetUsers {

    my $self	= shift;
    my $data	= shift;
    if (defined $data && (ref ($data) eq "ARRAY")) {
	@users	= @{$data};
    }
    return "";
}

##------------------------------------
# save the root password into variable
BEGIN { $TYPEINFO{SetRootPassword} = ["function", "void", "string"];}
sub SetRootPassword {

    my $self		= shift;
    $root_password 	= $_[0];
}

##------------------------------------
BEGIN { $TYPEINFO{GetRootPassword} = ["function", "string"];}
sub GetRootPassword {
    return $root_password;
}

# save the root's public key
# An empty string means that no public key is wanted.
BEGIN { $TYPEINFO{SetRootPublicKey} = ["function", "void", "string"];}
sub SetRootPublicKey {

    my $self		= shift;
    $root_public_key 	= $_[0];
}

# get the root's public key
# An empty string means that no public key is wanted.
BEGIN { $TYPEINFO{GetRootPublicKey} = ["function", "string"];}
sub GetRootPublicKey {
    return $root_public_key;
}

# remember if the checkbox 'Use this password for root' was checked
BEGIN { $TYPEINFO{SkipRootPasswordDialog} = ["function", "void", "boolean"];}
sub SkipRootPasswordDialog {
    my $self	= shift;
    my $skip	= shift;
    $skip_root_dialog = bool ($skip) if (defined $skip);
}

# was the checkbox 'Use this password for root' was checked
BEGIN { $TYPEINFO{RootPasswordDialogSkipped} = ["function", "boolean"];}
sub RootPasswordDialogSkipped {
    return bool ($skip_root_dialog);
}


##------------------------------------
# crypt given password
BEGIN { $TYPEINFO{CryptPassword} = ["function",
    "string", "string"];
}
sub CryptPassword {

    my $self	= shift;
    my $pw	= shift;
    
    return $pw if (!defined $pw);
    return UsersUI->HashPassword (lc ($encryption_method), $pw);
}

##------------------------------------
# Writes password of superuser
# This is called during install
# @return true on success
BEGIN { $TYPEINFO{WriteRootPassword} = ["function", "boolean"];}
sub WriteRootPassword {

    my $self = shift;
    my $crypted = "!";

    if ($root_password ne "") {
      $crypted = $self->CryptPassword ($root_password, "system");
    }

    return SCR->Write (".target.passwd.root", $crypted);
}

# Writes the public key of the root user
BEGIN { $TYPEINFO{WriteRootPublicKey} = ["function", "void"];}
sub WriteRootPublicKey {
  my $self = shift;

  if ($self->GetRootPublicKey() ne "") {
    my @keys = ($self->GetRootPublicKey());
    SSHAuthorizedKeys->write_keys("/root", \@keys);
  }
}

# "-" means range! -> at the begining or at the end!
# now CHARACTER_CLASS from /etc/login.defs is used
my $valid_logname_chars = "0123456789abcdefghijklmnopqrstuvwxyzABCDEFGHIJKLMNOPQRSTUVWXYZ._-";

my $valid_password_chars = "[-0123456789abcdefghijklmnopqrstuvwxyzABCDEFGHIJKLMNOPQRSTUVWXYZ!@#\$%^&*() ,;:._+/|?{}=\['\"`~<>]|]";# the ']' is or-ed...

# error popup	
my $valid_password_message = __("The password may only contain the following characters:
0-9, a-z, A-Z, and any of \"`~!\@#\$%^&* ,.;:._-+/|\?='{[(<>)]}\\\".
Try again.");

my $valid_home_chars = "[0123456789abcdefghijklmnopqrstuvwxyzABCDEFGHIJKLMNOPQRSTUVWXYZ@/_.-]";

##------------------------------------
BEGIN { $TYPEINFO{ValidLognameChars} = ["function", "string"]; }
sub ValidLognameChars {
    return $valid_logname_chars;
}

##------------------------------------
BEGIN { $TYPEINFO{ValidPasswordChars} = ["function", "string"]; }
sub ValidPasswordChars {
    return $valid_password_chars;
}

##------------------------------------
BEGIN { $TYPEINFO{ValidHomeChars} = ["function", "string"]; }
sub ValidHomeChars {
    return $valid_home_chars;
}

##------------------------------------
BEGIN { $TYPEINFO{ValidPasswordMessage} = ["function", "string"]; }
sub ValidPasswordMessage {
    return $valid_password_message;
}

##------------------------------------
# Return the part of help text about valid password characters
BEGIN { $TYPEINFO{ValidPasswordHelptext} = ["function", "string"]; }
sub ValidPasswordHelptext {
    # help text (default part shown in more places)
    return __("<p>
For the password, use only characters that can be found on an English keyboard
layout.  In cases of system error, it may be necessary to log in without a
localized keyboard layout.
</p>");
}

##------------------------------------
BEGIN { $TYPEINFO{GetMinPasswordLength} = ["function", "integer", "string"]; }
sub GetMinPasswordLength {

    my $self		= shift;
    my $type		= shift;
    if (defined $type && defined ($min_pass_length{$type})) {
	return $min_pass_length{$type};
    }
    else { return 5;}
}

##------------------------------------
# Set the minimum password length for given user type
# @param type
# @param length
BEGIN { $TYPEINFO{SetMinPasswordLength} = ["function",
    "void", "string", "integer"];
}
sub SetMinPasswordLength {
    my ($self, $type, $len)	= @_;
    $min_pass_length{$type}	= $len;
}

##------------------------------------
BEGIN { $TYPEINFO{GetMaxPasswordLength} = ["function", "integer", "string"]; }
sub GetMaxPasswordLength {
    my $self		= shift;
    if (defined ($max_pass_length{$_[0]})) {
	return $max_pass_length{$_[0]};
    }
    else { return 8; }
}

##------------------------------------
# Set the maximum password length for given user type
# @param type
# @param length
BEGIN { $TYPEINFO{SetMaxPasswordLength} = ["function",
    "void", "string", "integer"];
}
sub SetMaxPasswordLength {
    my ($self, $type, $len)	= @_;
    $max_pass_length{$type}	= $len;
}

##------------------------------------
BEGIN { $TYPEINFO{GetMinLoginLength} = ["function", "integer" ]; }
sub GetMinLoginLength {
    my $self	= shift;
    return $min_length_login;
}

##------------------------------------
BEGIN { $TYPEINFO{GetMaxLoginLength} = ["function", "integer" ]; }
sub GetMaxLoginLength {
    my $self	= shift;
    return $max_length_login;
}


##---------------------------------------------------------------------------
## check functions

##------------------------------------
# check fullname contents
BEGIN { $TYPEINFO{CheckFullname} = ["function", "string", "string"]; }
sub CheckFullname {

    my ($self, $fullname)        = @_;

    if (defined $fullname && $fullname =~ m/[:,]/) {
	# error popup
        return __("The user's full name cannot contain
\":\" or \",\" characters.
Try again.");
    }
    return "";
}

##------------------------------------
# Just some simple checks for password contens
# @param usernames list of  user or group names
# @param pw password
# @param user/group
# @return error message (password too simple) or empty string (OK)
BEGIN { $TYPEINFO{CheckObscurity} = ["function", "string",
    ["list", "string"],
    "string", "string"];}
sub CheckObscurity {

    my $self		= shift;
    my $names		= shift;
    my $pw 		= shift;
    my $what		= shift;

    foreach my $name (@$names) {
      if ($pw =~ m/$name/) {
	if ($what eq "groups") {
	    # popup question
	    return __("You have used the group name as a part of the password.");
	}
	# popup question
        return __("You have used the username as a part of the password.");
      }
    }

    # check for lowercase
    my $filtered 	= $pw;
    $filtered 		=~ s/[[:lower:]]//g;
    if ($filtered eq "") {
	# popup question
        return __("You have used only lowercase letters for the password.");
    }

    # check for uppercase
    $filtered 		= $pw;
    $filtered 		=~ s/[[:upper:]]//g;
    if ($filtered eq "") {
	# popup question
        return __("You have used only uppercase letters for the password.");
    }
    
    # check for palindroms
    $filtered 		= reverse $pw;
    if ($filtered eq $pw) {
	# popup question
        return __("You have used a palindrome for the password.");
    }

    # check for numbers
    $filtered 		= $pw;
    $filtered 		=~ s/[0-9]//g;
    if ($filtered eq "") {
	# popup question
        return __("You have used only digits for the password.");
    }
    return "";
}

##------------------------------------
# Checks if password is not too long
# @param pw password
# @param user/group type
BEGIN { $TYPEINFO{CheckPasswordMaxLength} = ["function",
    "string", "string", "string"];
}
sub CheckPasswordMaxLength {

    my $self		= shift;
    my $pw 		= shift;
    my $type		= shift;
    my $max_length 	= $self->GetMaxPasswordLength ($type);
    my $ret		= "";

    if (length ($pw) > $max_length) {
	# popup question
        $ret = sprintf (__("The password is too long for the current encryption method.
It will be truncated to %s characters."), $max_length);
    }
    return $ret;
}

##------------------------------------
# Try to crack password using cracklib
# @param pw password
# @return utility output: either "" or error message
BEGIN { $TYPEINFO{CrackPassword} = ["function", "string", "string"];}
sub CrackPassword {

    my $self	= shift;
    my $pw 	= shift;
    my $ret 	= "";

    if (!defined $pw || $pw eq "") {
	return $ret;
    }
    if (!defined $cracklib_dictpath || $cracklib_dictpath eq "" ||
	!FileUtils->Exists ("$cracklib_dictpath.pwd")) {
	$ret = SCR->Execute (".crack", $pw);
    }
    else {
	$ret = SCR->Execute (".crack", $pw, $cracklib_dictpath);
    }
    if (!defined ($ret)) { $ret = ""; }
    return $ret if ($ret eq "");
    return UsersUI->RecodeUTF ($ret);
}

##------------------------------------
# check the password of given user
# @param password
# @param user type
# return value is error message
BEGIN { $TYPEINFO{CheckPassword} = ["function", "string", "string", "string"]; }
sub CheckPassword {

    my ($self, $pw, $type)	= @_;
    my $min_length 	= $self->GetMinPasswordLength ($type);

    if ((!defined $pw) || ($pw eq "" && $min_length > 0)) {
	# error popup
	return __("No password entered.
Try again.");
    }

    my $filtered = $pw;
    $filtered =~ s/$valid_password_chars//g;
    $filtered =~ s/\\//g; # bug 175706

    if ($filtered ne "") {
	return $self->ValidPasswordMessage ();
    }
    return "";
}

# Check the password of given user or group: part 2, checking for
# problems that may be skipped (accepted) by user
# @param data map containing user/group name, password and type
#
# Merges all error reports and returns them in the list
BEGIN { $TYPEINFO{CheckPasswordUI} = ["function",
    ["list", "string"],
    ["map", "string", "any"]];
}
sub CheckPasswordUI {

    my ($self, $data)	= @_;
    my $pw		= $data->{"userPassword"} || "";
    my $name		= $data->{"uid"};
    $name		= ($data->{"cn"} || "") if (!defined $name);
    my $type		= $data->{"type"} || "local";
    my $min_length 	= $self->GetMinPasswordLength ($type);

    my @ret		= ();

    if ($pw eq "") {
	return \@ret;
    }

    if ($self->CrackLibUsed ()) {
	my $error = $self->CrackPassword ($pw);
	if ($error ne "") {
	    # error message
	    push @ret, sprintf (__("The password is too simple:
%s."), $error);
	}
    }
    
    my $what	= "users";
    $what       = "groups" if (! defined $data->{"uid"});
    my @names   = ( $name );
    push @names, "root" if $data->{"root"} || 0;
    my $error	= $self->CheckObscurity (\@names, $pw, $what);
    push @ret, $error if $error;

    if (length ($pw) < $min_length) {
	# popup error, %i is number
	push @ret, sprintf (__("The password should have at least %i characters."), $min_length);
    }
    
    $error = $self->CheckPasswordMaxLength ($pw, $type);
    push @ret, $error if $error;

    return \@ret;
}

##------------------------------------
# Check the length of given user name
# @param user name
# @return error message
BEGIN { $TYPEINFO{CheckUsernameLength} = ["function", "string", "string"]; }
sub CheckUsernameLength {

    my $self		= shift;
    my $username	= shift;

    if (!defined $username || $username eq "") {
	# error popup
        return __("No username entered.
Try again.");
    }

    my $min		= $self->GetMinLoginLength ();
    my $max		= $self->GetMaxLoginLength ();

    if (length ($username) < $min || length ($username) > $max) {

	# error popup
	return sprintf (__("The username must be between %i and %i characters in length.
Try again."), $min, $max);
    }
    return "";
}

##------------------------------------
# check given user name for valid contents
# @param user name
# @param user type (local/ldap etc.)
# @return error message
BEGIN { $TYPEINFO{CheckUsernameContents} = ["function",
    "string", "string", "string"];
}
sub CheckUsernameContents {

    my ($self, $username, $type)	= @_;
    my $filtered	= $username;

    # Samba users may need to have '$' at the end of username (#40433)
    if ($type eq "ldap") {
	$filtered =~ s/\$$//g;
    }
    my $grep = SCR->Execute (".target.bash_output", "echo '$filtered' | grep '\^$character_class\$'", { "LANG" => "C" });
    my $stdout = $grep->{"stdout"} || "";
    $stdout =~ s/\n//g;
    if ($stdout ne $filtered) {
	y2warning ("username $username doesn't match to $character_class");
	# error popup
	return __("The username may contain only
letters, digits, \"-\", \".\", and \"_\"
and must begin with a letter or \"_\".
Try again.");
    }
    return "";
}



##------------------------------------
# check given user name for a conflict with a (fixed) set of system users
# @param user name
# @return error message
BEGIN { $TYPEINFO{CheckUsernameConflicts} = ["function", "string", "string" ]; }
sub CheckUsernameConflicts {
    
    my ($self, $username)	= @_;

    if (defined $system_users{$username}) {
	# error popup
	return __("There is a conflict between the entered
username and an existing username.
Try another one.");
    }
}

##---------------------------------------------------------------------------

##---------------------------------------------------------------------------
## Read/Write functions

# Writes the root password configured in the 1st stage
BEGIN { $TYPEINFO{Write} = ["function", "boolean"];}
sub Write {
    my $self		= shift;

    # write root password now
    $self->WriteRootPassword ();
<<<<<<< HEAD
    SSHAuthorizedKeys->write_keys("/root");
=======
    # write root public key
    $self->WriteRootPublicKey();
>>>>>>> 848fdeb5

    return bool (1);
}

# Empty function (kept for backward compatibility)
BEGIN { $TYPEINFO{Read} = ["function", "boolean", "boolean"];}
sub Read {

    my $self	= shift;
    my $force	= shift;

    return bool (1);
}

##---------------------------------------------------------------------------
## functions for handling passwd/shadow files in the 1st stage
## (simplified version of functions from UsersPasswd and Users)


# read 'shadow' file from a given directory
# return hash with shadow description
sub read_shadow {

    my $base_directory	= shift;
    my $file		= "$base_directory/shadow";
    my %shadow_tmp	= ();
    my $in		= SCR->Read (".target.string", $file);

    if (! defined $in) {
	y2warning ("$file cannot be opened for reading!");
	return undef;
    }

    foreach my $shadow_entry (split (/\n/,$in)) {
	chomp $shadow_entry;
	next if ($shadow_entry eq "");

	my ($uname,$pass,$last_change,$min, $max, $warn, $inact, $expire, $flag)
	    = split(/:/,$shadow_entry);  
        my $first = substr ($uname, 0, 1);

	if ($first ne "#" && $first ne "+" && $first ne "-")
	{
	    if (!defined $uname || $uname eq "") {
		y2error ("strange line in shadow file: '$shadow_entry'");
		return undef;
	    }
	    if (defined $shadow_tmp{$uname})
	    {
		y2error ("duplicated username in /etc/shadow! Exiting...");
		return undef;
	    }
	    $shadow_tmp{$uname} = {
		"shadowLastChange"	=> $last_change,
		"shadowWarning"		=> $warn,
		"shadowInactive"	=> $inact,
		"shadowExpire"		=> $expire,
		"shadowMin"		=> $min,
		"shadowMax"		=> $max,
		"shadowFlag"		=> $flag,
		"userPassword"		=> $pass
	    };
	}
    }
    return \%shadow_tmp;
}

# read content of 'passwd' file under given directory
# - save data into internal structure
# return boolean (success)
sub read_passwd {

    my $base_directory	= shift;
    my $shadow_tmp	= shift;
    my $file		= "$base_directory/passwd";

    %imported_users 		= ();
    %imported_shadow		= ();
    my %usernames		= ();

    my $in	= SCR->Read (".target.string", $file);
    if (! defined $in) {
	y2warning ("$file cannot be opened for reading!");
	return 0;
    }

    foreach my $user (split (/\n/,$in)) {
	chomp $user;
	next if ($user eq "");

	my ($username, $password, $uid, $gid, $full, $home, $shell)
	    = split(/:/,$user);
        my $first = substr ($username, 0, 1);

	if ($first ne "#" && $first ne "+" && $first ne "-") {

	    if (!defined $password || !defined $uid || !defined $gid ||
		!defined $full || !defined $home || !defined $shell ||
		$username eq "" || $uid eq "" || $gid eq "") {
		y2error ("strange line in passwd file: '$user'");
		return 0;
	    }
		
            my $user_type	= "local";

	    if (($uid <= $max_system_uid) || ($username eq "nobody")) {
		$user_type = "system";
	    }
    
	    my $colon = index ($full, ",");
	    my $additional = "";
	    if ( $colon > -1)
	    {
		$additional = $full;
		$full = substr ($additional, 0, $colon);
		$additional = substr ($additional, $colon + 1,
		    length ($additional));
	    }
	    
	    if (defined $usernames{"local"}{$username} ||
		defined $usernames{"system"}{$username})
	    {
		y2error ("duplicated username in /etc/passwd! Exiting...");
		return 0;
	    }
	    else
	    {
		$usernames{$user_type}{$username} = 1;
	    }
    
	    # such map we would like to export from the read script...
	    $imported_users{$user_type}{$username} = {
		"addit_data"	=> $additional,
		"cn"		=> $full,
		"homeDirectory"	=> $home,
		"uid"		=> $username,
		"uidNumber"	=> $uid,
		"gidNumber"	=> $gid,
		"loginShell"	=> $shell,
	    };
	    if (defined $shadow_tmp->{$username}) {
		# divide shadow map accoring to user type
		$imported_shadow{$user_type}{$username} =
		    $shadow_tmp->{$username};
	    }
	}
    }
    return 1;
}

##------------------------------------
# Read passwd and shadow files in 1st stage of the installation
# string parameter is path to directory with passwd, shadow files
BEGIN { $TYPEINFO{ReadUserData} = ["function", "boolean", "string"]; }
sub ReadUserData {

    my ($self, $base_directory)	= @_;
    my $ret			= 0;
    my $shadow_tmp	= read_shadow ($base_directory);
    if (defined $shadow_tmp && ref ($shadow_tmp) eq "HASH") {
	$ret	= read_passwd ($base_directory, $shadow_tmp);
    }
    return $ret;
}

##------------------------------------
# returns hash with imported users of given type
# @param user type
BEGIN { $TYPEINFO{GetImportedUsers} = [
    "function", ["map", "string", "any"], "string"];
}
sub GetImportedUsers {

    my ($self, $type)	= @_;
    my %ret		= ();

    if (defined $imported_users{$type} && ref($imported_users{$type}) eq "HASH")
    {
	%ret 	= %{$imported_users{$type}};
	return \%ret if (!defined $imported_shadow{$type});
	# add the shadow data into each user map
	foreach my $username (keys %ret) {
	    next if (!defined $imported_shadow{$type}{$username});
	    foreach my $key (keys %{$imported_shadow{$type}{$username}}) {
	      $ret{$username}{$key} = $imported_shadow{$type}{$username}{$key};
	    }
	}
    }
    return \%ret;
}

##------------------------------------
# load cracklib image into the inst-sys
BEGIN { $TYPEINFO{LoadCracklib} = ["function", "boolean"]; }
sub LoadCracklib {

    if (!Stage->initial () || Mode->live_installation ()) {
	y2debug ("no extend in this stage/mode");
	return 1;
    }
    return InstExtensionImage->LoadExtension ("cracklib-dict-full.rpm",
	# busy popup message
	sformat (__("Retrieving %1 extension..."), "cracklib-dict-full.rpm"));
}

##------------------------------------
# release cracklib image from the inst-sys
BEGIN { $TYPEINFO{UnLoadCracklib} = ["function", "boolean"]; }
sub UnLoadCracklib {
	
    if (!Stage->initial () || Mode->live_installation ()) {
	y2debug ("no extend in this stage/mode");
	return 1;
    }
    return InstExtensionImage->UnLoadExtension ("cracklib-dict-full.rpm",
	# busy popup message
	sformat (__("Releasing %1 extension..."), "cracklib-dict-full.rpm"));
}

##------------------------------------
# use iconv transliteration feature to convert special characters to similar
# ASCII ones (bnc#442225)
BEGIN { $TYPEINFO{Transliterate} = ["function", "string", "string"]; }
sub Transliterate {

    my ($self, $text)	= @_;

    return "" if ! $text;
    my $language	= Language->language ();
    my $out = SCR->Execute (".target.bash_output",
	"echo '$text' | iconv -f utf-8 -t ascii//translit",
	{ "LANG" => $language });
    my $stdout = $out->{"stdout"} || "";
    chomp($stdout);

    return $stdout;
}

42
# EOF<|MERGE_RESOLUTION|>--- conflicted
+++ resolved
@@ -810,12 +810,8 @@
 
     # write root password now
     $self->WriteRootPassword ();
-<<<<<<< HEAD
-    SSHAuthorizedKeys->write_keys("/root");
-=======
     # write root public key
     $self->WriteRootPublicKey();
->>>>>>> 848fdeb5
 
     return bool (1);
 }
