-------------------------------------------------------------------
<<<<<<< HEAD
Wed Nov  8 12:16:47 UTC 2017 - jsrain@suse.cz

- Remove the support for encrypting home directory (fate#323541)
- 4.0.0
=======
Tue Nov 28 08:14:48 UTC 2017 - knut.anderssen@suse.com

- AutoYaST: Write and export SSH authorized keys also for root user
  (bsc#1066342).
- 3.2.13
>>>>>>> 95ee930a

-------------------------------------------------------------------
Tue Sep  5 14:47:25 UTC 2017 - igonzalezsosa@suse.com

- Do not freeze while parsing authorized_keys (bsc#1053564)
- 3.2.12

-------------------------------------------------------------------
Thu Mar 16 15:35:45 UTC 2017 - kanderssen@suse.com

- Fixed a string comparison in Users perl module. (bsc#1029528)
- 3.2.11

-------------------------------------------------------------------
Tue Mar  7 13:49:49 UTC 2017 - jreidinger@suse.com

- do not ask again for already approved weak password second
  attempt, so it will work also if widget is recreated(bsc#1025835)
- 3.2.10

-------------------------------------------------------------------
Mon Feb 20 09:06:14 UTC 2017 - jreidinger@suse.com

- do not ask again for already approved weak password (bsc#1025835)
- 3.2.9

-------------------------------------------------------------------
Fri Jan 20 15:28:22 UTC 2017 - mvidner@suse.com

- Password widget: a compact layout, do not steal focus (FATE#322328)
- 3.2.8

-------------------------------------------------------------------
Wed Dec 14 14:35:57 UTC 2016 - jreidinger@suse.com

- Separate root password widget and keyboard layout test widget
  (needed for FATE#321754)
- 3.2.7

-------------------------------------------------------------------
Fri Dec  2 12:58:58 UTC 2016 - jreidinger@suse.com

- Set the focus to the first password field to keep the same
  behavior as before the last change. (for FATE#321754)
- 3.2.6

-------------------------------------------------------------------
Thu Dec  1 09:41:59 UTC 2016 - jreidinger@suse.com

- prepare reusable widget for setting root password
  (needed for FATE#321754)
- 3.2.5

-------------------------------------------------------------------
Tue Oct 11 15:10:21 UTC 2016 - hguo@suse.com

- Fix the invocation of authentication configuration instance
  (bsc#1000749).
- 3.2.4

-------------------------------------------------------------------
Tue Oct 11 14:24:52 UTC 2016 - ancor@suse.com

- Corrected version numbers to correctly coordinate Leap 42.2,
  SLE-12-SP2 maintenance updates and Tumbleweed.
- Needed to release the fix for bsc#1000749

-------------------------------------------------------------------
Tue Oct  4 13:12:40 CEST 2016 - schubi@suse.de

- Checking all possible /home mount points (/mnt/home and /home).
  (bnc#995299)
- 3.2.3

-------------------------------------------------------------------
Wed Sep 21 13:25:22 UTC 2016 - mvidner@suse.com

- Do not require yast2-ldap for build time tests (bsc#999203).
- 3.2.2

-------------------------------------------------------------------
Tue Sep 20 15:10:23 UTC 2016 - igonzalezsosa@suse.com

- Prevent a potential security issue if the target authorized_keys
  file is not a regular file (related to FATE#319471)
- Fix authorized_keys section of AutoYaST schema
- 3.2.1

-------------------------------------------------------------------
Fri Sep 16 09:03:32 UTC 2016 - igonzalezsosa@suse.com

- Add support to specify SSH authorized keys in the profile
  (FATE#319471)
- 3.2.0

-------------------------------------------------------------------
Fri Sep  2 15:16:37 CEST 2016 - schubi@suse.de

- AutoYaST: Ignore Users without UID while checking for duplicate
  UIDs (bnc#996823)
- 3.1.57

-------------------------------------------------------------------
Tue Aug 30 10:37:18 CEST 2016 - schubi@suse.de

- AutoYaST: Checking users entries for duplicate username/UIDs.
  (bnc#995397)
- 3.1.56

-------------------------------------------------------------------
Fri Aug 12 14:37:40 UTC 2016 - ancor@suse.com

- The YaST client using the user creation dialog can now know
  which action was selected by the user (needed to fix bsc#992245)
- 3.1.55

-------------------------------------------------------------------
Thu Aug 11 11:37:12 UTC 2016 - ancor@suse.com

- Fixed the installation dialog for user creation so it works
  also in YaST Firstboot (needed to fix bsc#992245)
- 3.1.54

-------------------------------------------------------------------
Mon Jun 27 09:18:59 UTC 2016 - igonzalezsosa@suse.com

- Fix creation of the first user account during installation
  (bsc#986542)
- 3.1.53

-------------------------------------------------------------------
Wed Jun  1 15:44:50 UTC 2016 - cwh@suse.com

- Removed devel-doc package (fate#320356)
- 3.1.52

-------------------------------------------------------------------
Mon May 23 15:36:01 UTC 2016 - igonzalezsosa@suse.com

- Fix a string concatenation in Users.pm relative introduced in
  bsc#980878.
- 3.1.51

-------------------------------------------------------------------
Mon May 23 08:08:58 UTC 2016 - igonzalezsosa@suse.com

- Fix detection of mounted /home partition during installation
  (bsc#980878)
- 3.1.50

-------------------------------------------------------------------
Thu May  5 13:22:29 UTC 2016 - ancor@suse.com

- Make user import work even if passwd and shadow files are not
  copied to /var/lib/YaST2 via "copy_to_system" (part of
  fate#319624)
- 3.1.49

-------------------------------------------------------------------
Thu May  5 12:32:39 UTC 2016 - igonzalezsosa@suse.com

- Fix users import when entries for all non-system users are missing in
  /etc/shadow (bsc#978648)
- 3.1.48

-------------------------------------------------------------------
Thu Apr  7 08:49:13 UTC 2016 - igonzalezsosa@suse.com

- Does not set empty passwords fields in /etc/shadow during
  installation (CVE-2016-1601, bnc#973639, bnc#974220)
- Set root password correctly when using a minimal profile
  (bnc#971804)
- 3.1.47

-------------------------------------------------------------------
Sat Mar  5 11:04:17 UTC 2016 - igonzalezsosa@suse.com

- Do not include inst-sys users when cloning the configuration
  after the installation (bnc#965852)
- 3.1.46

-------------------------------------------------------------------
Thu Feb 18 09:23:10 CET 2016 - schubi@suse.de

- Do not crash autoinstallation if the home directory of a user is
  directly under /.
  (bnc#966867)
- 3.1.45

-------------------------------------------------------------------
Thu Feb  4 10:05:57 UTC 2016 - jreidinger@suse.com

- Drop the Receive System Mail checkbox from the installation
  workflow (FATE#320448)
- 3.1.44

-------------------------------------------------------------------
Fri Jan 29 13:19:20 UTC 2016 - ancor@suse.com

- Small visual improvements in the "local user" installation
  dialog (bsc#893825)
- 3.1.43

-------------------------------------------------------------------
Wed Jan 27 13:36:05 UTC 2016 - ancor@suse.com

- Redesign of the installation dialogs (bsc#893825)
- 3.1.42

-------------------------------------------------------------------
Wed Nov 18 08:48:16 UTC 2015 - igonzalezsosa@suse.com

- fix validation of AutoYaST profiles (bsc#954412)
- 3.1.41

-------------------------------------------------------------------
Tue Sep  1 15:29:38 UTC 2015 - igonzalezsosa@suse.com

- Move users creation to first stage during autoinstallation,
  so it is not needed to run the 2nd stage to have a minimal system
  (bnc#892091)
- 3.1.40

-------------------------------------------------------------------
Thu Jul  2 20:49:05 UTC 2015 - igonzalezsosa@suse.com

- Allow editing password-less users (bsc#928607)
- 3.1.39

-------------------------------------------------------------------
Thu Jul  2 11:37:00 UTC 2015 - jreidinger@suse.com

- Allow setting the root password to "0" (the digit zero)
  (bnc#930909)
- 3.1.38

-------------------------------------------------------------------
Thu Feb  5 13:21:44 CET 2015 - gs@suse.de

- Text mode: set F9 function key binding correctly (bnc #881396)
- 3.1.37

-------------------------------------------------------------------
Thu Dec  4 09:51:47 UTC 2014 - jreidinger@suse.com

- remove X-KDE-Library from desktop file (bnc#899104)
- 3.1.36

-------------------------------------------------------------------
Thu Nov 20 09:26:20 CET 2014 - jsuchome@suse.cz

- enable changing of cn value if LDAP user is not saved yet
  (bnc#904645)
- 3.1.35

-------------------------------------------------------------------
Thu Oct 16 12:31:21 CEST 2014 - jsuchome@suse.cz

- fix calling auth client (bnc#901419)
- 3.1.34

-------------------------------------------------------------------
Tue Sep 23 10:14:55 CEST 2014 - jsuchome@suse.cz

- fix the usage of tail command, so the quota state is read
  correctly (bnc#887753)
- 3.1.33

-------------------------------------------------------------------
Wed Sep  3 08:26:34 CEST 2014 - schubi@suse.de

- Autoyast: Initialize the user hash in User module correctly
  This is needed for establishing the system users
  (espl. the root user). (bnc#893725)
- 3.1.32

-------------------------------------------------------------------
Mon Aug 25 09:21:30 CEST 2014 - schubi@suse.de

- Autoyast: Moved minimal configuration to a central place in
  inst_finish. (bnc#886464)
- 3.1.31

-------------------------------------------------------------------
Wed Aug 13 16:31:09 CEST 2014 - locilka@suse.com

- Fixed handling of the [Abort] button in inst_user_first, user is
  asked for confirmation (bnc#886662)
- Fixed UsersSimple.Transliterate not to return a trailing newline
- 3.1.30

-------------------------------------------------------------------
Thu Jul 31 17:31:29 CEST 2014 - schubi@suse.de

- Checking max UID for system users correctly while importing from
  autoinst.xml. (bnc#888154)
- 3.1.29

-------------------------------------------------------------------
Tue Jul 22 09:26:17 CEST 2014 - jsuchome@suse.cz

- Fixed 'Quota is not enabled on your system' by adapting
  to a change of the service name (bnc#887717).
- 3.1.28

-------------------------------------------------------------------
Tue Jun 10 08:57:29 CEST 2014 - locilka@suse.com

- Fixed text layout in root-password dialog in installation
  (bnc#878248)
- 3.1.27

-------------------------------------------------------------------
Mon Jun  2 13:40:11 CEST 2014 - schubi@suse.de

- Setting default home directory of user "root" to "/root"
  (bnc#878427)
- 3.1.26

-------------------------------------------------------------------
Fri May 23 14:57:15 CEST 2014 - schubi@suse.de

- Generating user section in autoinst.xml file
  (bnc#877985)
- 3.1.25

-------------------------------------------------------------------
Tue May 13 13:32:22 CEST 2014 - jsuchome@suse.cz

- added Test Keyboard Layout field into current root password dialog
  (bnc#877442)
- 3.1.24

-------------------------------------------------------------------
Wed May  7 14:57:31 UTC 2014 - jreidinger@suse.com

- do not modify frozen text from gettext call (bnc#876571)
- 3.1.23

-------------------------------------------------------------------
Fri Apr 18 08:34:35 UTC 2014 - mfilka@suse.com

- bnc#872903
  - fixed internal error (missing IsManaged method)
- 3.1.22

-------------------------------------------------------------------
Thu Apr  4 15:06:27 UTC 2014 - ckornacker@suse.com

- hide Kerberos passwords from process list
- 3.1.21

-------------------------------------------------------------------
Fri Apr  4 06:56:10 UTC 2014 - jreidinger@suse.com

- fix warning about constant redefinition (bnc#871805)
- 3.1.20

-------------------------------------------------------------------
Thu Apr  3 14:36:39 UTC 2014 - jreidinger@suse.com

- remember user input in user dialog when going forward and back
  (bnc#865540)
- 3.1.19

-------------------------------------------------------------------
Tue Mar 25 11:27:14 CET 2014 - jsuchome@suse.cz

- do not encrypt already crypted password of imported user
  (bnc#869798)
- 3.1.18

-------------------------------------------------------------------
Mon Mar 17 10:59:37 UTC 2014 - ckornacker@suse.com

- fix exception on missing yast2-auth-client module (bnc#868437)
- 3.1.17

-------------------------------------------------------------------
Thu Mar 13 15:35:00 UTC 2014 - varkoly@suse.com

- Adapt testsuit
- 3.1.16 

-------------------------------------------------------------------
Wed Mar 12 16:15:56 UTC 2014 - varkoly@suse.com

- Add plugin for creating kerberos accounts
- Modify check for aviability of LDAP 
- 3.1.15 

-------------------------------------------------------------------
Mon Mar  3 10:31:26 UTC 2014 - ckornacker@suse.com

- migrate ldap/kerberos-client to auth-client (bnc#865812)
- 3.1.14

-------------------------------------------------------------------
Fri Feb 28 13:41:12 CET 2014 - jsuchome@suse.cz

- skip username checks if there's user for import (bnc#866089)
- 3.1.13

-------------------------------------------------------------------
Wed Feb 26 16:49:55 CET 2014 - locilka@suse.com

- Fixed users plug-ins package names (bnc#865812)
- 3.1.12

-------------------------------------------------------------------
Thu Feb 20 10:46:56 CET 2014 - jsuchome@suse.cz

- save Autologin settings at the end of installation (bnc#863436)
- 3.1.11

-------------------------------------------------------------------
Tue Feb 18 11:14:05 CET 2014 - jsuchome@suse.cz

- check root's password when it is same as one for 1st user
  (bnc#864124)
- 3.1.10

-------------------------------------------------------------------
Thu Feb 13 11:01:33 UTC 2014 - varkoly@suse.com

- BNC#863612 YaST reports Cannot find client ldap/routines.rb 
- 3.1.9

-------------------------------------------------------------------
Wed Feb 12 11:53:03 UTC 2014 - jreidinger@suse.com

- fix namespace collision leading to error message in installation
- 3.1.8

-------------------------------------------------------------------
Fri Feb  7 17:06:47 UTC 2014 - jreidinger@suse.com

- support minimal installation(FATE#313149)
- 3.1.7

-------------------------------------------------------------------
Fri Feb  7 12:59:26 UTC 2014 - jreidinger@suse.com

- format spec file
- versioned build requires of yast2-ldap as it is used in testsuite
- 3.1.6

-------------------------------------------------------------------
Fri Jan 31 09:14:15 UTC 2014 - varkoly@suse.com

- Change requirement from yast2-ldap-client to yast2-ldap
- 3.1.5

-------------------------------------------------------------------
Fri Dec 13 10:44:23 CET 2013 - jsuchome@suse.cz

- added possibility to delete user although it has some processes
  running (bnc#849870)

-------------------------------------------------------------------
Mon Dec  9 14:26:06 UTC 2013 - lslezak@suse.cz

- fixed "can't modify frozen String" error (bnc#854495)
- 3.1.4

-------------------------------------------------------------------
Thu Dec  5 14:34:59 CET 2013 - jsuchome@suse.cz

- report error if cryptconfig was not installed (bnc#853189) 

-------------------------------------------------------------------
Wed Nov 13 16:25:29 UTC 2013 - lslezak@suse.cz

- installation: removed LDAP/Kerberos autodetection,
  allow configuring only local users (FATE#314695)
- 3.1.3

-------------------------------------------------------------------
Wed Nov 13 15:56:18 UTC 2013 - jreidinger@suse.com

- Add explicit COPYING file

-------------------------------------------------------------------
Wed Nov 13 12:32:34 UTC 2013 - lslezak@suse.cz

- require non-empty root password in the 1st stage (configuring
  later is not possible, the 2nd stage has been removed)

-------------------------------------------------------------------
Mon Nov 11 12:09:27 UTC 2013 - lslezak@suse.cz

- properly crypt the password for the initial user
- 3.1.2

-------------------------------------------------------------------
Wed Oct 30 14:09:52 UTC 2013 - lslezak@suse.cz

- do not save the data for the 2nd stage, create the users
  in the 1st stage directly
- 3.1.1

-------------------------------------------------------------------
Thu Sep 19 17:45:35 UTC 2013 - lslezak@suse.cz

- do not use *.spec.in template, use *.spec file with RPM macros
  instead
- 3.1.0

-------------------------------------------------------------------
Wed Aug  7 12:23:46 CEST 2013 - jsuchome@suse.cz

- do not recrypt group password provided in autoYaST profile
  (backport of bnc#722421) 
- 3.0.1

-------------------------------------------------------------------
Wed Jul 31 08:44:54 UTC 2013 - yast-devel@opensuse.org

- converted from YCP to Ruby by YCP Killer
  (https://github.com/yast/ycp-killer)
- version 3.0.0

-------------------------------------------------------------------
Mon Jul 29 05:47:54 UTC 2013 - lslezak@suse.cz

- move the development documentation to -devel-doc subpackage,
- agent-crack documentation - install JS and CSS files created
  by doxygen
- 2.24.1

-------------------------------------------------------------------
Thu Jul  4 12:19:46 CEST 2013 - jsuchome@suse.cz

- update testedfiles in tests (lslezak)
- 2.24.0 

-------------------------------------------------------------------
Thu Mar 28 14:38:56 CET 2013 - jsuchome@suse.cz

- set the value of CHARACTER_CLASS, read from /etc/login.defs
  (bnc#810482)
- 2.23.5

-------------------------------------------------------------------
Tue Feb 26 13:07:33 CET 2013 - jsuchome@suse.cz

- correctly check for nil value (bnc#803787)
- 2.23.4 

-------------------------------------------------------------------
Wed Feb  6 14:59:19 CET 2013 - jsuchome@suse.cz

- adapted to changes of /etc/login.defs (bnc#802006)
- 2.23.3 

-------------------------------------------------------------------
Thu Jan 17 14:22:01 CET 2013 - jsuchome@suse.cz

- enable using no secondary groups as a default (bnc#789635)
- 2.23.2 

-------------------------------------------------------------------
Thu Dec  6 13:23:33 CET 2012 - jsuchome@suse.cz

- replaced obsolete SuSEconfig call
- 2.23.1 

-------------------------------------------------------------------
Fri Oct 19 11:37:34 CEST 2012 - jsuchome@suse.cz

- report critical actions (adding/removing user) in syslog
- 2.23.0

-------------------------------------------------------------------
Thu Mar 29 16:25:07 CEST 2012 - jsuchome@suse.cz

- merged proofread texts 
- 2.22.4 

-------------------------------------------------------------------
Thu Mar 22 11:18:07 CET 2012 - jsuchome@suse.cz

- User specific LDAP configuration moved here from ldap-client,
  shown as "LDAP Administration Settings" dialog (fate#313143)
- fixed Password Policy handling 
- 2.22.3

-------------------------------------------------------------------
Tue Jan 31 15:50:13 CET 2012 - jsuchome@suse.cz

- check if security settings were not modified on read (bnc#743715)
- 2.22.2 

-------------------------------------------------------------------
Thu Jan 26 13:13:55 CET 2012 - jsuchome@suse.cz

- reverted accidental change
- 2.22.1 

-------------------------------------------------------------------
Wed Jan 25 14:13:51 CET 2012 - jsuchome@suse.cz

- confirmed license
- 2.22.0 

-------------------------------------------------------------------
Fri Nov 25 12:26:28 UTC 2011 - coolo@suse.com

- add libtool as buildrequire to avoid implicit dependency

-------------------------------------------------------------------
Mon Oct 24 11:35:05 CEST 2011 - jsuchome@suse.cz

- testsuite adapted to last change of yast2-pam
- 2.21.9 

-------------------------------------------------------------------
Mon Sep 26 16:01:05 CEST 2011 - visnov@suse.cz

- set dialog title
- 2.21.8 

-------------------------------------------------------------------
Thu Sep 22 11:04:05 CEST 2011 - jsuchome@suse.cz

- use first stage saved data only in second stage (bnc#712900)
- 2.21.7 

-------------------------------------------------------------------
Fri Aug  5 12:35:46 CEST 2011 - tgoettlicher@suse.de

- fixed .desktop file (bnc #681249)

-------------------------------------------------------------------
Wed Jul 20 11:10:22 CEST 2011 - jsuchome@suse.cz

- remove blowfish hash from selections, make sha512 the default
  (fate#312321)
- 2.21.6 

-------------------------------------------------------------------
Fri Jul 15 12:45:19 CEST 2011 - jsuchome@suse.cz

- adapted testsuite to previous change
- 2.21.5

-------------------------------------------------------------------
Fri Jul 15 12:41:25 CEST 2011 - jsuchome@suse.cz

- fixed typos (bnc#703227)
- 2.21.4 

-------------------------------------------------------------------
Tue Apr  5 11:01:12 CEST 2011 - jsuchome@suse.cz

- added support for SHA-2 based crypto methods (fate309705)
- 2.21.3 

-------------------------------------------------------------------
Fri Apr  1 10:13:20 CEST 2011 - jsuchome@suse.cz

- check for 'sss' in nsswitch.conf for LDAP users (bnc#683782)

-------------------------------------------------------------------
Wed Mar 23 12:10:32 CET 2011 - jsuchome@suse.cz

- do not abort whole installation from auth clients (bnc#678650)
- 2.21.2 

-------------------------------------------------------------------
Fri Mar 11 11:39:21 CET 2011 - jsuchome@suse.cz

- added tests for encrypted directories
- 2.21.1 

-------------------------------------------------------------------
Thu Mar 10 15:58:17 CET 2011 - jsuchome@suse.cz

- added possibility to take old encrypted directory by new user
  (bnc#425745)
- 2.21.0 

-------------------------------------------------------------------
Thu Feb 17 10:59:38 CET 2011 - jsuchome@suse.cz

- do not run both 'user' and 'user_non_interactive' steps
  (bnc#672139)
- 2.20.2

-------------------------------------------------------------------
Fri Dec  3 12:41:56 CET 2010 - jsuchome@suse.cz

- when user is disabled, disable its autologin (bnc#653559)
- 2.20.1 

-------------------------------------------------------------------
Mon Sep 13 15:38:48 CEST 2010 - jsuchome@suse.cz

- YaPI: user_attributes also for system users (bnc#638907)
- 2.20.0 

-------------------------------------------------------------------
Mon May 24 14:02:03 CEST 2010 - jsuchome@suse.cz

- UMASK setting moved to /etc/default/useradd (bnc#606249)
- /etc/login.defs no more written 
- 2/19.14

-------------------------------------------------------------------
Mon Apr 26 15:14:11 CEST 2010 - jsuchome@suse.cz

- skip root password creation if it was already saved (bnc#599287)
- 2.19.13 

-------------------------------------------------------------------
Thu Apr 22 12:13:51 CEST 2010 - jsuchome@suse.cz

- do not read autologin settings during autoinstallation
  (bnc#596750)
- 2.19.12

-------------------------------------------------------------------
Thu Apr  8 14:34:08 CEST 2010 - jsuchome@suse.cz

- check for autologin status also during firstboot (bnc#576899)
- 2.19.11 

-------------------------------------------------------------------
Thu Apr  1 12:58:05 CEST 2010 - jsuchome@suse.cz

- check user existence before adding to the group (bnc#592223)
- 2.19.10 

-------------------------------------------------------------------
Tue Mar 30 16:10:13 CEST 2010 - jsuchome@suse.cz

- change home directory onwer in case of GID change (bnc#592229)
- 2.19.9 

-------------------------------------------------------------------
Thu Mar 18 09:19:01 CET 2010 - jsuchome@suse.cz

- ask for confirmation when inital root pw not entered (bnc#569322)
- 2.19.8

-------------------------------------------------------------------
Thu Mar 11 10:56:49 CET 2010 - jsuchome@suse.cz

- YaPI enhanced to return default values
- 2.19.7 

-------------------------------------------------------------------
Wed Mar 10 15:11:56 CET 2010 - jsuchome@suse.cz

- YaPI: allow to specify default group by name (bnc#582254)
- 2.19.6 

-------------------------------------------------------------------
Mon Mar  8 11:55:53 CET 2010 - jsuchome@suse.cz

- handle possible empty shadow (bnc#583338)
- 2.19.5 

-------------------------------------------------------------------
Fri Feb 26 14:20:43 CET 2010 - jsuchome@suse.cz

- password warnings merged into one big message (bnc#571777)
- 2.19.4 

-------------------------------------------------------------------
Tue Feb 16 14:01:20 CET 2010 - jsuchome@suse.cz

- empty hash before reading, to avoid caching problems (bnc#580167)
- 2.19.3 

------------------------------------------------------------------
Wed Jan 13 18:56:03 CET 2010 - kmachalkova@suse.cz

- Adjusted .desktop file(s) to wrap /sbin/yast2/ calls in xdg-su
  where root privileges are needed, removed X-KDE-SubstituteUID key 
  (bnc#540627)

-------------------------------------------------------------------
Tue Dec  8 10:37:37 CET 2009 - jsuchome@suse.cz

- show Enabled/Disable checkbox for LDAP users only when action is
  available (bnc#557714)
- 2.19.2

-------------------------------------------------------------------
Mon Nov 30 14:37:51 CET 2009 - jsuchome@suse.cz

- YaPI: call newaliases after updating aliases (bnc#559135)
- 2.19.1

-------------------------------------------------------------------
Thu Nov 19 08:09:43 CET 2009 - jsuchome@suse.cz

- fix HTML list in proposal (bnc#544981)
- 2.19.0

-------------------------------------------------------------------
Fri Nov  6 13:49:32 CET 2009 - jsuchome@suse.cz

- live installation: implicit check for empty user login
- do not default secondary group list to "video" (bnc#552039)
- 2.18.15

-------------------------------------------------------------------
Thu Oct  1 14:41:38 CEST 2009 - jsuchome@suse.cz

- add GID to autoYaST group export map in more cases (bnc#540787)
- 2.18.14

-------------------------------------------------------------------
Thu Sep 17 14:20:04 CEST 2009 - jsuchome@suse.cz

- check for return value of extend (bnc#510999)
- 2.18.13 

-------------------------------------------------------------------
Mon Sep 14 14:08:31 CEST 2009 - jsuchome@suse.cz

- new file YaPI/ADMINISTRATOR.pm for root's password and aliases
- 2.18.12

-------------------------------------------------------------------
Thu Sep  3 14:12:49 CEST 2009 - jsuchome@suse.cz

- added keywords to desktop file
- 2.18.11 

-------------------------------------------------------------------
Thu Aug 20 16:43:17 CEST 2009 - jsuchome@suse.cz

- text fixes: use YaST, not YaST2 (bnc#532518)
- 2.18.10 

-------------------------------------------------------------------
Thu Aug 13 10:50:56 CEST 2009 - jsuchome@suse.cz

- fixed key names in the agent for reading NIS data (bnc#526211)
- 2.18.9

-------------------------------------------------------------------
Thu Jul 16 15:58:18 CEST 2009 - jsuchome@suse.cz

- use GetFeature instead of GetBooleanFeature to detect if the
  key is present
- 2.18.8

-------------------------------------------------------------------
Fri Jun 26 15:13:55 CEST 2009 - jsuchome@suse.cz

- manual installation of 32bit packages packages no longer needed
  (bnc#354164)
- 2.18.7

-------------------------------------------------------------------
Fri Jun 26 13:47:50 CEST 2009 - jsuchome@suse.cz

- YaPI: enable returing set of attributes (UsersGet, UserGet)
- 2.18.6

-------------------------------------------------------------------
Wed Jun 24 11:37:53 CEST 2009 - jsuchome@suse.cz

- in firstboot, allow "Use this password for root" check box
  (fate#306297)
- 2.18.5

-------------------------------------------------------------------
Fri Jun 19 12:13:05 CEST 2009 - mvidner@suse.cz

- Using autodocs-ycp.ami, which contains a fix for automake 1.11.

-------------------------------------------------------------------
Tue Jun  2 22:42:58 CEST 2009 - jsuchome@suse.cz

- OBSCURE_CHECKS_ENAB not available from PAM since
  yast2-security-2.18.0, making related functionality YaST specific
- 2.18.4

-------------------------------------------------------------------
Tue Jun  2 13:39:34 CEST 2009 - ug@suse.de

- RNC file is less strict for <user_defaults>

-------------------------------------------------------------------
Wed Mar 11 10:08:53 CET 2009 - jsuchome@suse.cz

- fixed schema file (bnc#480466) 

-------------------------------------------------------------------
Fri Feb 27 13:41:16 CET 2009 - jsuchome@suse.cz

- transliteration of UTF-8 accented characters to ASCII during
  name generation (bnc#442225)
- 2.18.3 

-------------------------------------------------------------------
Wed Feb 18 16:01:03 CET 2009 - jsuchome@suse.cz

- ask for disabling autologin only when adding 2nd user(bnc#332729) 

-------------------------------------------------------------------
Mon Feb  9 12:47:40 CET 2009 - jsuchome@suse.cz

- added new logging functions which should produce human readable
  log file (fate#100386)
- 2.18.2

-------------------------------------------------------------------
Wed Feb  4 15:21:48 CET 2009 - jsuchome@suse.cz

- read objectClass for LDAP users every time (bnc#471971) 

-------------------------------------------------------------------
Thu Jan 15 08:34:35 CET 2009 - jsuchome@suse.cz

- no exit confirmation popup if no changes were made (bnc#458329)
- fixed typo made in previous change

-------------------------------------------------------------------
Tue Jan  6 14:27:21 CET 2009 - jsuchome@suse.cz

- used String::RemoveShortcut where button labels are in the help
  texts (bnc#307220)
- 2.18.1 

-------------------------------------------------------------------
Tue Dec 16 19:44:10 CET 2008 - jsuchome@suse.cz

- do not try to detect network authentication methods during
  firstboot (bnc#458468)
- 2.18.0 

-------------------------------------------------------------------
Tue Dec  2 14:32:27 CET 2008 - ug@suse.de

- rnc file fixed

-------------------------------------------------------------------
Mon Dec  1 15:51:14 CET 2008 - jsuchome@suse.cz

- do not open user dialogs in 2nd stage if user was configured
  before (bnc#450231)
- check for network before checking for network methods (bnc#450469) 
- 2.17.27

-------------------------------------------------------------------
Tue Nov 25 10:38:49 CET 2008 - jsuchome@suse.cz

- installation: do not reset root password when modifying 1st user
  settings (bnc#445512)
- 2.17.26

-------------------------------------------------------------------
Fri Nov 14 15:15:40 CET 2008 - jsuchome@suse.cz

- do not use Wizard::OpenOKDialog together with hiding Abort button
  (bnc#444176)
- 2.17.25 

-------------------------------------------------------------------
Thu Nov 13 08:29:54 CET 2008 - jsuchome@suse.cz

- really rename 'bind.rpm' to 'bind' (bnc#438691)
- 2.17.24 

-------------------------------------------------------------------
Tue Nov 11 15:05:28 CET 2008 - jsuchome@suse.cz

- do not move LDAP objects in the tree when not needed (bnc#434324)
- 2.17.23

-------------------------------------------------------------------
Wed Nov  5 12:33:06 CET 2008 - jsuchome@suse.cz

- button labels adapted to current style guide (bnc#440518)
- 2.17.22 

-------------------------------------------------------------------
Fri Oct 31 15:09:40 CET 2008 - jsuchome@suse.cz

- delete crypted homes before writing /etc/passwd
- check for cracklib-devel in configure
- 2.17.21 

-------------------------------------------------------------------
Wed Oct 29 09:08:54 CET 2008 - jsuchome@suse.cz

- during live installation, available package is installed one
- bind tools are in 'bind' image, not 'bind.rpm' (bnc#438691)
- 2.17.20

-------------------------------------------------------------------
Wed Oct 22 12:55:32 CEST 2008 - jsuchome@suse.cz

- do not call extend during live installation
- 2.17.19 

-------------------------------------------------------------------
Thu Oct 16 11:32:53 CEST 2008 - jsuchome@suse.cz

- check the return value of dig command (bnc#435878)
- use domainname to get the domain name (workaround for bnc#393951)
- 2.17.18

-------------------------------------------------------------------
Mon Oct 13 16:06:59 CEST 2008 - jsuchome@suse.cz

- added CLI option 'batchmode': do not ask for data (bnc#431685)
- 2.17.17

-------------------------------------------------------------------
Thu Oct  9 14:24:45 CEST 2008 - jsuchome@suse.cz

- users.desktop adapted for autoYaST (bnc#430111)
- 2.17.16

-------------------------------------------------------------------
Mon Oct  6 13:01:38 CEST 2008 - jsuchome@suse.cz

- better message when loading package into inst-sys (bnc#432298)
- fingerprint-reader: thinkfinger replaced by fp (fate#300416)
- 2.17.15

-------------------------------------------------------------------
Fri Oct  3 12:26:07 CEST 2008 - jsuchome@suse.cz

- added autoYaST support for autologin (bnc#430111)
- UsersSimple: import Stage module before using it (bnc#431890)
- 2.17.14 

-------------------------------------------------------------------
Fri Sep 19 14:28:21 CEST 2008 - jsuchome@suse.cz

- detect authentication methods also in 2nd stage (bnc#427256)
- 2.17.13

-------------------------------------------------------------------
Wed Sep 17 13:37:22 CEST 2008 - jsuchome@suse.cz

- load/unload bind tools during installation (bnc#425382)
- 2.17.12 

-------------------------------------------------------------------
Tue Sep 16 15:32:47 CEST 2008 - jsuchome@suse.cz

- do not try to install cryptconfig.i386 package
- 2.17.11

-------------------------------------------------------------------
Mon Sep 15 16:38:15 CEST 2008 - jsrain@suse.cz

- adapted testsuite in order to build
- 2.17.10

-------------------------------------------------------------------
Thu Sep  4 13:32:10 CEST 2008 - jsuchome@suse.cz

- load/unload cracklib image during installation
- 2.17.9 

-------------------------------------------------------------------
Tue Sep  2 15:23:12 CEST 2008 - jsuchome@suse.cz

- do not show installation step when the work is hidden(bnc#401319)
- 2.17.8

-------------------------------------------------------------------
Mon Sep  1 10:17:24 CEST 2008 - jsuchome@suse.cz

- help text for directory encryption even if it is not available
- 2.17.7

-------------------------------------------------------------------
Fri Aug 29 11:53:07 CEST 2008 - jsuchome@suse.cz

- fixed capitalization of LDAP entries (bnc#420010)
- show if the "default policy" is active (bnc#421342, rhafer)
- 2.17.6

-------------------------------------------------------------------
Fri Aug 22 10:56:44 CEST 2008 - jsuchome@suse.cz

- fixed setting Kerberos during installation
- 2.17.5 

-------------------------------------------------------------------
Wed Aug 13 09:19:10 CEST 2008 - jsuchome@suse.cz

- detect available Kerberos and LDAP Servers during installation 
  (fate#301340)
- 2.17.4

-------------------------------------------------------------------
Thu Jul 24 15:42:24 CEST 2008 - jsuchome@suse.cz

- checkbox to force a change of password (bnc#368613)
- 2.17.3

-------------------------------------------------------------------
Mon Jul 21 14:13:56 CEST 2008 - jsuchome@suse.cz

- do not lowecase LDAP object names (fate#303596):
  internal user/group keys (not only LDAP) adapted to new schema
- 2.17.2

-------------------------------------------------------------------
Tue Jul  8 10:30:44 CEST 2008 - jsuchome@suse.cz

- do not mention "special characters" as password content
  (bnc#393730) 

-------------------------------------------------------------------
Thu Jun 19 10:09:58 CEST 2008 - jsuchome@suse.cz

- save the information if users were already written in 2nd stage
  of installation (bnc#395796)
- 2.17.1

-------------------------------------------------------------------
Mon Jun 16 16:26:22 CEST 2008 - jsuchome@suse.cz

- remember root password during installation (bnc#396399)

-------------------------------------------------------------------
Fri Jun 13 10:03:33 CEST 2008 - jsuchome@suse.cz

- set title icon in installation cliens (bnc#398335) 

-------------------------------------------------------------------
Fri Jun  6 16:16:04 CEST 2008 - jsuchome@suse.cz

- allow @ in home directory path (bnc#397811) 

-------------------------------------------------------------------
Fri Jun  6 10:28:23 CEST 2008 - jsuchome@suse.cz

- fixed typo (bnc#374628)
- 2.17.0 

-------------------------------------------------------------------
Fri May 23 15:51:33 CEST 2008 - jsuchome@suse.cz

- enable auth and user clients in 2nd stage when necessary
- ask for confirmation when 1st user creation is skipped
  (bnc#393722)
- 2.16.33

-------------------------------------------------------------------
Wed May 21 14:26:55 CEST 2008 - jsuchome@suse.cz

- install architecture dependent cryptconfig (bnc#392028)
- 2.16.32

-------------------------------------------------------------------
Tue May 20 10:34:59 CEST 2008 - jsuchome@suse.cz

- do not allow encrypting directories when pam_thinkfinger is used
  (bnc#390810)
- do not crypt already encrypted password when importing users
  (bnc#392053)
- ignore first user when imporing existing ones (bnc#392034)
- 2.16.31

-------------------------------------------------------------------
Fri May 16 16:40:22 CEST 2008 - jsrain@suse.cz

- added categories Settings and System into desktop file
  (bnc #382778)

-------------------------------------------------------------------
Tue May  6 11:06:37 CEST 2008 - jsuchome@suse.cz

- change ownership of home during autoinstallation (bnc#386329)
- 2.16.30

-------------------------------------------------------------------
Tue Apr 29 11:32:30 CEST 2008 - jsuchome@suse.cz

- correctly set maximum password length for LDAP (bnc#384414)
- 2.16.29 

-------------------------------------------------------------------
Fri Apr 18 14:48:08 CEST 2008 - jsuchome@suse.cz

- correctly change the encryption type for root (bnc#371147)
- 2.16.28

-------------------------------------------------------------------
Wed Apr 16 16:04:34 CEST 2008 - jsuchome@suse.cz

- during 1st stage of installation import users only once
- 2.16.27

-------------------------------------------------------------------
Wed Apr 16 14:31:03 CEST 2008 - jsuchome@suse.cz

- changed behavior of Check functions: remember the accepted values
- changing ownership of home directory now optional (bnc#308415)
- 2.16.26

-------------------------------------------------------------------
Mon Apr 14 15:54:26 CEST 2008 - jsuchome@suse.cz

- use SystemFilesCopy::CopyFilesToSystem to acquire /etc/passwd
  and /etc/shadow in the 1st stage (fate#302980) 
- show imported users in installation summary
- 2.16.25

-------------------------------------------------------------------
Fri Apr 11 15:44:37 CEST 2008 - jsuchome@suse.cz

- prepare API for "Import User From Previous Installation" in
  the 1st stage of installation (fate#302980)
- 2.16.24

-------------------------------------------------------------------
Fri Apr 11 09:13:47 CEST 2008 - jsuchome@suse.cz

- better fix of bnc#373654: read system settings in inst_user

-------------------------------------------------------------------
Mon Apr  7 13:38:19 CEST 2008 - jsuchome@suse.cz

- import the user settings before reading system ones (bnc#373654)
- 2.16.23 

-------------------------------------------------------------------
Thu Apr  3 14:10:57 CEST 2008 - jsrain@suse.cz

- save users configuration during live installation

-------------------------------------------------------------------
Tue Apr  1 11:34:17 CEST 2008 - jsuchome@suse.cz

- propose login only from the first chunk of full name (bnc#372202)
- 2.16.22 

-------------------------------------------------------------------
Mon Mar 31 15:48:58 CEST 2008 - jsuchome@suse.cz

- use the real password in the Password fields (bnc#374787)
- change the label for the additional groups (bnc#367926)
- fixed incorrect usage of YCPValue in crack-agent (bnc#375385)
- 2.16.21

-------------------------------------------------------------------
Wed Mar 26 10:51:12 CET 2008 - jsuchome@suse.cz

- installation proposal: show full name and encryption method
- installation dialogs: check for default values of autologin
  and "root password = user password" options
- use new ag_anyxml for reading pam_mount.conf.xml (bnc#366867)
- use OK button label instead of Accept (fate#120373)
- 2.16.20

-------------------------------------------------------------------
Wed Mar 19 15:58:17 CET 2008 - jsuchome@suse.cz

- read /etc/login.defs before writing it (bnc#369287)
- 2.16.19

-------------------------------------------------------------------
Wed Mar 19 10:06:26 CET 2008 - jsuchome@suse.cz

- blowfish is default: adapt maximum password length (bnc#371147),
  adapted testsuite
- 2.16.18

-------------------------------------------------------------------
Wed Mar 19 08:32:17 CET 2008 - jsuchome@suse.cz

- do not show "*****" for empty root password
- added list of system user names to check user name conflicts
  during 1st stage of installation
- updated list of system user names for translation
- better installation proposal
- 2.16.17

-------------------------------------------------------------------
Mon Mar 17 12:43:32 CET 2008 - jsrain@suse.cz

- added 'StartupNotify=true' to the desktop file (bnc #304964)

-------------------------------------------------------------------
Wed Mar  5 15:42:07 CET 2008 - jsuchome@suse.cz

- check home directory of first user right before writing 
- do not allow decrypting home when user is logged in (bnc#365547),
  remove old home directory after all critical actions are done
- added installation proposal for user settings (fate#302980)
- 2.16.16

-------------------------------------------------------------------
Wed Mar  5 09:36:14 CET 2008 - jsuchome@suse.cz

- during installation, check if future /home doesn't contain home
  directory for the first user and adapt UID of the user according
  to directory owner (fate#302980)
- use internal defaults if /etc/default/useradd cannot be read
  (bnc#365116)
- 2.16.15

-------------------------------------------------------------------
Fri Feb 29 13:45:31 CET 2008 - jsuchome@suse.cz

- fixed removing LDAP Shadow Account plugin (bnc#364833)
- 2.16.14

-------------------------------------------------------------------
Wed Feb 27 09:52:03 CET 2008 - jsuchome@suse.cz

- fixed enabling LDAP users with password policy (bnc#364837)
- 2.16.13 

-------------------------------------------------------------------
Mon Feb 25 16:12:45 CET 2008 - jsuchome@suse.cz

- proposing of username uses same method on installed system
  as in installation
- first dialog handled specially in text mode
- 2.16.12

-------------------------------------------------------------------
Thu Feb 21 16:22:29 CET 2008 - jsuchome@suse.cz

- added dialog for root pw in first stage (FATE 302980)
- more variables and API moved from Users to UsersSimple
- 2.16.11 

-------------------------------------------------------------------
Fri Feb 15 10:10:08 CET 2008 - jsuchome@suse.cz

- remove LDAP entries from custom settings if LDAP is not present
  in /etc/nsswitch.conf (#bnc360600)
- 2.16.10

-------------------------------------------------------------------
Fri Feb 15 08:21:47 CET 2008 - jsuchome@suse.cz

- moved password and user name checks to UsersSimple.pm to make
  them available during first stage of installation
- 2.16.9

-------------------------------------------------------------------
Thu Feb 13 14:36:28 CET 2008 - visnov@suse.cz

- show icons in users table

-------------------------------------------------------------------
Thu Jan 31 16:11:28 CET 2008 - jsuchome@suse.cz

- unified function names for RootAlias handling
- first steps for implementation of FATE 302980,
    "Simplified user config during installation" :
- added inst_user_first.ycp, client for user configuration in first
  stage of installation
- UsersSimple.pm is module for saving the data gathered from firs
  stage
- inst_root, inst_auth, inst_user updated to check for first stage
  configuration data
- 2.16.8

-------------------------------------------------------------------
Tue Jan 29 14:56:17 CET 2008 - jsuchome@suse.cz

- "User Management" is "User and Group Management" now in control
  center: group desktop file removed (F303392)
- 2.16.7

-------------------------------------------------------------------
Fri Jan 25 11:27:21 CET 2008 - jsuchome@suse.cz

- inst_auth: replaced deprecated NetworkDevices by NetworkInterfaces
- main UI updated for the usage of tabs (#279959)
- 2.16.6

-------------------------------------------------------------------
Thu Dec 13 15:33:04 CET 2007 - jsuchome@suse.cz

- allow to set delivering root's mail to user's mailbox: also
  on installed system (F302264)
- 2.16.5

-------------------------------------------------------------------
Mon Dec  3 15:35:41 CET 2007 - jsuchome@suse.cz

- merged texts from proofread

-------------------------------------------------------------------
Mon Dec  3 11:48:24 CET 2007 - jsuchome@suse.cz

- ask for CurrentButton property of RadioButtonGroup (#345490)
- 2.16.4

-------------------------------------------------------------------
Tue Nov 13 14:24:14 CET 2007 - jsuchome@suse.cz

- read /etc/security/pam_mount.conf.xml with ag_anyxml (#332187)
- 2.16.3

-------------------------------------------------------------------
Thu Nov  8 11:01:39 CET 2007 - jsuchome@suse.cz

- allow '\' in root's password (#337606)
- removed dependency on yast2-network via DSL module (#339027)
- 2.16.2

-------------------------------------------------------------------
Thu Nov  1 15:20:31 CET 2007 - jsuchome@suse.cz

- do not include default 'lxuser' name in the list of suggestions
- 2.16.1

-------------------------------------------------------------------
Fri Oct 19 10:53:46 CEST 2007 - jsuchome@suse.cz

- check for empty lines in passwd/group/shadow (#333305)
- 2.16.0 

-------------------------------------------------------------------
Fri Sep 21 15:08:40 CEST 2007 - jsuchome@suse.cz

- enable cryted directories for new users (#326794)
- 2.15.38 

-------------------------------------------------------------------
Tue Aug 21 16:45:00 CEST 2007 - jsuchome@suse.cz

- testsuite is back (removed in 2.13.24)
- added UsersPasswd::SetBaseDirectory (called from testsuite)
- 2.15.37

-------------------------------------------------------------------
Fri Aug 17 10:45:29 CEST 2007 - jsuchome@suse.cz

- use Perl built-ins instead of SCR (patch by locilka, #266179)
- 2.15.36 

-------------------------------------------------------------------
Thu Aug  9 14:40:49 CEST 2007 - jsuchome@suse.cz

- if quota is not configured, tell user how to do it
- help text for Test Keyboard Layout entry (#297163)
- 2.15.35 

-------------------------------------------------------------------
Mon Jul 30 12:43:33 CEST 2007 - jsuchome@suse.cz

- fixed help text (taroth) 
- 2.15.34

-------------------------------------------------------------------
Thu Jul 26 14:37:17 CEST 2007 - jsuchome@suse.cz

- added text entry for testing keyboard in inst_root (F120215)
- 2.15.33

-------------------------------------------------------------------
Wed Jul 25 15:09:15 CEST 2007 - jsuchome@suse.cz

- Write function from plugin API is now called also on deleted
  users (currently only local)
- added universal "plugin_modified" key to check whether user
  data were modified by plugin

-------------------------------------------------------------------
Wed Jul 11 14:42:41 CEST 2007 - jsuchome@suse.cz

- added plugin for user and group quotas (F120106)

-------------------------------------------------------------------
Mon Jun 18 10:25:53 CEST 2007 - jsuchome@suse.cz

- Authentication dialog: lazy checking if packages are available
  saves some time (#273013)
- 2.15.32

-------------------------------------------------------------------
Mon Jun 18 08:45:02 CEST 2007 - jsuchome@suse.cz

- fix checking autologin status during second stage (#285017)
- 2.15.31 

-------------------------------------------------------------------
Tue Jun 12 10:53:07 CEST 2007 - jsuchome@suse.cz

- additional warning in case of user name conflict (#228283)
- 2.15.30 

-------------------------------------------------------------------
Mon Jun 11 13:35:12 CEST 2007 - jsuchome@suse.cz

- ask for disabling autologin when adding new user (#166228)
- 2.15.29 

-------------------------------------------------------------------
Fri May 25 13:30:04 CEST 2007 - jsrain@suse.cz

- removed outdated translations from .desktop-files (#271209)

-------------------------------------------------------------------
Thu May 24 15:58:42 CEST 2007 - jsuchome@suse.cz

- check for crypted directories modifications before offering
  'cryptconfig' installation (#274861)
- 2.15.28

-------------------------------------------------------------------
Wed May 23 09:55:46 CEST 2007 - jsuchome@suse.cz

- use LDAPInitWithTLSCheck function for init - offer fallback to
  unencrypted connection (#246397)
- 2.15.27

-------------------------------------------------------------------
Fri May 11 13:23:21 CEST 2007 - jsuchome@suse.cz

- during autoinstallation, do not touch already created directories
  (#272744)
- 2.15.26 

-------------------------------------------------------------------
Fri May  4 08:35:09 CEST 2007 - varkoly@suse.de

- Bug 269867 - build cycle between yast2-users and yast2-mail
- 2.15.25 

-------------------------------------------------------------------
Fri Apr 20 15:31:48 CEST 2007 - jsuchome@suse.cz

- check more values in /etc/shadow for -1 (#259896)
- display -1 correctly in the UI (#259896)
- 2.15.24

-------------------------------------------------------------------
Thu Apr 19 15:55:03 CEST 2007 - jsuchome@suse.cz

- import YaST::YCP in Perl modules (#265875)
- 2.15.23 

-------------------------------------------------------------------
Thu Apr 19 08:29:53 CEST 2007 - jsuchome@suse.cz

- correct fix of writing -1 to /etc/shadow (#265704)
- 2.15.22

-------------------------------------------------------------------
Fri Apr 13 14:11:59 CEST 2007 - jsuchome@suse.cz

- do not write shadowInactive value of -1 to /etc/shadow (#259896)
- check for /etc/security/pam_mount.conf presence before reading from it
- 2.15.21 

-------------------------------------------------------------------
Wed Apr  4 09:20:16 CEST 2007 - jsuchome@suse.cz

- do not ask for password when user doesn't have encrypted home
  directory (#259874)
- correctly find image and key files of crypted home directory (#259880)
- 2.15.20

-------------------------------------------------------------------
Thu Mar 29 10:36:58 CEST 2007 - jsuchome@suse.cz

- check if ypbind is installed before reading service status (#256407) 
- 2.15.19

-------------------------------------------------------------------
Mon Mar 26 11:33:09 CEST 2007 - jsuchome@suse.cz

- correctly read minimal password length, if set to 0 (#257075) 
- do not throw away possible LDAP error message (UsersLDAP.pm)
- during firstboot, show the same behaviour as in 2nd stage
- 2.15.18

-------------------------------------------------------------------
Mon Mar 12 11:50:01 CET 2007 - jsuchome@suse.cz

- call cryptconfig again when home directory was renamed (#252325)
- 2.15.17 

-------------------------------------------------------------------
Wed Feb 28 13:46:19 CET 2007 - jsuchome@suse.cz

- ask for current user password for any change with crypted
  directory (#242531)
- correctly change the password for directory image (#242531) 
- 2.15.16

-------------------------------------------------------------------
Mon Feb 26 13:51:56 CET 2007 - jsuchome@suse.cz

- fixed usage of new Package::Available
- 2.15.15 

-------------------------------------------------------------------
Fri Feb 23 13:49:39 CET 2007 - jsuchome@suse.cz

- include documentaion for YaPI's USERS.pm (#248203)
- 2.15.14

-------------------------------------------------------------------
Thu Feb 22 15:23:12 CET 2007 - jsuchome@suse.cz

- do not ask if package is available when it is not possible
  to access installation source (#225484)
- check if package is installed before checking if it is available
- 2.15.13

-------------------------------------------------------------------
Wed Feb 21 15:51:14 CET 2007 - jsuchome@suse.cz

- implemented disabling of crypted home directories (#242531)
- when deleting crypted home, disable pam_mount
- 2.15.12

-------------------------------------------------------------------
Wed Feb 14 12:43:00 CET 2007 - jsuchome@suse.cz

- enable bigger size of encrypted directory (#244631)
- 2.15.11 

-------------------------------------------------------------------
Tue Feb 13 09:28:15 CET 2007 - jsuchome@suse.cz

- fixed autoyast schema file
- 2.15.10 

-------------------------------------------------------------------
Mon Feb  5 11:12:18 CET 2007 - jsuchome@suse.cz

- check the default group of user from previous installation (#239688)
- 2.15.9

-------------------------------------------------------------------
Thu Feb  1 14:09:21 CET 2007 - jsuchome@suse.cz

- fixed inst_auth workflow when "Read user data from previous installation"
  is checked but on user selected (#240287)
- 2.15.8

-------------------------------------------------------------------
Fri Jan 26 13:35:12 CET 2007 - jsuchome@suse.cz

- adapt inst_auth dialog layout for ncurses (#238726)
- fixed crypted directories handling on user name change and
  directory resize (#235097)
- ConvertMap: check for modifications before analyzing the attributes
- 2.15.7 

-------------------------------------------------------------------
Thu Jan 25 14:57:05 CET 2007 - jsuchome@suse.cz

- fixed value for pwdReset attribute (#238254)
- read the values of operational attributes (#238254)
- when adding user, add a new check if plugin should not be applied
- set the correct value for pwdAccountLockedTime attribute (#238712)
- 2.15.6

-------------------------------------------------------------------
Fri Jan 19 11:05:28 CET 2007 - jsuchome@suse.cz

- added missing help text for Password Policy Plugin (#236613) 
- 2.15.5

-------------------------------------------------------------------
Fri Jan 12 16:59:54 CET 2007 - jsuchome@suse.cz

- correctly set home directory mode for LDAP users (F3621)
- allow per-user home directory crypting (F301787)
- 2.15.4

-------------------------------------------------------------------
Fri Jan  5 08:52:25 CET 2007 - jsuchome@suse.cz

- fixed help text for "Move home directory" feature
- 2.15.3

-------------------------------------------------------------------
Thu Dec 21 10:25:57 CET 2006 - jsuchome@suse.cz

- added checkbox for "Move home directory"  (F300550)
- 2.15.2

-------------------------------------------------------------------
Thu Dec  7 13:24:44 CET 2006 - jsuchome@suse.cz

- new LDAP plugins for Password Policy and Shadow Account (F301179)
- when enabling plugins, remove plugin from "plugins_to_remove" list
- help text and wizard caption for authentication settings
- 2.15.1 

-------------------------------------------------------------------
Mon Dec  4 16:25:13 CET 2006 - jsuchome@suse.cz

- differ GenericName from Name in desktop files (#223549)
- check root password for CA constraints (F300438)
- 2.15.0

-------------------------------------------------------------------
Mon Nov 27 10:30:57 CET 2006 - jsuchome@suse.cz

- fixed schema file (#215249)
- 2.14.1 

-------------------------------------------------------------------
Wed Nov 22 17:24:17 CET 2006 - stbinner@suse.de

- don't repeate Name content as GenericName in .desktop files

-------------------------------------------------------------------
Mon Nov  6 11:53:27 CET 2006 - jsuchome@suse.cz

- new version for new product
- 2.14.0

-------------------------------------------------------------------
Thu Oct 26 14:28:58 CEST 2006 - jsuchome@suse.cz

- schema file moved from autoyast package (#215249)
- 2.13.33 

-------------------------------------------------------------------
Tue Oct 24 15:34:31 CEST 2006 - jsuchome@suse.cz

- fix initialization during read of /etc/group (#213025)
- 2.13.32

-------------------------------------------------------------------
Tue Oct 24 10:21:59 CEST 2006 - jsuchome@suse.cz

- better check if LDAP user password was modified (#213574)
- 2.13.31

-------------------------------------------------------------------
Mon Sep 25 15:45:43 CEST 2006 - jsuchome@suse.cz

- do not offer importing users when there are not available (#207973)
- 2.13.30

-------------------------------------------------------------------
Thu Sep 21 15:55:16 CEST 2006 - jsuchome@suse.cz

- setup Kerberos During Installation (F120214) 
- 2.13.29

-------------------------------------------------------------------
Wed Sep 20 08:14:49 CEST 2006 - jsuchome@suse.cz

- fixed installation failure caused by previous changes (#206839)
- fixed directory path with imported data (F120103)
- 2.13.28

-------------------------------------------------------------------
Tue Sep 19 14:07:13 CEST 2006 - jsuchome@suse.cz

- added help text for importing users from existing partition
- during installation do not show write progress if nothing was modified
- 2.13.27

-------------------------------------------------------------------
Mon Sep 18 17:46:52 CEST 2006 - jsuchome@suse.cz

- installation: import users from existing partition (F120103)
- 2.13.26

-------------------------------------------------------------------
Thu Sep 14 00:49:51 CEST 2006 - ro@suse.de

- added yast2-core-devel to BuildRequires

-------------------------------------------------------------------
Thu Sep  7 13:43:23 CEST 2006 - jsuchome@suse.cz

- minor fixes in help text (#203819)
- allowed changing of new user's home mode and default umask (F3621)
- fixed wrong usage of Progress->set
- fixed setting of user's default group (#203761)
- 2.13.25

-------------------------------------------------------------------
Thu Sep  7 11:22:04 CEST 2006 - jsuchome@suse.cz

- enhanced writing performance using UserPasswd.pm (#148482, F301176)
- because of UserPasswd.pm, disabled the tests relying on input data
- 2.13.24

-------------------------------------------------------------------
Wed Aug 16 10:17:59 CEST 2006 - jsuchome@suse.cz

- leave default when CHARACTER_CLASS is not in /etc/login.defs (#199476)
- 2.13.23 

-------------------------------------------------------------------
Tue Aug  1 10:02:02 CEST 2006 - jsuchome@suse.cz

- fixed testsuite (recent change in FileUtils.ycp)
- 2.13.22 

-------------------------------------------------------------------
Tue Jul 25 16:34:30 CEST 2006 - jsuchome@suse.cz

- allow usage of empty passwords (#144724)
- allow "x" and "!" values for passwords (#148464)
- show more descriptive help text about password contents (#146533)
- 2.13.21

-------------------------------------------------------------------
Tue Jul 11 10:36:15 CEST 2006 - jsuchome@suse.cz

- escape '@' to fix creating pot-file
- 2.13.20

-------------------------------------------------------------------
Thu Jun 29 09:09:02 CEST 2006 - jsuchome@suse.cz

- more characters allowed in password (#175706, #186833)
- enhanced checking for palindroms in passwords (#144725)
- returned missing part of help text about login
- added UserPasswd.pm module which can enhance writing performance (#148482)
- fixed layout of root password dialog (#164803)
- removed Frame from Login Settings popup (#179788)
- do not remove runme_at_boot (it's task for other parts of YaST)
- user regular expressions for text matching
- 2.13.19 

-------------------------------------------------------------------
Mon May 22 17:06:10 CEST 2006 - jsuchome@suse.cz

- fixed modifying of default group for new users (#176513)
- 2.13.18

-------------------------------------------------------------------
Tue May  9 12:25:06 CEST 2006 - gs@suse.de

- show root password confirmation field of equal length (bug #164803)
- 2.13.17

-------------------------------------------------------------------
Wed Mar 15 18:07:24 CET 2006 - jsuchome@suse.cz

- inst_auth: samba is now Windows Domain Membership (text change)
- 2.13.16

-------------------------------------------------------------------
Tue Mar 14 02:04:36 CET 2006 - jsrain@suse.de

- aded support for eDirectory LDAP during instyallation
- 2.13.15

-------------------------------------------------------------------
Thu Feb 23 16:07:51 CET 2006 - jsuchome@suse.cz

- correctly assign owners of LDAP users's home directories (#153078)
- Export group's GID for autoyast (#152265)
- 2.13.14

-------------------------------------------------------------------
Mon Feb 20 08:51:01 CET 2006 - jsuchome@suse.cz

- reduced BuildRequires 
- 2.13.13

-------------------------------------------------------------------
Mon Feb  6 15:16:21 CET 2006 - jsuchome@suse.cz

- fix bad chacking for duplicate UID (#146477)
- 2.13.12

-------------------------------------------------------------------
Fri Jan 27 08:32:22 CET 2006 - jsuchome@suse.cz

- merged texts from proofreading 
- 2.13.11 

-------------------------------------------------------------------
Thu Jan  5 15:49:08 CET 2006 - jsuchome@suse.cz

- user plugins: enable showing warning message (#58660)
- 2.13.10

-------------------------------------------------------------------
Thu Jan  5 15:12:25 CET 2006 - jsuchome@suse.cz

- inst_auth: check if NetworkManager is managing network

-------------------------------------------------------------------
Fri Dec  2 15:48:20 CET 2005 - jsuchome@suse.cz

- fixed Import (#136671) by removing forgotten line from old version
- 2.13.9
 
-------------------------------------------------------------------
Thu Dec  1 13:25:00 CET 2005 - jsuchome@suse.cz

- fix all GetGroupByName calls (#136267) + added test
- 2.13.8

-------------------------------------------------------------------
Mon Nov 28 10:46:29 CET 2005 - jsuchome@suse.cz

- autoinstallation: show system users and groups by default (#135486),
  do not filter out group "users"
- 2.13.7

-------------------------------------------------------------------
Wed Nov 16 17:35:11 CET 2005 - jsuchome@suse.cz

- allow non-unique UID's for users and GID's for groups (feature #300162)
- 2.13.6 

-------------------------------------------------------------------
Thu Oct 27 14:49:49 CEST 2005 - jsuchome@suse.cz

- user plugins: fixed call of Summary function (#130707),
  better check for restrictions
- 2.13.5

-------------------------------------------------------------------
Thu Oct 13 17:26:05 CEST 2005 - jsuchome@suse.cz

- after renaming user: move home correctly, update autologin (#127561)
- 2.13.4

-------------------------------------------------------------------
Fri Sep 30 12:18:16 CEST 2005 - jsuchome@suse.cz

- correcly call selected plugins from Plugin tab (#119593)
- 2.13.3 

-------------------------------------------------------------------
Thu Sep 29 13:11:35 CEST 2005 - jsuchome@suse.cz

- generate the home directory for LDAP users correctly (#119012)
- 2.13.2 

-------------------------------------------------------------------
Tue Sep 27 14:45:20 CEST 2005 - jsuchome@suse.cz

- set correctly minimal UID and GID from /etc/login.defs (#119006)
- 2.13.1 

-------------------------------------------------------------------
Fri Sep 16 11:26:40 CEST 2005 - jsuchome@suse.cz

- added missing comments for translators
- inform user about more characters allowed in password (#106714)
- 2.13.0 

-------------------------------------------------------------------
Wed Aug 24 16:32:45 CEST 2005 - jsuchome@suse.cz

- allow some more characters to be included in password (#106714)
- 2.12.8

-------------------------------------------------------------------
Tue Aug 23 12:20:32 CEST 2005 - jsuchome@suse.cz

- fixed allignment of dialog header
- removed yast2-installation from NFB (#106608)
- 2.12.7

-------------------------------------------------------------------
Thu Aug 11 16:00:28 CEST 2005 - jsuchome@suse.cz

- fixed setting of default group for new users (#104113)
- 2.12.6 

-------------------------------------------------------------------
Thu Aug  4 14:48:58 CEST 2005 - jsuchome@suse.cz

- installation: do not reset autologin status after Back (#99003)
- 2.12.5

-------------------------------------------------------------------
Tue Aug  2 13:45:07 CEST 2005 - jsuchome@suse.cz

- start main sequence directly from inst_user
  (which enables checking for parameters, e.g. "enable_back")
- 2.12.4

-------------------------------------------------------------------
Thu Jul 28 18:23:42 CEST 2005 - jsuchome@suse.cz

- do not re-generate home directory when username wasn't changed
- do not set autologin automatically after Back (#99003)
- 2.12.3

-------------------------------------------------------------------
Tue Jul 12 17:18:29 CEST 2005 - jsuchome@suse.cz

- fixed cloning users (#94340)
- 2.12.2 

-------------------------------------------------------------------
Tue May 17 18:00:30 CEST 2005 - jsuchome@suse.cz

- fixed texts from proofreading (rwalter)

-------------------------------------------------------------------
Tue Apr 26 10:59:37 CEST 2005 - jsuchome@suse.cz

- better fix for #76404
- GDM also supports Autologin (#74198) - adapted help texts and tests
- 2.12.1

-------------------------------------------------------------------
Tue Apr 19 10:01:59 CEST 2005 - jsuchome@suse.cz

- added support for "rootpassword=ask" option for autoinstallation
  (#76404)
- adapted for new ProductFeatures interface
- 2.12.0 

-------------------------------------------------------------------
Fri Mar  4 14:04:14 CET 2005 - jsuchome@suse.cz

- autoyast: do not import groups that already exist as new

-------------------------------------------------------------------
Fri Feb 25 16:13:58 CET 2005 - jsuchome@suse.cz

- fixed buttons hiding/showing during installation (#66589)  

-------------------------------------------------------------------
Mon Feb 21 18:26:33 CET 2005 - jsuchome@suse.cz

- adapted testsuite for new ProductFeatures variable
- 2.11.14

-------------------------------------------------------------------
Mon Feb 21 13:43:56 CET 2005 - jsuchome@suse.cz

- 2.11.13 

-------------------------------------------------------------------
Thu Feb 17 13:57:04 CET 2005 - jsuchome@suse.cz

- do not chown directory to old UID (#50971) 

-------------------------------------------------------------------
Mon Feb 14 11:04:38 CET 2005 - jsuchome@suse.cz

- fixed help text
- 2.11.12 

-------------------------------------------------------------------
Mon Feb  7 17:06:15 CET 2005 - jsuchome@suse.cz

- merged texts from proofreading 
- 2.11.11

-------------------------------------------------------------------
Fri Feb  4 14:32:03 CET 2005 - jsuchome@suse.cz

- call GROUPADD_CMD if provided in /etc/login.defs
- simplify adding 1st user in installation (= no tabs, #50475)
- 2.11.10

-------------------------------------------------------------------
Mon Jan 31 14:13:22 CET 2005 - jsuchome@suse.cz

- call /usr/sbin/useradd.local at the end of adding (#50242)
- 2.11.9 

-------------------------------------------------------------------
Mon Jan 31 10:25:36 CET 2005 - jsuchome@suse.cz

- added X-SuSE-YaST-AutoInstRequires to desktop file (nashif)

-------------------------------------------------------------------
Fri Jan 28 17:58:11 CET 2005 - jsuchome@suse.cz

- 2.11.8 

-------------------------------------------------------------------
Fri Jan 28 14:25:52 CET 2005 - jsuchome@suse.cz

- update table items correctly during installation
- fixed deleting users from command line
- autoyast: enable creating groups when gid is not provided
- autoyast fix: remove internal cache when importing (#50265)
- write empty vardir/users.ycp file if not present
- fixed button labels of 'first user screen' during installation

-------------------------------------------------------------------
Mon Jan 24 17:12:43 CET 2005 - nashif@suse.de

- Set arguments according to new installation workflow interface

-------------------------------------------------------------------
Fri Jan 21 15:31:21 CET 2005 - jsuchome@suse.cz

- offer adaptation of home directory when user name was changed
- 2.11.6 

-------------------------------------------------------------------
Wed Jan  5 15:42:07 CET 2005 - jsuchome@suse.cz

- use tabs in Edit User and Edit Group dialogs
- enable list values for LDAP attributes (cn, sn, givenname)
- 2.11.5 

-------------------------------------------------------------------
Wed Dec 15 14:51:15 CET 2004 - jsuchome@suse.cz

- do not show Abort button in pseudo-popups
- adapt to current Progress behaviour
- do not abort installation from 'User Management' screen
- special parameters for modules called from 'Data Sources' dialog
- 2.11.4

-------------------------------------------------------------------
Tue Dec  7 15:53:36 CET 2004 - jsuchome@suse.cz

- fixed helptext: group password is necessary for non-members (#48997)

-------------------------------------------------------------------
Wed Nov 24 09:47:52 CET 2004 - jsuchome@suse.cz

- use UMASK from /etc/login.defs when creating new directories (#48372)
- 2.11.3

-------------------------------------------------------------------
Mon Nov 15 16:43:48 CET 2004 - jsuchome@suse.cz

- fix of creating custom user/group filter (#45263)
- fix of initializing LDAP in YaPI (#45898)
- 2.11.2

-------------------------------------------------------------------
Thu Nov  4 13:43:41 CET 2004 - jsuchome@suse.cz

- lookup's and select's replaced by brackets
- fixed wrong message during group password checking (#45268)
- 2.11.1

-------------------------------------------------------------------
Fri Oct 29 10:07:20 CEST 2004 - jsuchome@suse.cz

- adapted for new Mode:: interface
- used common texts from Message module
- 2.11.0

-------------------------------------------------------------------
Mon Oct  4 17:05:08 CEST 2004 - jsuchome@suse.cz

- do not read settings from Security module if it were already modified
  (#46545)

-------------------------------------------------------------------
Wed Sep 29 19:04:59 CEST 2004 - jsuchome@suse.cz

- do not discard local users added from rpm scripts during
  autointstallation (#46269)
- 2.10.10

-------------------------------------------------------------------
Wed Sep 29 13:37:29 CEST 2004 - jsuchome@suse.cz

- do not allow non-ASCII characters in user/groupname (#46347)
- 2.10.9

-------------------------------------------------------------------
Fri Sep 17 16:01:52 CEST 2004 - jsuchome@suse.cz

- correct initialization of what to show in Summary (#45536)
- 2.10.8

-------------------------------------------------------------------
Wed Sep 15 10:43:21 CEST 2004 - jsuchome@suse.cz

- correctly check presence of groupname in group password (#45268)

-------------------------------------------------------------------
Wed Sep 15 10:29:59 CEST 2004 - jsuchome@suse.cz

- disable autologin for deleted user (#45261)

-------------------------------------------------------------------
Fri Sep 10 12:56:13 CEST 2004 - jsuchome@suse.cz

- exit with warning when creating backup files failed
  (this can happen when there is no space left: #44784)
- 2.10.7

-------------------------------------------------------------------
Mon Sep  6 13:03:50 CEST 2004 - jsuchome@suse.cz

- adapted for new autoyast behaviour (#44660)
- 2.10.6

-------------------------------------------------------------------
Thu Sep  2 17:26:40 CEST 2004 - jsuchome@suse.cz

- added new system user names for translation (passwd.ycp)

-------------------------------------------------------------------
Mon Aug 23 16:54:54 CEST 2004 - jsuchome@suse.cz

- 2.10.5

-------------------------------------------------------------------
Tue Aug 17 14:32:45 CEST 2004 - jsuchome@suse.cz

- correctly check if NIS server is present (#43889)
- adapted testsuite

-------------------------------------------------------------------
Wed Aug 11 15:49:23 CEST 2004 - jsuchome@suse.cz

- fix: wrong call of Message module from perl
- do not touch /etc/group when only user was added (+adapted testsuite)

-------------------------------------------------------------------
Tue Aug 10 09:37:04 CEST 2004 - jsuchome@suse.cz

- merged proofread texts

-------------------------------------------------------------------
Tue Aug  3 17:13:37 CEST 2004 - jsuchome@suse.cz

- adapted to current CWM::ShowAndRun interface
- show default group for LDAP user although group is not LDAP (#43433)
- properly initialize "enabled" status of user
- adapted to current LdapPopup::EditAttribute interface
- 2.10.4

-------------------------------------------------------------------
Fri Jul 30 13:09:28 CEST 2004 - jsuchome@suse.cz

- audio,uucp,dialout groups are not added as default (#43329)
- removed check for Mode::live_eval
- add warning when changing password encryption type on NIS server
- fixed testsuite
- 2.10.3

-------------------------------------------------------------------
Mon Jul 26 16:31:35 CEST 2004 - jsuchome@suse.cz

- use Message module for common messages
- use Package module instead of Require
- crypt group passwords using GROUP_CRYPT from /etc/default/passwd
- 2.10.2

-------------------------------------------------------------------
Tue Jul 20 15:04:22 CEST 2004 - jsuchome@suse.cz

- change owner of home directory of user with modified UID number (#43132)
- updated testsuite

-------------------------------------------------------------------
Mon Jul 19 21:21:45 CEST 2004 - jsuchome@suse.cz

- enable short passwords for users (#43033)
- enable starting Samba client from authentization dialog (installation)

-------------------------------------------------------------------
Fri Jul 16 15:49:46 CEST 2004 - jsuchome@suse.cz

- advanced check for user/group name contents (#43053)

-------------------------------------------------------------------
Wed Jul 14 17:53:32 CEST 2004 - jsuchome@suse.cz

- LDAP users: initially, read only minimal set of attributes; the rest
  is read in Edit function when it is called for first time
- use Ldap::GetRequiredAttributes for geting required attributes
  of an object class

-------------------------------------------------------------------
Mon Jul 12 15:45:06 CEST 2004 - jsuchome@suse.cz

- fix of editing the LDAP user or group that was just added (#42777)
- 2.10.1

-------------------------------------------------------------------
Mon Jul 12 13:57:23 CEST 2004 - jsuchome@suse.cz

- enhanced popup for creating LDAP search filter

-------------------------------------------------------------------
Tue Jun 29 20:50:54 CEST 2004 - jsuchome@suse.cz

- enable/disable user checkbox (#32587)
- enable creating of empty home (#35466)
- check group passwords

-------------------------------------------------------------------
Mon Jun 21 17:34:32 CEST 2004 - jsuchome@suse.cz

- command-line: ask for password, if not given
- clear nscd cache also if LDAP users/groups were modified (#41648)

-------------------------------------------------------------------
Tue Jun 15 20:58:03 CEST 2004 - jsuchome@suse.cz

- command-line: group management, LDAP support
- 2.10.0

-------------------------------------------------------------------
Wed Jun  9 11:01:19 CEST 2004 - jsuchome@suse.cz

- YaPI: correct initialization of LDAP configuration (#41806, #41850)
- 2.9.38

-------------------------------------------------------------------
Thu May 27 17:16:04 CEST 2004 - jsuchome@suse.cz

- read LDAP again when clicked `back during installation (#41299)
- crypt group passwords (#41300)
- 2.9.37

-------------------------------------------------------------------
Wed May 26 15:40:10 CEST 2004 - jsuchome@suse.cz

- LDAP: create correct object classes for groupUniqueOfNames (#41232)
- 2.9.36

-------------------------------------------------------------------
Tue May 25 15:32:58 CEST 2004 - jsuchome@suse.cz

- fixed testsuite (typo in ProductFeatures.ycp: #41038)

-------------------------------------------------------------------
Mon May 24 09:56:03 CEST 2004 - jsuchome@suse.cz

- autoyast: store user password during cloning users (#41026)
- 2.9.35

-------------------------------------------------------------------
Thu May 20 17:32:27 CEST 2004 - jsuchome@suse.cz

- fixed quoting in YCP paths (#40867) + adapted testsuite

-------------------------------------------------------------------
Wed May 19 13:52:22 CEST 2004 - jsuchome@suse.cz

- YaPI: added $VERSION and @CAPABILITIES (#40796)
- adapted to new +/- lines handling in ag_passwd (#40571)
- /var/lib/nobody can be used by myltiple users (#40365)
- do not move home directory if the new one already exists
- 2.9.34

-------------------------------------------------------------------
Fri May 14 12:30:05 CEST 2004 - jsuchome@suse.cz

- during deleting LDAP user/group, read the list of its plugins (#40561)
- 2.9.33

-------------------------------------------------------------------
Wed May 12 17:23:13 CEST 2004 - jsuchome@suse.cz

- enable '$' as a part of LDAP 'uid' attribute (Samba wants it: #40433)
- YaPI: enhanced testsuite

-------------------------------------------------------------------
Tue May 11 09:51:41 CEST 2004 - jsuchome@suse.cz

- fixed calling of gettext from Perl modules (#40160) 
- 2.9.32

-------------------------------------------------------------------
Fri May  7 16:25:47 CEST 2004 - jsuchome@suse.cz

- use correct translation function (#39954)

-------------------------------------------------------------------
Thu May  6 18:28:14 CEST 2004 - jsuchome@suse.cz

- LDAP: do not save unchanged values (#39472)

-------------------------------------------------------------------
Wed May  5 20:10:09 CEST 2004 - jsuchome@suse.cz

- inst_user: call users after ldap-client if ldap-client uses previously
  configured server (#39901) 
- Enable/Disable functions for LDAP user
- improved logging for Perl modules
- 2.9.31

-------------------------------------------------------------------
Tue May  4 09:38:07 CEST 2004 - jsuchome@suse.cz

- merged in proofread text

-------------------------------------------------------------------
Thu Apr 29 15:45:24 CEST 2004 - jsuchome@suse.cz

- enhanced plugin dialog (enables adding + removing)
- all YaPI functions should be functional

-------------------------------------------------------------------
Tue Apr 27 18:18:30 CEST 2004 - jsuchome@suse.cz

- plugins: enable deleting of objectClass (#38984)
- plugins: error handling (#38983), removing (#38984)
- create defult base in LDAP tree if it doesn't exist (#39476)
- 2.9.30

-------------------------------------------------------------------
Wed Apr 21 13:22:01 CEST 2004 - arvin@suse.de

- added special sles screen for user authentication

-------------------------------------------------------------------
Tue Apr 20 13:30:47 CEST 2004 - jsuchome@suse.cz

- fixed build
- 2.9.29

-------------------------------------------------------------------
Thu Apr 15 10:51:40 CEST 2004 - jsuchome@suse.cz

- fix: enable user membership management for LDAP groups (#38919)
- fix: add shadowAccount attribute if not present (#38467)
- fix: save encoding settings during installation
- fix: read LDAP users at module start when they are in custom set
- plugins: differ between plugin for users and groups
- 2.9.28

-------------------------------------------------------------------
Tue Apr  6 13:04:39 CEST 2004 - jsuchome@suse.cz

- fix: check for shadowAccount attribute of LDAP users (#38467)
- 2.9.27

-------------------------------------------------------------------
Mon Apr  5 10:53:53 CEST 2004 - jsuchome@suse.cz

- fix: correct initial ID for LDAP groups (#38250)
- 2.9.26

-------------------------------------------------------------------
Fri Apr  2 15:51:52 CEST 2004 - jsuchome@suse.cz

- changed license to GPL
- 2.9.25

-------------------------------------------------------------------
Fri Apr  2 10:10:00 CEST 2004 - jsuchome@suse.cz

- fix: enable deleting groups with long name (#38006)
- 2.9.24

-------------------------------------------------------------------
Wed Mar 31 15:16:27 CEST 2004 - jsuchome@suse.cz

- fix: build table items during installation (#37670)

-------------------------------------------------------------------
Tue Mar 30 21:23:39 CEST 2004 - jsuchome@suse.cz

- fix: update plugin list after PluginPresent (rhafer)
- fix: after 'Write changes now', enable delete previously added user
- fix: do not set both groupOfNames and groupOfUniqueNames for group
- fix: widget difinition for CWM
- YaPI: UserDisable, UserEnable, GroupModify
- 2.9.23

-------------------------------------------------------------------
Mon Mar 29 13:37:28 CEST 2004 - jsuchome@suse.cz

- plugins: check if plugin is defined for given user/group ('PluginPresent')
- plugins: use 'plugins_to_remove' flag
- 2.9.22

-------------------------------------------------------------------
Thu Mar 25 16:03:37 CET 2004 - jsuchome@suse.cz

- autoyast: properly handle 'shadowlastchange' value (#36804)

-------------------------------------------------------------------
Wed Mar 24 16:25:11 CET 2004 - jsuchome@suse.cz

- YaPI: UserModify
- LDAP configuration: new attribute names (with 'suse' prefix)

-------------------------------------------------------------------
Tue Mar 23 19:47:29 CET 2004 - jsuchome@suse.cz

- YaPI: UserAdd, UserDelete, UserGet, UsersGet
- autoyast fix: show empty user password in config mode (#36726)
- Users::Read and Users::Write now return error message, not boolean

-------------------------------------------------------------------
Tue Mar 23 10:04:56 CET 2004 - jsuchome@suse.cz

- autoyast fix: do not import groups with gid -1, do not forget to
  create user home directories
  (+ probably fixed #35600)
- 2.9.21

-------------------------------------------------------------------
Mon Mar 22 17:27:24 CET 2004 - jsuchome@suse.cz

- use only lowercase user/group attribute names
  (adapted also agent-nis and testusite for this change)

-------------------------------------------------------------------
Mon Mar 22 11:01:26 CET 2004 - jsuchome@suse.cz

- do not lose data of first user during installation (#36543)
- 2.9.20

-------------------------------------------------------------------
Fri Mar 19 15:32:44 CET 2004 - jsuchome@suse.cz

- plugins: support all current calls (Add/Edit/Write) also for groups

-------------------------------------------------------------------
Fri Mar 19 14:59:02 CET 2004 - mvidner@suse.cz

- added AGENT_LIBADD so that agents work from standalone Perl

-------------------------------------------------------------------
Thu Mar 18 18:24:25 CET 2004 - jsuchome@suse.cz

- adapted for the new perl bindings
- 2.9.19

-------------------------------------------------------------------
Tue Mar 16 20:53:18 CET 2004 - jsuchome@suse.cz

- plugins: call AddBefore, EditBefore also from GUI client

-------------------------------------------------------------------
Tue Mar 16 11:06:37 CET 2004 - jsuchome@suse.cz

- autoinstall fixes: do not lost gid, check if password should be crypted

-------------------------------------------------------------------
Mon Mar 15 17:09:56 CET 2004 - jsuchome@suse.cz

- plugins: changed calling convention (call only default ones,
    saved in LDAP configuration, unless directly choosed)
  internal information (like user type, type of modification)
    moved to config map
  many minor fixes
- 2.9.18

-------------------------------------------------------------------
Mon Mar 15 11:16:55 CET 2004 - jsuchome@suse.cz

- changed internal key names: "username" -> "uid", "groupname" -> "cn"
- adapted testsuite
- 2.9.17

-------------------------------------------------------------------
Sat Mar 13 19:09:34 CET 2004 - arvin@suse.de

- require yast2-perl-bindings (bug #35914)

-------------------------------------------------------------------
Wed Mar 10 14:53:26 CET 2004 - jsuchome@suse.cz

- agent-passwd moved to yast2-pam package
- 2.9.15

-------------------------------------------------------------------
Wed Mar 10 14:09:14 CET 2004 - jsuchome@suse.cz

- .pm files adapted for new perl-bindings (use array reference, not array)

-------------------------------------------------------------------
Wed Mar 10 09:45:36 CET 2004 - jsuchome@suse.de

- disabled testsuite
- 2.9.14

-------------------------------------------------------------------
Wed Mar 10 02:05:12 CET 2004 - sh@suse.de

- V 2.9.13
- Migration to new wizard

-------------------------------------------------------------------
Mon Mar  8 17:40:31 CET 2004 - jsuchome@suse.cz

- set wizard icon

-------------------------------------------------------------------
Mon Mar  8 16:49:46 CET 2004 - jsuchome@suse.cz

- fix: check group name
- fixes of default LDAP plugin
- 2.9.12

-------------------------------------------------------------------
Thu Mar  4 20:45:29 CET 2004 - jsuchome@suse.cz

- plugins: differs user from groups (=2 map parameters to every function)
    check plugin availability for given user/group type,
    "rest of LDAP attributes" is default plugin,
- LDAP: check attributes required by the LDAP schema

-------------------------------------------------------------------
Wed Mar  3 16:55:39 CET 2004 - jsuchome@suse.cz

- LDAP: configurable group member attribute (member vs. uniqueMember)
- check for errors in config files (/etc/passwd) and warn user
- error popups when LDAP writing fails
- 2.9.11

-------------------------------------------------------------------
Wed Mar  3 11:12:43 CET 2004 - jsuchome@suse.cz

- fix of inst_root client

-------------------------------------------------------------------
Tue Mar  2 17:21:25 CET 2004 - jsuchome@suse.cz

- call LDAP configuration from Users
- enable writing without finish

-------------------------------------------------------------------
Mon Mar  1 17:36:19 CET 2004 - jsuchome@suse.cz

- merged texts from proofread
- change of plugin handling
- 2.9.10

-------------------------------------------------------------------
Thu Feb 26 09:30:16 CET 2004 - jsuchome@suse.cz

- fixed calling from control center (#35006)

-------------------------------------------------------------------
Wed Feb 25 15:12:59 CET 2004 - jsuchome@suse.cz

- initial support for plugins

-------------------------------------------------------------------
Mon Feb 23 17:28:35 CET 2004 - jsuchome@suse.cz

- error messages after failure of system files (/etc/passwd) read
- more autoyast fixes (export only changed values)

-------------------------------------------------------------------
Fri Feb 20 15:11:53 CET 2004 - jsuchome@suse.cz

- do not break special files (e.g. /dev/null) when set as home dir

-------------------------------------------------------------------
Fri Feb 20 11:25:53 CET 2004 - jsuchome@suse.cz

- autoyast interface
- 2.9.9

-------------------------------------------------------------------
Wed Feb 18 16:43:46 CET 2004 - jsuchome@suse.cz

- do not import Kerberos,Samba,Nis

-------------------------------------------------------------------
Mon Feb 16 17:54:52 CET 2004 - jsuchome@suse.cz

- fix: enable whitespace in passwords (#34590)

-------------------------------------------------------------------
Mon Feb 16 17:16:51 CET 2004 - jsuchome@suse.cz

- support for autoyast (initial for new module backend)
- 2.9.8

-------------------------------------------------------------------
Mon Feb 16 13:37:51 CET 2004 - jsuchome@suse.cz

- fixed testsuite
- fixed needforbuild

-------------------------------------------------------------------
Fri Feb 13 15:00:26 CET 2004 - jsuchome@suse.cz

- enhanced cmd-line interface support
- fixes: multiple changes of uid,username,home,gid,groupname

-------------------------------------------------------------------
Wed Feb 11 17:04:51 CET 2004 - jsuchome@suse.cz

- agent-passwd: correct default values, store password from shadow
- save + lines at the end of config files when NIS is enabled
- LDAP: rename objects, configure search filters
- corrected helptexts
- 2.9.7

-------------------------------------------------------------------
Wed Feb 11 10:55:40 CET 2004 - jsuchome@suse.cz

- fix: correct path to config files

-------------------------------------------------------------------
Tue Feb 10 19:09:17 CET 2004 - jsuchome@suse.cz

- LDAP: write groups
- new file: UsersRoutines.pm

-------------------------------------------------------------------
Mon Feb  9 17:13:18 CET 2004 - jsuchome@suse.cz

- more functions for LDAP support (write users, read groups)
- fixed installation clients
- 2.9.6

-------------------------------------------------------------------
Mon Feb 09 11:58:31 CET 2004 - arvin@suse.de

- removed config files (*.y2cc)

-------------------------------------------------------------------
Tue Feb  3 19:23:14 CET 2004 - jsuchome@suse.cz

- agent for NIS users/groups
- initial LDAP support (with new Perl backend)

-------------------------------------------------------------------
Mon Feb  2 14:49:18 CET 2004 - jsuchome@suse.cz

- new backend, written in Perl
- 2.9.4

-------------------------------------------------------------------
Mon Jan 19 10:56:43 CET 2004 - jsrain@suse.de

- merged the new interpreter branch

-------------------------------------------------------------------
Mon Dec  1 14:20:39 CET 2003 - jsuchome@suse.cz

- syntax fixes for new interpreter
- 2.9.3

-------------------------------------------------------------------
Thu Nov 27 15:27:09 CET 2003 - jsuchome@suse.cz

- LDAP: added crypting passwords via slappaswd

-------------------------------------------------------------------
Tue Nov 25 15:43:19 CET 2003 - jsuchome@suse.cz

- fix for LDAP: ignore non-existent attribute, until it is set again
  (caused "No such attribute" error when agent tried
  to remove actualy non-existent one from user/group entry)

-------------------------------------------------------------------
Tue Nov 18 14:31:51 CET 2003 - jsuchome@suse.cz

- used UI:: builtins for file selection widgets
- migrated to doxygen
- 2.9.2

-------------------------------------------------------------------
Mon Oct  6 17:41:27 CEST 2003 - jsuchome@suse.cz

- basic command-line interface
- removed CallModule calls
- 2.9.1

-------------------------------------------------------------------
Fri Oct  3 12:59:43 CEST 2003 - jsuchome@suse.cz

- 'fullname' attribute renamed to 'cn' to follow LDAP specifications

-------------------------------------------------------------------
Wed Oct  1 10:38:18 CEST 2003 - jsuchome@suse.cz

- autologin: added configuration popup (initial), used Autologin module

-------------------------------------------------------------------
Mon Sep 29 13:15:01 CEST 2003 - jsuchome@suse.cz

- properly differ between local/system users (#31515),
  manage new variables from /etc/login.defs,
  enable change of user/group type (by changing uid/gid)
- 2.9.0

-------------------------------------------------------------------
Tue Sep 23 12:28:50 CEST 2003 - jsuchome@suse.cz

- run suseconfig after writing autologin value (#31470)
- 2.8.20

-------------------------------------------------------------------
Fri Sep 19 15:42:18 CEST 2003 - jsuchome@suse.cz

- fixed: non-ISO-1 chars in fullname not shown (#31405)
- fixed testsuite
- 2.8.19

-------------------------------------------------------------------
Thu Sep 18 22:58:39 CEST 2003 - nashif@suse.de

- fixed testsuite
- 2.8.18

-------------------------------------------------------------------
Thu Sep 18 14:04:28 CEST 2003 - jsuchome@suse.cz

- disable also login without passwords if there are more users (#31141)
- recode error messages from cracklib to UTF-8
- 2.8.17

-------------------------------------------------------------------
Wed Sep 17 14:10:21 CEST 2003 - jsuchome@suse.cz

- disable autologin when there are more users (#31141)
- 2.8.16

-------------------------------------------------------------------
Mon Sep 15 16:18:25 CEST 2003 - jsuchome@suse.cz

- in autoyast config mode, clear password entries for system users (#30573)
- fixed testsuite
- 2.8.15

-------------------------------------------------------------------
Sat Sep 13 19:00:22 CEST 2003 - nashif@suse.de

- Turn off progress during autoinstallation

-------------------------------------------------------------------
Thu Sep 11 13:03:52 CEST 2003 - jsuchome@suse.cz

- layout of first dialog (#29389)

-------------------------------------------------------------------
Wed Sep 10 17:51:43 CEST 2003 - jsuchome@suse.cz

- check if autologin is available (only works for KDM, bug #30385)

-------------------------------------------------------------------
Tue Sep  9 09:41:54 CEST 2003 - jsuchome@suse.cz

- flush /etc/sysconfig/displaymanager after write during installation
  (autologin bug #30124)
- 2.8.14

-------------------------------------------------------------------
Mon Sep  8 16:14:12 CEST 2003 - jsuchome@suse.cz

- check if NIS was enabled while module is running (#30256)

-------------------------------------------------------------------
Mon Sep  8 13:02:08 CEST 2003 - jsuchome@suse.cz

- do not create root's home direcotry in autoyast install (#30186)

-------------------------------------------------------------------
Fri Sep  5 11:12:28 CEST 2003 - jsuchome@suse.cz

- save changed autologin status (#30105)

-------------------------------------------------------------------
Fri Sep  5 10:07:28 CEST 2003 - jsuchome@suse.cz

- merged in proofread texts
- 2.8.13

-------------------------------------------------------------------
Tue Sep  2 17:31:23 CEST 2003 - jsuchome@suse.cz

- fixed helptexts

-------------------------------------------------------------------
Mon Sep  1 17:02:58 CEST 2003 - jsuchome@suse.cz

- LDAP users: chek for object class existence

-------------------------------------------------------------------
Mon Sep  1 09:26:58 CEST 2003 - jsuchome@suse.cz

- removed checking for kerberos
- rearanged buttons for 'add user dialog' during installation
  (from sh@suse.de, bug #29389)
- 2.8.12

-------------------------------------------------------------------
Sun Aug 31 15:13:25 CEST 2003 - arvin@suse.de

- use Popup::ConfirmAbort

-------------------------------------------------------------------
Mon Aug 25 17:08:45 CEST 2003 - jsuchome@suse.de

- enabled autologin (#29207)

-------------------------------------------------------------------
Fri Aug 22 15:59:29 CEST 2003 - jsuchome@suse.de

- 2.8.11

-------------------------------------------------------------------
Wed Aug 20 13:08:11 CEST 2003 - jsuchome@suse.de

- removed redundant "initialization dialog" (#28779)
- fixed help text

-------------------------------------------------------------------
Wed Aug 13 13:53:53 CEST 2003 - jsuchome@suse.de

- added new system user names for translation (passwd.ycp)
- 2.8.10

-------------------------------------------------------------------
Mon Aug 11 10:50:12 CEST 2003 - jsuchome@suse.de

- proofread texts, 1st round
- 2.8.9

-------------------------------------------------------------------
Wed Aug  6 14:33:38 CEST 2003 - jsuchome@suse.de

- fixed: importing empty group (#28491)
- do not abort from Read in installation mode

-------------------------------------------------------------------
Thu Jul 24 11:10:03 CEST 2003 - msvec@suse.de

- added yast2-pam to needededforbuild
- 2.8.8

-------------------------------------------------------------------
Thu Jul 24 10:33:59 CEST 2003 - arvin@suse.de

- adapted neededforbuild to changes in yast2-security

-------------------------------------------------------------------
Thu Jul 17 10:47:11 CEST 2003 - jsuchome@suse.de

- system settings (/etc/login.defs etc.) are read from Security module
- helptexts

-------------------------------------------------------------------
Mon Jul 14 18:57:10 CEST 2003 - jsuchome@suse.de

- fix on inst_user dialog (#27859)
- fix: proper saving of "Expiration date" (#27863)

-------------------------------------------------------------------
Thu Jul 10 11:37:46 CEST 2003 - jsuchome@suse.de

- secondary groups for new users saved in /etc/default/useradd
- LDAP users and groups management:
    password length checks (length defined in LDAP configuration)
    saving last used Id to LDAP config object
    solved LDAP groups (groupOfUniqueNames cannot be empty)
- adapted testsuite
- 2.8.6

-------------------------------------------------------------------
Fri Jun 27 15:13:05 CEST 2003 - jsuchome@suse.de

- ldap defaults read from config modules stored in LDAP directory
- for manipulation with LDAP, used ldap-client API
- possibility to re-read LDAP settings after call of ldap-client
- fix: changing home directory
- 2.8.5

-------------------------------------------------------------------
Fri Jun 20 14:04:56 CEST 2003 - jsuchome@suse.de

- adapted to new agent-ldap (using c++ API)
- added missing imports
- adapted testsuite
- adapted to Label/Popup modules
- 2.8.4

-------------------------------------------------------------------
Fri Jun 20 13:56:02 CEST 2003 - mvidner@suse.cz

- Requires yast2-mail-aliases, which has been split off yast2.rpm

-------------------------------------------------------------------
Wed Jun  4 10:07:11 CEST 2003 - jsuchome@suse.de

- added agent-crack for checking passwords strength (bug #21266)
- 2.8.3

-------------------------------------------------------------------
Fri May 23 15:30:53 CEST 2003 - jsuchome@suse.de

- warning when username has uppercase letters (bug #26409)

-------------------------------------------------------------------
Mon May  5 13:00:51 CEST 2003 - jsuchome@suse.de

- popup for setting LDAP search filters
- agent-ldap: check if filter is correct

-------------------------------------------------------------------
Wed Apr 30 09:23:42 CEST 2003 - jsuchome@suse.cz

- browse buttons for default home and skeleton directories
- popup for LDAP search filter

-------------------------------------------------------------------
Wed Apr 23 15:30:50 CEST 2003 - jsuchome@suse.cz

- LDAP users: edit shadow setting, "more settings" dialog
- agent-ldap: change DN after change of username (groupname)

-------------------------------------------------------------------
Tue Apr 22 10:11:49 CEST 2003 - jsuchome@suse.de

- only one field for fullname (#21175)
- "Browse" button for home directory

-------------------------------------------------------------------
Thu Apr 17 13:35:25 CEST 2003 - jsuchome@suse.de

- check passwords max length (#13291)
- home directories (enable re-using of directories marked for deletion)
- managing group mambership of ldap users
- ldap error messages
- 2.8.2

-------------------------------------------------------------------
Mon Apr 14 09:15:46 CEST 2003 - jsuchome@suse.de

- new "agent-uid" for testing uid/username existence
- proposed some layout changes: separate dialogs for auth and encryption
- new "agent-ldap" for LDAP user/group operations (don't use "cpu" more)
- adapted testsuite

-------------------------------------------------------------------
Thu Mar 27 10:55:34 CET 2003 - jsuchome@suse.de

- fixes in LDAP users management:
    display error messages, use spaces in fullname, don't ask for
    delete directory if it is not present
- don't save users when no really change was done (ReallyModified())
- changed abort popup
- 2.8.1

-------------------------------------------------------------------
Tue Mar 25 11:08:35 CET 2003 - jsuchome@suse.de

- adapted to Require interface
- change ownership only when necessary (#25200)
- check for duplicate values in /etc/passwd and other files (#25394)
- remove temporary files with user data directly after reading

-------------------------------------------------------------------
Mon Mar 24 17:35:15 CET 2003 - jsuchome@suse.de

- corrected texts (#25130)
- confirmation dialog when no user added in during installation (#25072)
- password length description (#24152)
- 2.8.0

-------------------------------------------------------------------
Wed Mar 12 16:10:46 CET 2003 - jsuchome@suse.de

- missing texts for translations (#25189)

-------------------------------------------------------------------
Mon Mar 10 15:25:47 CET 2003 - jsuchome@suse.de

- enable uppercase in user/groupnames (#24891)
- removed text which was missed for translations

-------------------------------------------------------------------
Wed Mar  5 10:09:27 CET 2003 - jsuchome@suse.de

- fix: cloning users during autoinstallation (#24629)
- fix: creating homes during autoinstallation (#24731)
- fix: remove nscd cache before chown (#24748)
- 2.7.20

-------------------------------------------------------------------
Mon Mar  3 12:54:27 CET 2003 - jsuchome@suse.de

- merged proofreaded texts
- inst_auth: fix network devices testing (#24004) - msvec@suse.cz
- 2.7.19

-------------------------------------------------------------------
Thu Feb 27 18:26:37 CET 2003 - jsuchome@suse.de

- added popup for confirmation of short root's password (#24294)
- inst_auth: ldap/nisplus options not greyed, but removed if package
    is not available (#24358)
- fix: first user is displayed more times after multiple next & back
    (during installation, bug #24441)
- 2.7.18

-------------------------------------------------------------------
Wed Feb 26 17:54:25 CET 2003 - arvin@suse.de

- removed calling of kbuildsycoca since it's now done in
  suseconfig

-------------------------------------------------------------------
Tue Feb 25 12:33:00 CET 2003 - jsuchome@suse.de

- fixes of _auto client (nashif@suse.de):
- fix: "user password lost after details menu" (#24231)
- 2.7.17

-------------------------------------------------------------------
Tue Feb 25 11:36:02 CET 2003 - arvin@suse.de

- save use of notify events in inst_auth.ycp

-------------------------------------------------------------------
Mon Feb 24 17:26:34 CET 2003 - jsuchome@suse.de

- enable re-connecting to ldap server (bug #24198)

-------------------------------------------------------------------
Mon Feb 24 10:03:47 CET 2003 - jsuchome@suse.de

- fix: group ownership for home directory not set if group is newly
  created (#24130)
- 2.7.16

-------------------------------------------------------------------
Fri Feb 21 15:21:18 CET 2003 - arvin@suse.de

- better text for "abort installation" popup (bug #24019)

-------------------------------------------------------------------
Fri Feb 21 10:27:34 CET 2003 - jsuchome@suse.de

- changed text for no user during installation
- fix: LDAP/NIS user cannot be added to local group (#24022)
- function ReadNewSet is now global (used by phone-services, #23961)
- 2.7.15

-------------------------------------------------------------------
Thu Feb 20 13:57:37 CET 2003 - jsuchome@suse.de

- added label with current filter (bug #23920)

-------------------------------------------------------------------
Wed Feb 19 09:23:47 CET 2003 - jsuchome@suse.de

- inst_auth: check if {ldap,nisplus}-client is available (#23762)

-------------------------------------------------------------------
Mon Feb 17 16:23:50 CET 2003 - jsuchome@suse.de

- call "sux kbuildsycoca" after adding user during installation
- inst_auth: check for DSL device
- 2.7.14

-------------------------------------------------------------------
Fri Feb 14 13:35:17 CET 2003 - jsuchome@suse.de

- fixed typos in texts

-------------------------------------------------------------------
Thu Feb 13 17:23:45 CET 2003 - jsuchome@suse.de

- inst_user: use CallFunction, not CallModule

-------------------------------------------------------------------
Wed Feb 12 12:38:45 CET 2003 - jsuchome@suse.de

- additional text corrected

-------------------------------------------------------------------
Tue Feb 11 13:27:57 CET 2003 - jsuchome@suse.de

- check for installed {nis,nisplus,ldap}-client module before called
- more checks for new hoe directory
- add user dialog (#23512)
  password and home are not checked when clicking "Details"
- 2.7.13

-------------------------------------------------------------------
Tue Feb 11 00:49:18 CET 2003 - nashif@suse.de

- Update shadow settings with new password when importing

-------------------------------------------------------------------
Mon Feb 10 17:09:33 CET 2003 - jsuchome@suse.de

- check for Lan in inst_auth
- fix: check if home directory can be created

-------------------------------------------------------------------
Mon Feb 10 12:40:07 CET 2003 - jsuchome@suse.de

- proofreaded texts: 3rd round

-------------------------------------------------------------------
Wed Feb  5 13:06:09 CET 2003 - jsuchome@suse.de

- inst_user: calling modules after inst_auth dialog
- defaults dialog: small widgets moving
- 2.7.12

-------------------------------------------------------------------
Tue Feb  4 09:24:01 CET 2003 - jsuchome@suse.cz

- autoinst: fixed importing user (missing shadow map)
- added progress for LDAP

-------------------------------------------------------------------
Mon Feb  3 11:26:55 CET 2003 - jsuchome@suse.de

- NIS+ entry in expert_login

-------------------------------------------------------------------
Fri Jan 31 12:55:14 CET 2003 - jsuchome@suse.de

- expert settings for root: used only popup again
- new file inst_auth.ycp: authentication setting during installation
- expert_settings: show NIS in authentication table
- 2.7.11

-------------------------------------------------------------------
Wed Jan 29 11:15:05 CET 2003 - jsuchome@suse.cz

- gathered new system users to passwd.ycp (do not use passwd.sh now)
- translations of System users indexed by fullname, not by username
- when adding new user, Next is the default button (#23172)
- merged proofreaded texts
- 2.7.10

-------------------------------------------------------------------
Mon Jan 27 13:23:39 CET 2003 - jsuchome@suse.cz

- autoinst fix: do not export group with only cache structures changed
- fix: changing id's more times, check for keys to remove from maps
- adapted testsuite

-------------------------------------------------------------------
Mon Jan 27 12:09:04 CET 2003 - jsuchome@suse.cz

- autoinstall: check for imported users without uid's
- changed checkbox "forward root's mail"
- fix: recode gecos for system users when saving
- yast2-security is needed for build
- 2.7.9

-------------------------------------------------------------------
Fri Jan 24 18:22:00 CET 2003 - jsuchome@suse.cz

- reading and saving custom settings
- testing for nis via Runlevel module
- fixed sequence in expert dialog
- fix of cursor "bug" (#23048)
- saving only modified customs/defaults
- fixed generating grouplist for nis/ldap
- added tests
- 2.7.8

-------------------------------------------------------------------
Wed Jan 22 15:43:56 CET 2003 - jsuchome@suse.de

- autoinstalation: only modified users and groups exported
- encryption settings and password checks read from Security module
- added some checks for password content
- new translation texts
- 2.7.7

-------------------------------------------------------------------
Mon Jan 20 17:00:40 CET 2003 - jsuchome@suse.cz

- fix in recoding strings
- function keys (ncurses)
- new user entry (for finger, bug 18270) + helptext
- adapted testsuite
- 2.7.6

-------------------------------------------------------------------
Fri Jan 17 14:57:03 CET 2003 - jsuchome@suse.cz

- ldap: enabled modification of email, seting gecos,
    password shouldn't be changed by cpu when editing

-------------------------------------------------------------------
Thu Jan 16 19:25:56 CET 2003 - jsuchome@suse.de

- autoinst
- fixed build_additional_users.pl script

-------------------------------------------------------------------
Wed Jan 15 17:58:36 CET 2003 - jsuchome@suse.cz

- use cpu_configure from ldap-client to set cpu.cfg values (for LDAP)
- not neccessary to have anonymous access to LDAP server
  (-> ask for password)
- 2.7.5

-------------------------------------------------------------------
Wed Jan  8 13:04:06 CET 2003 - jsuchome@suse.de

- fix: created path to home directory if not exist
- check if home directory is mounted (bug #20365)
- check for installed packages
- read speedup (script)
- enabled reading NIS groups
- enabled reading and editing LDAP groups
- 2.7.4

-------------------------------------------------------------------
Wed Dec 18 10:17:42 CET 2002 - jsuchome@suse.de

- fixes: missing newlines on write, reading /etc/group, writing shadow
- auth.ycp + expert dialog from inst_root.ycp -> expert_login.ycp
- running expert dialog from main users dialog
- reading speedup
- adding blanks to uid entry in table widget
- 2.7.3

-------------------------------------------------------------------
Mon Dec 16 17:29:08 CET 2002 - jsuchome@suse.de

- fixed broken installation sequence
- first fix of #22443 (strange [unicode] characters in curses)
- enabled change of UID (#16084)
- 2.7.2

-------------------------------------------------------------------
Fri Dec 13 11:13:36 CET 2002 - jsuchome@suse.de

- new client for authentication: enables running NIS, LDAP, Kerberos modules
- new kerberos module:
    - basic configuration of kerberos client (agent for /etc/krb5.conf)
    - basic PAM settings for pam_krb5
- support for LDAP users:
    - for generating list is the package perl-ldap used
    - anonymous read access to LDAP server is required
    - for modifications, cpu package is used
- script for reading splited, some data can be read later on demand
    (typically NIS/LDAP users)
- autoinstalation
- nis: users, are retrieved with ypcat
- editgroup dialog: 2 widgets of users
- group users (100 will change to 500) is now local (#19253)
- new helptexts
- 2.7.1

-------------------------------------------------------------------
Wed Nov 27 09:20:09 CET 2002 - jsuchome@suse.cz

- New version of Users module:
- rewrite of code
- new files structure
- new data structures, enabling faster behaviour
- data structures are pre-builded via perl-script
- data are written directly to config (passwd...) files, not by extern
  tools (useradd etc.)
- dialog for changing /etc/default/useradd values (#14129)
- updated documentation
- etc_default_useradd.scr changed to use ini-agent
- 2.7.0

-------------------------------------------------------------------
Wed Oct  2 14:25:28 CEST 2002 - mvidner@suse.cz

- Improved the terrible performance for large numbers of users (#20072).
- Fixed #20360 - an error popped up for each NIS user when renaming a group.
- Fixed #20363 - could not add and remove users in a group at the same time.
- Better progress reporting (verbose for 'yast2 users progress_enabled').
- 2.6.30

-------------------------------------------------------------------
Tue Oct  1 11:30:23 CEST 2002 - jsrain@suse.cz

- fixed sorting of users by UID (#17650)

-------------------------------------------------------------------
Tue Sep 17 16:02:06 CEST 2002 - lslezak@suse.de

- fixed typo - write "blowfish" instead of "blowhish" to file
  /etc/security/pam_pwcheck.conf (#19741)
- version 2.6.29

-------------------------------------------------------------------
Tue Sep 17 14:49:42 CEST 2002 - mvidner@suse.de

- Fixed untranslated help text in the control center (#19753).
- 2.6.28

-------------------------------------------------------------------
Wed Sep 11 10:21:43 CEST 2002 - mvidner@suse.cz

- When displaying only non-system groups, display also "users" (#19253).
- 2.6.27

-------------------------------------------------------------------
Fri Sep  6 16:28:47 CEST 2002 - jsrain@suse.cz

- fixed provides/obsoletes
- fixed translation of expiration date help (Bug #18601)
- added error popup to avoid deleting remote NIS server user
- 2.6.26

-------------------------------------------------------------------
Thu Sep  5 11:48:14 CEST 2002 - jsrain@suse.cz

- fixed help text for root password setting
- 2.6.25

-------------------------------------------------------------------
Fri Aug 30 12:35:36 CEST 2002 - jsrain@suse.cz

- not removing /var/lib/YaST2/runme_at_boot in case of ssh
  installation (Bug #18580)
- redirecting output of yphelper (Bug #18621)
- dixed last p[assword change date for new user (Bug #18601)
- 2.6.24

-------------------------------------------------------------------
Thu Aug 29 14:45:15 CEST 2002 - jsrain@suse.cz

- fixed building
- 2.6.23

-------------------------------------------------------------------
Mon Aug 26 16:55:33 CEST 2002 - jsrain@suse.cz

- fixed informations shown during installation (Bug #18331)
- fixed ncurses buttons size (Bug #18251)
- 2.6.22

-------------------------------------------------------------------
Fri Aug 23 17:55:40 CEST 2002 - jsrain@suse.cz

- fixed help for password encryption selection
- 2.6.21

-------------------------------------------------------------------
Fri Aug 23 11:41:25 CEST 2002 - jsrain@suse.cz

- fixed provides and obsoletes
- sorting made more effective (and removed where not needed)
- 2.6.20

-------------------------------------------------------------------
Fri Aug 16 13:27:03 CEST 2002 - jsrain@suse.cz

- fixed kdoc comments
- merged proofread strings
- fixed sorting by UID /GID (Bug #17653)
- 2.6.19

-------------------------------------------------------------------
Fri Aug  9 09:22:32 CEST 2002 - jsrain@suse.de

- fixed initialization help text (Bug #17542)
- 2.6.18

-------------------------------------------------------------------
Thu Aug  8 11:36:17 CEST 2002 - jsrain@suse.de

- added more testsuites
- 2.6.17

-------------------------------------------------------------------
Mon Aug  5 15:01:47 CEST 2002 - jsrain@suse.cz

- added more verbose error logging
- 2.6.16

-------------------------------------------------------------------
Thu Aug  1 10:48:47 CEST 2002 - jsrain@suse.cz

- fixed reading values from /etc/login.defs
- fixed forwarding root's mail
- allowed to enter custom shell (Bug #10290)
- 2.6.15

-------------------------------------------------------------------
Tue Jul 30 11:32:47 CEST 2002 - jsrain@suse.cz

- fixed comments for translators
- removed "add user" and "add group" icons from YaST2 conrol center
- 2.6.14

-------------------------------------------------------------------
Fri Jul 26 15:22:49 CEST 2002 - jsrain@suse.cz

- yast2-security now not needed for running
- 2.6.13

-------------------------------------------------------------------
Mon Jul 22 12:34:25 CEST 2002 - jsrain@suse.cz

- removed yast2-mail from list of required packages
- fixed root password during installation (Bug #17126)

-------------------------------------------------------------------
Fri Jul 19 15:50:03 CEST 2002 - jsrain@suse.cz

- Removed yast2-nis from list of required packages
- Merged proofread texts

-------------------------------------------------------------------
Thu Jul 18 14:40:19 CEST 2002 - jsrain@suse.cz

- Added blowfish password encryption support

-------------------------------------------------------------------
Tue Jul 16 10:50:05 CEST 2002 - jsrain@suse.cz

- Removed namaspace using for Args and CallFunction
- Added support for seting forwaring root's mail during
  installation

-------------------------------------------------------------------
Mon Jul 15 18:43:37 CEST 2002 - jsrain@suse.cz

- Fixed installation workflow (Bug #14079)
- Fixed console encoding detection (Bug #16827)

-------------------------------------------------------------------
Fri Jul 12 16:10:45 CEST 2002 - jsrain@suse.cz

- Fixed detection whether is NIS domain master

-------------------------------------------------------------------
Fri Jul 12 15:22:15 CEST 2002 - arvin@suse.de

- use proper namespace for Args and CallFunction (#16776)

-------------------------------------------------------------------
Wed Jul 10 14:16:54 CEST 2002 - jsrain@suse.cz

- Fixed maintenance of users/group for NIS when using other dir
  than /etc for files (Bug #14817)
- Addedf possibility to add non-local users to local groups
  (Bug #15013)

-------------------------------------------------------------------
Tue Jul  9 21:31:58 CEST 2002 - msvec@suse.cz

- added missing textdomains
- unified textdomains to users
- added translation of system accounts
- 2.6.5

-------------------------------------------------------------------
Thu Jul 04 20:48:38 CEST 2002 - arvin@suse.de

- moved non binary file to /usr/share/YaST2

-------------------------------------------------------------------
Thu Jul  4 13:42:31 CEST 2002 - jsrain@suse.cz

- Able to edit password settings (Bug #15841)
- Helps update of Users module
- added yast2-country to requires
- Added testsuite
- Now allowed "=" in password (#15646)

-------------------------------------------------------------------
Tue Jul  2 13:47:57 CEST 2002 - jsrain@suse.cz

- added the installation files

-------------------------------------------------------------------
Fri Jun 28 17:18:30 CEST 2002 - arvin@suse.de

- renamed package from yast2-config-users to yast2-users

-------------------------------------------------------------------
Tue Jun 25 15:22:47 CEST 2002 - jsrain@suse.cz

- Allowed password longer than 8 characters (#9810)
- Fixed changing of home dir UID (#15552)
- Fixed deleting home dir (#10994)
- Added /etc/shadow reading
- Adapted for new result values of Any-agent

-------------------------------------------------------------------
Wed Mar 27 10:51:37 CET 2002 - mvidner@suse.cz

- Prevent deleting a currently logged-in user. (#15557)

-------------------------------------------------------------------
Fri Mar  8 16:37:12 CET 2002 - jbuch@suse.de

- remove incorrect help text (#14712)

-------------------------------------------------------------------
Fri Mar  8 16:21:09 CET 2002 - jbuch@suse.de

- fixed bug - changing password of an existing user

-------------------------------------------------------------------
Fri Mar  8 14:36:23 CET 2002 - jbuch@suse.de

- Set focus on userpage to forename field (Bug #14664)
  Use helptext form inst_root.ycp for password (Bug #13383)

-------------------------------------------------------------------
Fri Mar  1 14:42:39 CET 2002 - jbuch@suse.de

- use min_pas_len from /etc/login.defs for md5 too

-------------------------------------------------------------------
Thu Feb 28 16:52:35 MET 2002 - jbuch@suse.de

- bug 14105: fixed problems with users that have nearly the same
  name

-------------------------------------------------------------------
Tue Feb 26 18:03:30 MET 2002 - jbuch@suse.de

- fixed bug 12647 - change the home directory
- in continue mode call the abort Popup from user module (not
  inst_user.ycp)

-------------------------------------------------------------------
Mon Feb 25 17:37:51 MET 2002 - jbuch@suse.de

- utf-8 -> UTF-8
  Encodings must be upper case !

-------------------------------------------------------------------
Mon Feb 25 17:12:58 MET 2002 - jbuch@suse.de

- fixed module syntax (Users.ycp)

-------------------------------------------------------------------
Mon Feb 25 16:29:09 MET 2002 - jbuch@suse.de

- fixed call of pam agent

-------------------------------------------------------------------
Mon Feb 25 15:20:54 MET 2002 - jbuch@suse.de

- fixed sequencer bug in the inst-sys
  don't show group nobody
  use value "umask" from /etc/login.defs

-------------------------------------------------------------------
Fri Feb 22 19:26:56 MET 2002 - jbuch@suse.de

- raise login name length limit to 32 chars
  fixed bad help text
  fixed SetFocus bugs
  fixed one ShortCut bug
  changed allowed password characters

-------------------------------------------------------------------
Thu Feb 21 11:50:05 CET 2002 - lslezak@suse.cz

- fixed bug (#13199) - user configuration in installation
  can be skipped now
- version 2.5.10

-------------------------------------------------------------------
Mon Feb 18 17:28:08 CET 2002 - sh@suse.de

- V 2.5.9
- Fixed bug #13518: Keyboard focus not in input field when adding
  user

-------------------------------------------------------------------
Mon Feb 18 14:31:44 CET 2002 - sh@suse.de

- V 2.5.8
- Fixed bug #13383: Letters not mentioned as valid chars in help
  text

-------------------------------------------------------------------
Mon Feb 18 13:20:00 CET 2002 - kkaempf@suse.de

- use etc_passwd.scr as provided by yast2.rpm.

-------------------------------------------------------------------
Mon Feb 18 12:00:49 CET 2002 - kkaempf@suse.de

- provide .scr files in filelist.

-------------------------------------------------------------------
Mon Feb 18 11:38:47 CET 2002 - kkaempf@suse.de

- defined any agent config files used here.
- don't use /tmp file but parse command output directly.

-------------------------------------------------------------------
Tue Feb 12 11:10:41 CET 2002 - kkaempf@suse.de

- re-enable chown after useradd.local

-------------------------------------------------------------------
Mon Feb 11 17:56:14 CET 2002 - nashif@suse.de

- more autoinstall updates
- 2.5.3

-------------------------------------------------------------------
Sat Feb  9 17:31:28 PST 2002 - nashif@suse.de

- Adapted for auto-installation
- 2.5.2

-------------------------------------------------------------------
Fri Feb  8 20:14:31 MET 2002 - tom@suse.de

- Now the config module is being called from the installation
  workflow.

-------------------------------------------------------------------
Tue Sep 11 11:33:40 CEST 2001 - jbuch@suse.de

- Fixed error in switching between groups and users

-------------------------------------------------------------------
Sat Sep  8 14:54:44 CEST 2001 - jbuch@suse.de

- Add the new CheckBox "Also view system users/groups"
- Changed TextEntry for userlist/grouplist to MultiSelectionBox

-------------------------------------------------------------------
Fri Sep  7 18:08:20 CEST 2001 - jbuch@suse.de

- fixed bug 10290

-------------------------------------------------------------------
Tue Aug 21 14:34:33 CEST 2001 - jbuch@suse.de

- add yast2-agent-pam to spec file
  replaced fileexist

-------------------------------------------------------------------
Thu Aug  9 11:02:45 CEST 2001 - jbuch@suse.de

- add crypt md5 password

-------------------------------------------------------------------
Mon Aug  6 16:35:17 CEST 2001 - jbuch@suse.de

- edit user/group with double click

-------------------------------------------------------------------
Fri May 18 13:50:52 CEST 2001 - kendy@suse.cz

- fixed MAINTAINER: jbuch@suse.de, not me

-------------------------------------------------------------------
Mon May 14 15:30:34 CEST 2001 - jbuch@suse.de

- added if( test_mode) for test output
  else the user can read a map saved in the directory /tmp/..
  that contains crypted passwords and other user and group
  informations

-------------------------------------------------------------------
Thu May 10 16:19:30 MEST 2001 - gs@suse.de

- icons for module Create an user and Create a group added (bug
  7234)

-------------------------------------------------------------------
Mon May  7 15:23:22 CEST 2001 - jbuch@suse.de

- UI(`GetLanguage()) to UI(`GetLanguage(true))

-------------------------------------------------------------------
Mon May  7 14:06:12 CEST 2001 - jbuch@suse.de

- new version

-------------------------------------------------------------------
Mon May  7 12:48:24 CEST 2001 - jbuch@suse.de

- fixed Encoding/Uncoding fullname

-------------------------------------------------------------------
Thu May  3 15:12:39 CEST 2001 - jbuch@suse.de

- fixed bug 7517 and 7428

-------------------------------------------------------------------
Mon Apr 30 13:03:04 CEST 2001 - jbuch@suse.de

- add icons for menu; fixed shell bug

-------------------------------------------------------------------
Thu Apr 26 21:26:07 CEST 2001 - jbuch@suse.de

- add saving group password

-------------------------------------------------------------------
Tue Apr 24 13:52:31 CEST 2001 - jbuch@suse.de

- check_ycp ok

-------------------------------------------------------------------
Tue Apr 24 09:37:46 CEST 2001 - jbuch@suse.de

- new menuentry and isnil(..) -> .. != nil

-------------------------------------------------------------------
Tue Apr 17 15:56:01 CEST 2001 - jbuch@suse.de

- initial
<|MERGE_RESOLUTION|>--- conflicted
+++ resolved
@@ -1,16 +1,15 @@
 -------------------------------------------------------------------
-<<<<<<< HEAD
+Tue Nov 28 08:14:48 UTC 2017 - knut.anderssen@suse.com
+
+- AutoYaST: Write and export SSH authorized keys also for root user
+  (bsc#1066342).
+- 4.0.1
+
+-------------------------------------------------------------------
 Wed Nov  8 12:16:47 UTC 2017 - jsrain@suse.cz
 
 - Remove the support for encrypting home directory (fate#323541)
 - 4.0.0
-=======
-Tue Nov 28 08:14:48 UTC 2017 - knut.anderssen@suse.com
-
-- AutoYaST: Write and export SSH authorized keys also for root user
-  (bsc#1066342).
-- 3.2.13
->>>>>>> 95ee930a
 
 -------------------------------------------------------------------
 Tue Sep  5 14:47:25 UTC 2017 - igonzalezsosa@suse.com
