-------------------------------------------------------------------
Thu Apr  7 08:49:13 UTC 2016 - igonzalezsosa@suse.com

- Does not set empty passwords fields in /etc/shadow during
<<<<<<< HEAD
  installation (bnc#973639, bnc#974220)
- Set root password correctly when using a minimal profile
  (bnc#971804)
- 3.1.47
=======
  installation (CVE-2016-1601, bnc#973639, bnc#974220)
- Set root password correctly when using a minimal profile
  (bnc#971804)
- 3.1.41.3
>>>>>>> 94a47d9b

-------------------------------------------------------------------
Sat Mar  5 11:04:17 UTC 2016 - igonzalezsosa@suse.com

- Do not include inst-sys users when cloning the configuration
  after the installation (bnc#965852)
- 3.1.46

-------------------------------------------------------------------
Thu Feb 18 09:23:10 CET 2016 - schubi@suse.de

- Do not crash autoinstallation if the home directory of a user is
  directly under /.
  (bnc#966867)
- 3.1.45

-------------------------------------------------------------------
Thu Feb  4 10:05:57 UTC 2016 - jreidinger@suse.com

- Drop the Receive System Mail checkbox from the installation
  workflow (FATE#320448)
- 3.1.44

-------------------------------------------------------------------
Fri Jan 29 13:19:20 UTC 2016 - ancor@suse.com

- Small visual improvements in the "local user" installation
  dialog (bsc#893825)
- 3.1.43

-------------------------------------------------------------------
Wed Jan 27 13:36:05 UTC 2016 - ancor@suse.com

- Redesign of the installation dialogs (bsc#893825)
- 3.1.42

-------------------------------------------------------------------
Wed Nov 18 08:48:16 UTC 2015 - igonzalezsosa@suse.com

- fix validation of AutoYaST profiles (bsc#954412)
- 3.1.41

-------------------------------------------------------------------
Tue Sep  1 15:29:38 UTC 2015 - igonzalezsosa@suse.com

- Move users creation to first stage during autoinstallation,
  so it is not needed to run the 2nd stage to have a minimal system
  (bnc#892091)
- 3.1.40

-------------------------------------------------------------------
Thu Jul  2 20:49:05 UTC 2015 - igonzalezsosa@suse.com

- Allow editing password-less users (bsc#928607)
- 3.1.39

-------------------------------------------------------------------
Thu Jul  2 11:37:00 UTC 2015 - jreidinger@suse.com

- Allow setting the root password to "0" (the digit zero)
  (bnc#930909)
- 3.1.38

-------------------------------------------------------------------
Thu Feb  5 13:21:44 CET 2015 - gs@suse.de

- Text mode: set F9 function key binding correctly (bnc #881396)
- 3.1.37

-------------------------------------------------------------------
Thu Dec  4 09:51:47 UTC 2014 - jreidinger@suse.com

- remove X-KDE-Library from desktop file (bnc#899104)
- 3.1.36

-------------------------------------------------------------------
Thu Nov 20 09:26:20 CET 2014 - jsuchome@suse.cz

- enable changing of cn value if LDAP user is not saved yet
  (bnc#904645)
- 3.1.35

-------------------------------------------------------------------
Thu Oct 16 12:31:21 CEST 2014 - jsuchome@suse.cz

- fix calling auth client (bnc#901419)
- 3.1.34

-------------------------------------------------------------------
Tue Sep 23 10:14:55 CEST 2014 - jsuchome@suse.cz

- fix the usage of tail command, so the quota state is read
  correctly (bnc#887753)
- 3.1.33

-------------------------------------------------------------------
Wed Sep  3 08:26:34 CEST 2014 - schubi@suse.de

- Autoyast: Initialize the user hash in User module correctly
  This is needed for establishing the system users
  (espl. the root user). (bnc#893725)
- 3.1.32

-------------------------------------------------------------------
Mon Aug 25 09:21:30 CEST 2014 - schubi@suse.de

- Autoyast: Moved minimal configuration to a central place in
  inst_finish. (bnc#886464)
- 3.1.31

-------------------------------------------------------------------
Wed Aug 13 16:31:09 CEST 2014 - locilka@suse.com

- Fixed handling of the [Abort] button in inst_user_first, user is
  asked for confirmation (bnc#886662)
- Fixed UsersSimple.Transliterate not to return a trailing newline
- 3.1.30

-------------------------------------------------------------------
Thu Jul 31 17:31:29 CEST 2014 - schubi@suse.de

- Checking max UID for system users correctly while importing from
  autoinst.xml. (bnc#888154)
- 3.1.29

-------------------------------------------------------------------
Tue Jul 22 09:26:17 CEST 2014 - jsuchome@suse.cz

- Fixed 'Quota is not enabled on your system' by adapting
  to a change of the service name (bnc#887717).
- 3.1.28

-------------------------------------------------------------------
Tue Jun 10 08:57:29 CEST 2014 - locilka@suse.com

- Fixed text layout in root-password dialog in installation
  (bnc#878248)
- 3.1.27

-------------------------------------------------------------------
Mon Jun  2 13:40:11 CEST 2014 - schubi@suse.de

- Setting default home directory of user "root" to "/root"
  (bnc#878427)
- 3.1.26

-------------------------------------------------------------------
Fri May 23 14:57:15 CEST 2014 - schubi@suse.de

- Generating user section in autoinst.xml file
  (bnc#877985)
- 3.1.25

-------------------------------------------------------------------
Tue May 13 13:32:22 CEST 2014 - jsuchome@suse.cz

- added Test Keyboard Layout field into current root password dialog
  (bnc#877442)
- 3.1.24

-------------------------------------------------------------------
Wed May  7 14:57:31 UTC 2014 - jreidinger@suse.com

- do not modify frozen text from gettext call (bnc#876571)
- 3.1.23

-------------------------------------------------------------------
Fri Apr 18 08:34:35 UTC 2014 - mfilka@suse.com

- bnc#872903
  - fixed internal error (missing IsManaged method)
- 3.1.22

-------------------------------------------------------------------
Thu Apr  4 15:06:27 UTC 2014 - ckornacker@suse.com

- hide Kerberos passwords from process list
- 3.1.21

-------------------------------------------------------------------
Fri Apr  4 06:56:10 UTC 2014 - jreidinger@suse.com

- fix warning about constant redefinition (bnc#871805)
- 3.1.20

-------------------------------------------------------------------
Thu Apr  3 14:36:39 UTC 2014 - jreidinger@suse.com

- remember user input in user dialog when going forward and back
  (bnc#865540)
- 3.1.19

-------------------------------------------------------------------
Tue Mar 25 11:27:14 CET 2014 - jsuchome@suse.cz

- do not encrypt already crypted password of imported user
  (bnc#869798)
- 3.1.18

-------------------------------------------------------------------
Mon Mar 17 10:59:37 UTC 2014 - ckornacker@suse.com

- fix exception on missing yast2-auth-client module (bnc#868437)
- 3.1.17

-------------------------------------------------------------------
Thu Mar 13 15:35:00 UTC 2014 - varkoly@suse.com

- Adapt testsuit
- 3.1.16 

-------------------------------------------------------------------
Wed Mar 12 16:15:56 UTC 2014 - varkoly@suse.com

- Add plugin for creating kerberos accounts
- Modify check for aviability of LDAP 
- 3.1.15 

-------------------------------------------------------------------
Mon Mar  3 10:31:26 UTC 2014 - ckornacker@suse.com

- migrate ldap/kerberos-client to auth-client (bnc#865812)
- 3.1.14

-------------------------------------------------------------------
Fri Feb 28 13:41:12 CET 2014 - jsuchome@suse.cz

- skip username checks if there's user for import (bnc#866089)
- 3.1.13

-------------------------------------------------------------------
Wed Feb 26 16:49:55 CET 2014 - locilka@suse.com

- Fixed users plug-ins package names (bnc#865812)
- 3.1.12

-------------------------------------------------------------------
Thu Feb 20 10:46:56 CET 2014 - jsuchome@suse.cz

- save Autologin settings at the end of installation (bnc#863436)
- 3.1.11

-------------------------------------------------------------------
Tue Feb 18 11:14:05 CET 2014 - jsuchome@suse.cz

- check root's password when it is same as one for 1st user
  (bnc#864124)
- 3.1.10

-------------------------------------------------------------------
Thu Feb 13 11:01:33 UTC 2014 - varkoly@suse.com

- BNC#863612 YaST reports Cannot find client ldap/routines.rb 
- 3.1.9

-------------------------------------------------------------------
Wed Feb 12 11:53:03 UTC 2014 - jreidinger@suse.com

- fix namespace collision leading to error message in installation
- 3.1.8

-------------------------------------------------------------------
Fri Feb  7 17:06:47 UTC 2014 - jreidinger@suse.com

- support minimal installation(FATE#313149)
- 3.1.7

-------------------------------------------------------------------
Fri Feb  7 12:59:26 UTC 2014 - jreidinger@suse.com

- format spec file
- versioned build requires of yast2-ldap as it is used in testsuite
- 3.1.6

-------------------------------------------------------------------
Fri Jan 31 09:14:15 UTC 2014 - varkoly@suse.com

- Change requirement from yast2-ldap-client to yast2-ldap
- 3.1.5

-------------------------------------------------------------------
Fri Dec 13 10:44:23 CET 2013 - jsuchome@suse.cz

- added possibility to delete user although it has some processes
  running (bnc#849870)

-------------------------------------------------------------------
Mon Dec  9 14:26:06 UTC 2013 - lslezak@suse.cz

- fixed "can't modify frozen String" error (bnc#854495)
- 3.1.4

-------------------------------------------------------------------
Thu Dec  5 14:34:59 CET 2013 - jsuchome@suse.cz

- report error if cryptconfig was not installed (bnc#853189) 

-------------------------------------------------------------------
Wed Nov 13 16:25:29 UTC 2013 - lslezak@suse.cz

- installation: removed LDAP/Kerberos autodetection,
  allow configuring only local users (FATE#314695)
- 3.1.3

-------------------------------------------------------------------
Wed Nov 13 15:56:18 UTC 2013 - jreidinger@suse.com

- Add explicit COPYING file

-------------------------------------------------------------------
Wed Nov 13 12:32:34 UTC 2013 - lslezak@suse.cz

- require non-empty root password in the 1st stage (configuring
  later is not possible, the 2nd stage has been removed)

-------------------------------------------------------------------
Mon Nov 11 12:09:27 UTC 2013 - lslezak@suse.cz

- properly crypt the password for the initial user
- 3.1.2

-------------------------------------------------------------------
Wed Oct 30 14:09:52 UTC 2013 - lslezak@suse.cz

- do not save the data for the 2nd stage, create the users
  in the 1st stage directly
- 3.1.1

-------------------------------------------------------------------
Thu Sep 19 17:45:35 UTC 2013 - lslezak@suse.cz

- do not use *.spec.in template, use *.spec file with RPM macros
  instead
- 3.1.0

-------------------------------------------------------------------
Wed Aug  7 12:23:46 CEST 2013 - jsuchome@suse.cz

- do not recrypt group password provided in autoYaST profile
  (backport of bnc#722421) 
- 3.0.1

-------------------------------------------------------------------
Wed Jul 31 08:44:54 UTC 2013 - yast-devel@opensuse.org

- converted from YCP to Ruby by YCP Killer
  (https://github.com/yast/ycp-killer)
- version 3.0.0

-------------------------------------------------------------------
Mon Jul 29 05:47:54 UTC 2013 - lslezak@suse.cz

- move the development documentation to -devel-doc subpackage,
- agent-crack documentation - install JS and CSS files created
  by doxygen
- 2.24.1

-------------------------------------------------------------------
Thu Jul  4 12:19:46 CEST 2013 - jsuchome@suse.cz

- update testedfiles in tests (lslezak)
- 2.24.0 

-------------------------------------------------------------------
Thu Mar 28 14:38:56 CET 2013 - jsuchome@suse.cz

- set the value of CHARACTER_CLASS, read from /etc/login.defs
  (bnc#810482)
- 2.23.5

-------------------------------------------------------------------
Tue Feb 26 13:07:33 CET 2013 - jsuchome@suse.cz

- correctly check for nil value (bnc#803787)
- 2.23.4 

-------------------------------------------------------------------
Wed Feb  6 14:59:19 CET 2013 - jsuchome@suse.cz

- adapted to changes of /etc/login.defs (bnc#802006)
- 2.23.3 

-------------------------------------------------------------------
Thu Jan 17 14:22:01 CET 2013 - jsuchome@suse.cz

- enable using no secondary groups as a default (bnc#789635)
- 2.23.2 

-------------------------------------------------------------------
Thu Dec  6 13:23:33 CET 2012 - jsuchome@suse.cz

- replaced obsolete SuSEconfig call
- 2.23.1 

-------------------------------------------------------------------
Fri Oct 19 11:37:34 CEST 2012 - jsuchome@suse.cz

- report critical actions (adding/removing user) in syslog
- 2.23.0

-------------------------------------------------------------------
Thu Mar 29 16:25:07 CEST 2012 - jsuchome@suse.cz

- merged proofread texts 
- 2.22.4 

-------------------------------------------------------------------
Thu Mar 22 11:18:07 CET 2012 - jsuchome@suse.cz

- User specific LDAP configuration moved here from ldap-client,
  shown as "LDAP Administration Settings" dialog (fate#313143)
- fixed Password Policy handling 
- 2.22.3

-------------------------------------------------------------------
Tue Jan 31 15:50:13 CET 2012 - jsuchome@suse.cz

- check if security settings were not modified on read (bnc#743715)
- 2.22.2 

-------------------------------------------------------------------
Thu Jan 26 13:13:55 CET 2012 - jsuchome@suse.cz

- reverted accidental change
- 2.22.1 

-------------------------------------------------------------------
Wed Jan 25 14:13:51 CET 2012 - jsuchome@suse.cz

- confirmed license
- 2.22.0 

-------------------------------------------------------------------
Fri Nov 25 12:26:28 UTC 2011 - coolo@suse.com

- add libtool as buildrequire to avoid implicit dependency

-------------------------------------------------------------------
Mon Oct 24 11:35:05 CEST 2011 - jsuchome@suse.cz

- testsuite adapted to last change of yast2-pam
- 2.21.9 

-------------------------------------------------------------------
Mon Sep 26 16:01:05 CEST 2011 - visnov@suse.cz

- set dialog title
- 2.21.8 

-------------------------------------------------------------------
Thu Sep 22 11:04:05 CEST 2011 - jsuchome@suse.cz

- use first stage saved data only in second stage (bnc#712900)
- 2.21.7 

-------------------------------------------------------------------
Fri Aug  5 12:35:46 CEST 2011 - tgoettlicher@suse.de

- fixed .desktop file (bnc #681249)

-------------------------------------------------------------------
Wed Jul 20 11:10:22 CEST 2011 - jsuchome@suse.cz

- remove blowfish hash from selections, make sha512 the default
  (fate#312321)
- 2.21.6 

-------------------------------------------------------------------
Fri Jul 15 12:45:19 CEST 2011 - jsuchome@suse.cz

- adapted testsuite to previous change
- 2.21.5

-------------------------------------------------------------------
Fri Jul 15 12:41:25 CEST 2011 - jsuchome@suse.cz

- fixed typos (bnc#703227)
- 2.21.4 

-------------------------------------------------------------------
Tue Apr  5 11:01:12 CEST 2011 - jsuchome@suse.cz

- added support for SHA-2 based crypto methods (fate309705)
- 2.21.3 

-------------------------------------------------------------------
Fri Apr  1 10:13:20 CEST 2011 - jsuchome@suse.cz

- check for 'sss' in nsswitch.conf for LDAP users (bnc#683782)

-------------------------------------------------------------------
Wed Mar 23 12:10:32 CET 2011 - jsuchome@suse.cz

- do not abort whole installation from auth clients (bnc#678650)
- 2.21.2 

-------------------------------------------------------------------
Fri Mar 11 11:39:21 CET 2011 - jsuchome@suse.cz

- added tests for encrypted directories
- 2.21.1 

-------------------------------------------------------------------
Thu Mar 10 15:58:17 CET 2011 - jsuchome@suse.cz

- added possibility to take old encrypted directory by new user
  (bnc#425745)
- 2.21.0 

-------------------------------------------------------------------
Thu Feb 17 10:59:38 CET 2011 - jsuchome@suse.cz

- do not run both 'user' and 'user_non_interactive' steps
  (bnc#672139)
- 2.20.2

-------------------------------------------------------------------
Fri Dec  3 12:41:56 CET 2010 - jsuchome@suse.cz

- when user is disabled, disable its autologin (bnc#653559)
- 2.20.1 

-------------------------------------------------------------------
Mon Sep 13 15:38:48 CEST 2010 - jsuchome@suse.cz

- YaPI: user_attributes also for system users (bnc#638907)
- 2.20.0 

-------------------------------------------------------------------
Mon May 24 14:02:03 CEST 2010 - jsuchome@suse.cz

- UMASK setting moved to /etc/default/useradd (bnc#606249)
- /etc/login.defs no more written 
- 2/19.14

-------------------------------------------------------------------
Mon Apr 26 15:14:11 CEST 2010 - jsuchome@suse.cz

- skip root password creation if it was already saved (bnc#599287)
- 2.19.13 

-------------------------------------------------------------------
Thu Apr 22 12:13:51 CEST 2010 - jsuchome@suse.cz

- do not read autologin settings during autoinstallation
  (bnc#596750)
- 2.19.12

-------------------------------------------------------------------
Thu Apr  8 14:34:08 CEST 2010 - jsuchome@suse.cz

- check for autologin status also during firstboot (bnc#576899)
- 2.19.11 

-------------------------------------------------------------------
Thu Apr  1 12:58:05 CEST 2010 - jsuchome@suse.cz

- check user existence before adding to the group (bnc#592223)
- 2.19.10 

-------------------------------------------------------------------
Tue Mar 30 16:10:13 CEST 2010 - jsuchome@suse.cz

- change home directory onwer in case of GID change (bnc#592229)
- 2.19.9 

-------------------------------------------------------------------
Thu Mar 18 09:19:01 CET 2010 - jsuchome@suse.cz

- ask for confirmation when inital root pw not entered (bnc#569322)
- 2.19.8

-------------------------------------------------------------------
Thu Mar 11 10:56:49 CET 2010 - jsuchome@suse.cz

- YaPI enhanced to return default values
- 2.19.7 

-------------------------------------------------------------------
Wed Mar 10 15:11:56 CET 2010 - jsuchome@suse.cz

- YaPI: allow to specify default group by name (bnc#582254)
- 2.19.6 

-------------------------------------------------------------------
Mon Mar  8 11:55:53 CET 2010 - jsuchome@suse.cz

- handle possible empty shadow (bnc#583338)
- 2.19.5 

-------------------------------------------------------------------
Fri Feb 26 14:20:43 CET 2010 - jsuchome@suse.cz

- password warnings merged into one big message (bnc#571777)
- 2.19.4 

-------------------------------------------------------------------
Tue Feb 16 14:01:20 CET 2010 - jsuchome@suse.cz

- empty hash before reading, to avoid caching problems (bnc#580167)
- 2.19.3 

------------------------------------------------------------------
Wed Jan 13 18:56:03 CET 2010 - kmachalkova@suse.cz

- Adjusted .desktop file(s) to wrap /sbin/yast2/ calls in xdg-su
  where root privileges are needed, removed X-KDE-SubstituteUID key 
  (bnc#540627)

-------------------------------------------------------------------
Tue Dec  8 10:37:37 CET 2009 - jsuchome@suse.cz

- show Enabled/Disable checkbox for LDAP users only when action is
  available (bnc#557714)
- 2.19.2

-------------------------------------------------------------------
Mon Nov 30 14:37:51 CET 2009 - jsuchome@suse.cz

- YaPI: call newaliases after updating aliases (bnc#559135)
- 2.19.1

-------------------------------------------------------------------
Thu Nov 19 08:09:43 CET 2009 - jsuchome@suse.cz

- fix HTML list in proposal (bnc#544981)
- 2.19.0

-------------------------------------------------------------------
Fri Nov  6 13:49:32 CET 2009 - jsuchome@suse.cz

- live installation: implicit check for empty user login
- do not default secondary group list to "video" (bnc#552039)
- 2.18.15

-------------------------------------------------------------------
Thu Oct  1 14:41:38 CEST 2009 - jsuchome@suse.cz

- add GID to autoYaST group export map in more cases (bnc#540787)
- 2.18.14

-------------------------------------------------------------------
Thu Sep 17 14:20:04 CEST 2009 - jsuchome@suse.cz

- check for return value of extend (bnc#510999)
- 2.18.13 

-------------------------------------------------------------------
Mon Sep 14 14:08:31 CEST 2009 - jsuchome@suse.cz

- new file YaPI/ADMINISTRATOR.pm for root's password and aliases
- 2.18.12

-------------------------------------------------------------------
Thu Sep  3 14:12:49 CEST 2009 - jsuchome@suse.cz

- added keywords to desktop file
- 2.18.11 

-------------------------------------------------------------------
Thu Aug 20 16:43:17 CEST 2009 - jsuchome@suse.cz

- text fixes: use YaST, not YaST2 (bnc#532518)
- 2.18.10 

-------------------------------------------------------------------
Thu Aug 13 10:50:56 CEST 2009 - jsuchome@suse.cz

- fixed key names in the agent for reading NIS data (bnc#526211)
- 2.18.9

-------------------------------------------------------------------
Thu Jul 16 15:58:18 CEST 2009 - jsuchome@suse.cz

- use GetFeature instead of GetBooleanFeature to detect if the
  key is present
- 2.18.8

-------------------------------------------------------------------
Fri Jun 26 15:13:55 CEST 2009 - jsuchome@suse.cz

- manual installation of 32bit packages packages no longer needed
  (bnc#354164)
- 2.18.7

-------------------------------------------------------------------
Fri Jun 26 13:47:50 CEST 2009 - jsuchome@suse.cz

- YaPI: enable returing set of attributes (UsersGet, UserGet)
- 2.18.6

-------------------------------------------------------------------
Wed Jun 24 11:37:53 CEST 2009 - jsuchome@suse.cz

- in firstboot, allow "Use this password for root" check box
  (fate#306297)
- 2.18.5

-------------------------------------------------------------------
Fri Jun 19 12:13:05 CEST 2009 - mvidner@suse.cz

- Using autodocs-ycp.ami, which contains a fix for automake 1.11.

-------------------------------------------------------------------
Tue Jun  2 22:42:58 CEST 2009 - jsuchome@suse.cz

- OBSCURE_CHECKS_ENAB not available from PAM since
  yast2-security-2.18.0, making related functionality YaST specific
- 2.18.4

-------------------------------------------------------------------
Tue Jun  2 13:39:34 CEST 2009 - ug@suse.de

- RNC file is less strict for <user_defaults>

-------------------------------------------------------------------
Wed Mar 11 10:08:53 CET 2009 - jsuchome@suse.cz

- fixed schema file (bnc#480466) 

-------------------------------------------------------------------
Fri Feb 27 13:41:16 CET 2009 - jsuchome@suse.cz

- transliteration of UTF-8 accented characters to ASCII during
  name generation (bnc#442225)
- 2.18.3 

-------------------------------------------------------------------
Wed Feb 18 16:01:03 CET 2009 - jsuchome@suse.cz

- ask for disabling autologin only when adding 2nd user(bnc#332729) 

-------------------------------------------------------------------
Mon Feb  9 12:47:40 CET 2009 - jsuchome@suse.cz

- added new logging functions which should produce human readable
  log file (fate#100386)
- 2.18.2

-------------------------------------------------------------------
Wed Feb  4 15:21:48 CET 2009 - jsuchome@suse.cz

- read objectClass for LDAP users every time (bnc#471971) 

-------------------------------------------------------------------
Thu Jan 15 08:34:35 CET 2009 - jsuchome@suse.cz

- no exit confirmation popup if no changes were made (bnc#458329)
- fixed typo made in previous change

-------------------------------------------------------------------
Tue Jan  6 14:27:21 CET 2009 - jsuchome@suse.cz

- used String::RemoveShortcut where button labels are in the help
  texts (bnc#307220)
- 2.18.1 

-------------------------------------------------------------------
Tue Dec 16 19:44:10 CET 2008 - jsuchome@suse.cz

- do not try to detect network authentication methods during
  firstboot (bnc#458468)
- 2.18.0 

-------------------------------------------------------------------
Tue Dec  2 14:32:27 CET 2008 - ug@suse.de

- rnc file fixed

-------------------------------------------------------------------
Mon Dec  1 15:51:14 CET 2008 - jsuchome@suse.cz

- do not open user dialogs in 2nd stage if user was configured
  before (bnc#450231)
- check for network before checking for network methods (bnc#450469) 
- 2.17.27

-------------------------------------------------------------------
Tue Nov 25 10:38:49 CET 2008 - jsuchome@suse.cz

- installation: do not reset root password when modifying 1st user
  settings (bnc#445512)
- 2.17.26

-------------------------------------------------------------------
Fri Nov 14 15:15:40 CET 2008 - jsuchome@suse.cz

- do not use Wizard::OpenOKDialog together with hiding Abort button
  (bnc#444176)
- 2.17.25 

-------------------------------------------------------------------
Thu Nov 13 08:29:54 CET 2008 - jsuchome@suse.cz

- really rename 'bind.rpm' to 'bind' (bnc#438691)
- 2.17.24 

-------------------------------------------------------------------
Tue Nov 11 15:05:28 CET 2008 - jsuchome@suse.cz

- do not move LDAP objects in the tree when not needed (bnc#434324)
- 2.17.23

-------------------------------------------------------------------
Wed Nov  5 12:33:06 CET 2008 - jsuchome@suse.cz

- button labels adapted to current style guide (bnc#440518)
- 2.17.22 

-------------------------------------------------------------------
Fri Oct 31 15:09:40 CET 2008 - jsuchome@suse.cz

- delete crypted homes before writing /etc/passwd
- check for cracklib-devel in configure
- 2.17.21 

-------------------------------------------------------------------
Wed Oct 29 09:08:54 CET 2008 - jsuchome@suse.cz

- during live installation, available package is installed one
- bind tools are in 'bind' image, not 'bind.rpm' (bnc#438691)
- 2.17.20

-------------------------------------------------------------------
Wed Oct 22 12:55:32 CEST 2008 - jsuchome@suse.cz

- do not call extend during live installation
- 2.17.19 

-------------------------------------------------------------------
Thu Oct 16 11:32:53 CEST 2008 - jsuchome@suse.cz

- check the return value of dig command (bnc#435878)
- use domainname to get the domain name (workaround for bnc#393951)
- 2.17.18

-------------------------------------------------------------------
Mon Oct 13 16:06:59 CEST 2008 - jsuchome@suse.cz

- added CLI option 'batchmode': do not ask for data (bnc#431685)
- 2.17.17

-------------------------------------------------------------------
Thu Oct  9 14:24:45 CEST 2008 - jsuchome@suse.cz

- users.desktop adapted for autoYaST (bnc#430111)
- 2.17.16

-------------------------------------------------------------------
Mon Oct  6 13:01:38 CEST 2008 - jsuchome@suse.cz

- better message when loading package into inst-sys (bnc#432298)
- fingerprint-reader: thinkfinger replaced by fp (fate#300416)
- 2.17.15

-------------------------------------------------------------------
Fri Oct  3 12:26:07 CEST 2008 - jsuchome@suse.cz

- added autoYaST support for autologin (bnc#430111)
- UsersSimple: import Stage module before using it (bnc#431890)
- 2.17.14 

-------------------------------------------------------------------
Fri Sep 19 14:28:21 CEST 2008 - jsuchome@suse.cz

- detect authentication methods also in 2nd stage (bnc#427256)
- 2.17.13

-------------------------------------------------------------------
Wed Sep 17 13:37:22 CEST 2008 - jsuchome@suse.cz

- load/unload bind tools during installation (bnc#425382)
- 2.17.12 

-------------------------------------------------------------------
Tue Sep 16 15:32:47 CEST 2008 - jsuchome@suse.cz

- do not try to install cryptconfig.i386 package
- 2.17.11

-------------------------------------------------------------------
Mon Sep 15 16:38:15 CEST 2008 - jsrain@suse.cz

- adapted testsuite in order to build
- 2.17.10

-------------------------------------------------------------------
Thu Sep  4 13:32:10 CEST 2008 - jsuchome@suse.cz

- load/unload cracklib image during installation
- 2.17.9 

-------------------------------------------------------------------
Tue Sep  2 15:23:12 CEST 2008 - jsuchome@suse.cz

- do not show installation step when the work is hidden(bnc#401319)
- 2.17.8

-------------------------------------------------------------------
Mon Sep  1 10:17:24 CEST 2008 - jsuchome@suse.cz

- help text for directory encryption even if it is not available
- 2.17.7

-------------------------------------------------------------------
Fri Aug 29 11:53:07 CEST 2008 - jsuchome@suse.cz

- fixed capitalization of LDAP entries (bnc#420010)
- show if the "default policy" is active (bnc#421342, rhafer)
- 2.17.6

-------------------------------------------------------------------
Fri Aug 22 10:56:44 CEST 2008 - jsuchome@suse.cz

- fixed setting Kerberos during installation
- 2.17.5 

-------------------------------------------------------------------
Wed Aug 13 09:19:10 CEST 2008 - jsuchome@suse.cz

- detect available Kerberos and LDAP Servers during installation 
  (fate#301340)
- 2.17.4

-------------------------------------------------------------------
Thu Jul 24 15:42:24 CEST 2008 - jsuchome@suse.cz

- checkbox to force a change of password (bnc#368613)
- 2.17.3

-------------------------------------------------------------------
Mon Jul 21 14:13:56 CEST 2008 - jsuchome@suse.cz

- do not lowecase LDAP object names (fate#303596):
  internal user/group keys (not only LDAP) adapted to new schema
- 2.17.2

-------------------------------------------------------------------
Tue Jul  8 10:30:44 CEST 2008 - jsuchome@suse.cz

- do not mention "special characters" as password content
  (bnc#393730) 

-------------------------------------------------------------------
Thu Jun 19 10:09:58 CEST 2008 - jsuchome@suse.cz

- save the information if users were already written in 2nd stage
  of installation (bnc#395796)
- 2.17.1

-------------------------------------------------------------------
Mon Jun 16 16:26:22 CEST 2008 - jsuchome@suse.cz

- remember root password during installation (bnc#396399)

-------------------------------------------------------------------
Fri Jun 13 10:03:33 CEST 2008 - jsuchome@suse.cz

- set title icon in installation cliens (bnc#398335) 

-------------------------------------------------------------------
Fri Jun  6 16:16:04 CEST 2008 - jsuchome@suse.cz

- allow @ in home directory path (bnc#397811) 

-------------------------------------------------------------------
Fri Jun  6 10:28:23 CEST 2008 - jsuchome@suse.cz

- fixed typo (bnc#374628)
- 2.17.0 

-------------------------------------------------------------------
Fri May 23 15:51:33 CEST 2008 - jsuchome@suse.cz

- enable auth and user clients in 2nd stage when necessary
- ask for confirmation when 1st user creation is skipped
  (bnc#393722)
- 2.16.33

-------------------------------------------------------------------
Wed May 21 14:26:55 CEST 2008 - jsuchome@suse.cz

- install architecture dependent cryptconfig (bnc#392028)
- 2.16.32

-------------------------------------------------------------------
Tue May 20 10:34:59 CEST 2008 - jsuchome@suse.cz

- do not allow encrypting directories when pam_thinkfinger is used
  (bnc#390810)
- do not crypt already encrypted password when importing users
  (bnc#392053)
- ignore first user when imporing existing ones (bnc#392034)
- 2.16.31

-------------------------------------------------------------------
Fri May 16 16:40:22 CEST 2008 - jsrain@suse.cz

- added categories Settings and System into desktop file
  (bnc #382778)

-------------------------------------------------------------------
Tue May  6 11:06:37 CEST 2008 - jsuchome@suse.cz

- change ownership of home during autoinstallation (bnc#386329)
- 2.16.30

-------------------------------------------------------------------
Tue Apr 29 11:32:30 CEST 2008 - jsuchome@suse.cz

- correctly set maximum password length for LDAP (bnc#384414)
- 2.16.29 

-------------------------------------------------------------------
Fri Apr 18 14:48:08 CEST 2008 - jsuchome@suse.cz

- correctly change the encryption type for root (bnc#371147)
- 2.16.28

-------------------------------------------------------------------
Wed Apr 16 16:04:34 CEST 2008 - jsuchome@suse.cz

- during 1st stage of installation import users only once
- 2.16.27

-------------------------------------------------------------------
Wed Apr 16 14:31:03 CEST 2008 - jsuchome@suse.cz

- changed behavior of Check functions: remember the accepted values
- changing ownership of home directory now optional (bnc#308415)
- 2.16.26

-------------------------------------------------------------------
Mon Apr 14 15:54:26 CEST 2008 - jsuchome@suse.cz

- use SystemFilesCopy::CopyFilesToSystem to acquire /etc/passwd
  and /etc/shadow in the 1st stage (fate#302980) 
- show imported users in installation summary
- 2.16.25

-------------------------------------------------------------------
Fri Apr 11 15:44:37 CEST 2008 - jsuchome@suse.cz

- prepare API for "Import User From Previous Installation" in
  the 1st stage of installation (fate#302980)
- 2.16.24

-------------------------------------------------------------------
Fri Apr 11 09:13:47 CEST 2008 - jsuchome@suse.cz

- better fix of bnc#373654: read system settings in inst_user

-------------------------------------------------------------------
Mon Apr  7 13:38:19 CEST 2008 - jsuchome@suse.cz

- import the user settings before reading system ones (bnc#373654)
- 2.16.23 

-------------------------------------------------------------------
Thu Apr  3 14:10:57 CEST 2008 - jsrain@suse.cz

- save users configuration during live installation

-------------------------------------------------------------------
Tue Apr  1 11:34:17 CEST 2008 - jsuchome@suse.cz

- propose login only from the first chunk of full name (bnc#372202)
- 2.16.22 

-------------------------------------------------------------------
Mon Mar 31 15:48:58 CEST 2008 - jsuchome@suse.cz

- use the real password in the Password fields (bnc#374787)
- change the label for the additional groups (bnc#367926)
- fixed incorrect usage of YCPValue in crack-agent (bnc#375385)
- 2.16.21

-------------------------------------------------------------------
Wed Mar 26 10:51:12 CET 2008 - jsuchome@suse.cz

- installation proposal: show full name and encryption method
- installation dialogs: check for default values of autologin
  and "root password = user password" options
- use new ag_anyxml for reading pam_mount.conf.xml (bnc#366867)
- use OK button label instead of Accept (fate#120373)
- 2.16.20

-------------------------------------------------------------------
Wed Mar 19 15:58:17 CET 2008 - jsuchome@suse.cz

- read /etc/login.defs before writing it (bnc#369287)
- 2.16.19

-------------------------------------------------------------------
Wed Mar 19 10:06:26 CET 2008 - jsuchome@suse.cz

- blowfish is default: adapt maximum password length (bnc#371147),
  adapted testsuite
- 2.16.18

-------------------------------------------------------------------
Wed Mar 19 08:32:17 CET 2008 - jsuchome@suse.cz

- do not show "*****" for empty root password
- added list of system user names to check user name conflicts
  during 1st stage of installation
- updated list of system user names for translation
- better installation proposal
- 2.16.17

-------------------------------------------------------------------
Mon Mar 17 12:43:32 CET 2008 - jsrain@suse.cz

- added 'StartupNotify=true' to the desktop file (bnc #304964)

-------------------------------------------------------------------
Wed Mar  5 15:42:07 CET 2008 - jsuchome@suse.cz

- check home directory of first user right before writing 
- do not allow decrypting home when user is logged in (bnc#365547),
  remove old home directory after all critical actions are done
- added installation proposal for user settings (fate#302980)
- 2.16.16

-------------------------------------------------------------------
Wed Mar  5 09:36:14 CET 2008 - jsuchome@suse.cz

- during installation, check if future /home doesn't contain home
  directory for the first user and adapt UID of the user according
  to directory owner (fate#302980)
- use internal defaults if /etc/default/useradd cannot be read
  (bnc#365116)
- 2.16.15

-------------------------------------------------------------------
Fri Feb 29 13:45:31 CET 2008 - jsuchome@suse.cz

- fixed removing LDAP Shadow Account plugin (bnc#364833)
- 2.16.14

-------------------------------------------------------------------
Wed Feb 27 09:52:03 CET 2008 - jsuchome@suse.cz

- fixed enabling LDAP users with password policy (bnc#364837)
- 2.16.13 

-------------------------------------------------------------------
Mon Feb 25 16:12:45 CET 2008 - jsuchome@suse.cz

- proposing of username uses same method on installed system
  as in installation
- first dialog handled specially in text mode
- 2.16.12

-------------------------------------------------------------------
Thu Feb 21 16:22:29 CET 2008 - jsuchome@suse.cz

- added dialog for root pw in first stage (FATE 302980)
- more variables and API moved from Users to UsersSimple
- 2.16.11 

-------------------------------------------------------------------
Fri Feb 15 10:10:08 CET 2008 - jsuchome@suse.cz

- remove LDAP entries from custom settings if LDAP is not present
  in /etc/nsswitch.conf (#bnc360600)
- 2.16.10

-------------------------------------------------------------------
Fri Feb 15 08:21:47 CET 2008 - jsuchome@suse.cz

- moved password and user name checks to UsersSimple.pm to make
  them available during first stage of installation
- 2.16.9

-------------------------------------------------------------------
Thu Feb 13 14:36:28 CET 2008 - visnov@suse.cz

- show icons in users table

-------------------------------------------------------------------
Thu Jan 31 16:11:28 CET 2008 - jsuchome@suse.cz

- unified function names for RootAlias handling
- first steps for implementation of FATE 302980,
    "Simplified user config during installation" :
- added inst_user_first.ycp, client for user configuration in first
  stage of installation
- UsersSimple.pm is module for saving the data gathered from firs
  stage
- inst_root, inst_auth, inst_user updated to check for first stage
  configuration data
- 2.16.8

-------------------------------------------------------------------
Tue Jan 29 14:56:17 CET 2008 - jsuchome@suse.cz

- "User Management" is "User and Group Management" now in control
  center: group desktop file removed (F303392)
- 2.16.7

-------------------------------------------------------------------
Fri Jan 25 11:27:21 CET 2008 - jsuchome@suse.cz

- inst_auth: replaced deprecated NetworkDevices by NetworkInterfaces
- main UI updated for the usage of tabs (#279959)
- 2.16.6

-------------------------------------------------------------------
Thu Dec 13 15:33:04 CET 2007 - jsuchome@suse.cz

- allow to set delivering root's mail to user's mailbox: also
  on installed system (F302264)
- 2.16.5

-------------------------------------------------------------------
Mon Dec  3 15:35:41 CET 2007 - jsuchome@suse.cz

- merged texts from proofread

-------------------------------------------------------------------
Mon Dec  3 11:48:24 CET 2007 - jsuchome@suse.cz

- ask for CurrentButton property of RadioButtonGroup (#345490)
- 2.16.4

-------------------------------------------------------------------
Tue Nov 13 14:24:14 CET 2007 - jsuchome@suse.cz

- read /etc/security/pam_mount.conf.xml with ag_anyxml (#332187)
- 2.16.3

-------------------------------------------------------------------
Thu Nov  8 11:01:39 CET 2007 - jsuchome@suse.cz

- allow '\' in root's password (#337606)
- removed dependency on yast2-network via DSL module (#339027)
- 2.16.2

-------------------------------------------------------------------
Thu Nov  1 15:20:31 CET 2007 - jsuchome@suse.cz

- do not include default 'lxuser' name in the list of suggestions
- 2.16.1

-------------------------------------------------------------------
Fri Oct 19 10:53:46 CEST 2007 - jsuchome@suse.cz

- check for empty lines in passwd/group/shadow (#333305)
- 2.16.0 

-------------------------------------------------------------------
Fri Sep 21 15:08:40 CEST 2007 - jsuchome@suse.cz

- enable cryted directories for new users (#326794)
- 2.15.38 

-------------------------------------------------------------------
Tue Aug 21 16:45:00 CEST 2007 - jsuchome@suse.cz

- testsuite is back (removed in 2.13.24)
- added UsersPasswd::SetBaseDirectory (called from testsuite)
- 2.15.37

-------------------------------------------------------------------
Fri Aug 17 10:45:29 CEST 2007 - jsuchome@suse.cz

- use Perl built-ins instead of SCR (patch by locilka, #266179)
- 2.15.36 

-------------------------------------------------------------------
Thu Aug  9 14:40:49 CEST 2007 - jsuchome@suse.cz

- if quota is not configured, tell user how to do it
- help text for Test Keyboard Layout entry (#297163)
- 2.15.35 

-------------------------------------------------------------------
Mon Jul 30 12:43:33 CEST 2007 - jsuchome@suse.cz

- fixed help text (taroth) 
- 2.15.34

-------------------------------------------------------------------
Thu Jul 26 14:37:17 CEST 2007 - jsuchome@suse.cz

- added text entry for testing keyboard in inst_root (F120215)
- 2.15.33

-------------------------------------------------------------------
Wed Jul 25 15:09:15 CEST 2007 - jsuchome@suse.cz

- Write function from plugin API is now called also on deleted
  users (currently only local)
- added universal "plugin_modified" key to check whether user
  data were modified by plugin

-------------------------------------------------------------------
Wed Jul 11 14:42:41 CEST 2007 - jsuchome@suse.cz

- added plugin for user and group quotas (F120106)

-------------------------------------------------------------------
Mon Jun 18 10:25:53 CEST 2007 - jsuchome@suse.cz

- Authentication dialog: lazy checking if packages are available
  saves some time (#273013)
- 2.15.32

-------------------------------------------------------------------
Mon Jun 18 08:45:02 CEST 2007 - jsuchome@suse.cz

- fix checking autologin status during second stage (#285017)
- 2.15.31 

-------------------------------------------------------------------
Tue Jun 12 10:53:07 CEST 2007 - jsuchome@suse.cz

- additional warning in case of user name conflict (#228283)
- 2.15.30 

-------------------------------------------------------------------
Mon Jun 11 13:35:12 CEST 2007 - jsuchome@suse.cz

- ask for disabling autologin when adding new user (#166228)
- 2.15.29 

-------------------------------------------------------------------
Fri May 25 13:30:04 CEST 2007 - jsrain@suse.cz

- removed outdated translations from .desktop-files (#271209)

-------------------------------------------------------------------
Thu May 24 15:58:42 CEST 2007 - jsuchome@suse.cz

- check for crypted directories modifications before offering
  'cryptconfig' installation (#274861)
- 2.15.28

-------------------------------------------------------------------
Wed May 23 09:55:46 CEST 2007 - jsuchome@suse.cz

- use LDAPInitWithTLSCheck function for init - offer fallback to
  unencrypted connection (#246397)
- 2.15.27

-------------------------------------------------------------------
Fri May 11 13:23:21 CEST 2007 - jsuchome@suse.cz

- during autoinstallation, do not touch already created directories
  (#272744)
- 2.15.26 

-------------------------------------------------------------------
Fri May  4 08:35:09 CEST 2007 - varkoly@suse.de

- Bug 269867 - build cycle between yast2-users and yast2-mail
- 2.15.25 

-------------------------------------------------------------------
Fri Apr 20 15:31:48 CEST 2007 - jsuchome@suse.cz

- check more values in /etc/shadow for -1 (#259896)
- display -1 correctly in the UI (#259896)
- 2.15.24

-------------------------------------------------------------------
Thu Apr 19 15:55:03 CEST 2007 - jsuchome@suse.cz

- import YaST::YCP in Perl modules (#265875)
- 2.15.23 

-------------------------------------------------------------------
Thu Apr 19 08:29:53 CEST 2007 - jsuchome@suse.cz

- correct fix of writing -1 to /etc/shadow (#265704)
- 2.15.22

-------------------------------------------------------------------
Fri Apr 13 14:11:59 CEST 2007 - jsuchome@suse.cz

- do not write shadowInactive value of -1 to /etc/shadow (#259896)
- check for /etc/security/pam_mount.conf presence before reading from it
- 2.15.21 

-------------------------------------------------------------------
Wed Apr  4 09:20:16 CEST 2007 - jsuchome@suse.cz

- do not ask for password when user doesn't have encrypted home
  directory (#259874)
- correctly find image and key files of crypted home directory (#259880)
- 2.15.20

-------------------------------------------------------------------
Thu Mar 29 10:36:58 CEST 2007 - jsuchome@suse.cz

- check if ypbind is installed before reading service status (#256407) 
- 2.15.19

-------------------------------------------------------------------
Mon Mar 26 11:33:09 CEST 2007 - jsuchome@suse.cz

- correctly read minimal password length, if set to 0 (#257075) 
- do not throw away possible LDAP error message (UsersLDAP.pm)
- during firstboot, show the same behaviour as in 2nd stage
- 2.15.18

-------------------------------------------------------------------
Mon Mar 12 11:50:01 CET 2007 - jsuchome@suse.cz

- call cryptconfig again when home directory was renamed (#252325)
- 2.15.17 

-------------------------------------------------------------------
Wed Feb 28 13:46:19 CET 2007 - jsuchome@suse.cz

- ask for current user password for any change with crypted
  directory (#242531)
- correctly change the password for directory image (#242531) 
- 2.15.16

-------------------------------------------------------------------
Mon Feb 26 13:51:56 CET 2007 - jsuchome@suse.cz

- fixed usage of new Package::Available
- 2.15.15 

-------------------------------------------------------------------
Fri Feb 23 13:49:39 CET 2007 - jsuchome@suse.cz

- include documentaion for YaPI's USERS.pm (#248203)
- 2.15.14

-------------------------------------------------------------------
Thu Feb 22 15:23:12 CET 2007 - jsuchome@suse.cz

- do not ask if package is available when it is not possible
  to access installation source (#225484)
- check if package is installed before checking if it is available
- 2.15.13

-------------------------------------------------------------------
Wed Feb 21 15:51:14 CET 2007 - jsuchome@suse.cz

- implemented disabling of crypted home directories (#242531)
- when deleting crypted home, disable pam_mount
- 2.15.12

-------------------------------------------------------------------
Wed Feb 14 12:43:00 CET 2007 - jsuchome@suse.cz

- enable bigger size of encrypted directory (#244631)
- 2.15.11 

-------------------------------------------------------------------
Tue Feb 13 09:28:15 CET 2007 - jsuchome@suse.cz

- fixed autoyast schema file
- 2.15.10 

-------------------------------------------------------------------
Mon Feb  5 11:12:18 CET 2007 - jsuchome@suse.cz

- check the default group of user from previous installation (#239688)
- 2.15.9

-------------------------------------------------------------------
Thu Feb  1 14:09:21 CET 2007 - jsuchome@suse.cz

- fixed inst_auth workflow when "Read user data from previous installation"
  is checked but on user selected (#240287)
- 2.15.8

-------------------------------------------------------------------
Fri Jan 26 13:35:12 CET 2007 - jsuchome@suse.cz

- adapt inst_auth dialog layout for ncurses (#238726)
- fixed crypted directories handling on user name change and
  directory resize (#235097)
- ConvertMap: check for modifications before analyzing the attributes
- 2.15.7 

-------------------------------------------------------------------
Thu Jan 25 14:57:05 CET 2007 - jsuchome@suse.cz

- fixed value for pwdReset attribute (#238254)
- read the values of operational attributes (#238254)
- when adding user, add a new check if plugin should not be applied
- set the correct value for pwdAccountLockedTime attribute (#238712)
- 2.15.6

-------------------------------------------------------------------
Fri Jan 19 11:05:28 CET 2007 - jsuchome@suse.cz

- added missing help text for Password Policy Plugin (#236613) 
- 2.15.5

-------------------------------------------------------------------
Fri Jan 12 16:59:54 CET 2007 - jsuchome@suse.cz

- correctly set home directory mode for LDAP users (F3621)
- allow per-user home directory crypting (F301787)
- 2.15.4

-------------------------------------------------------------------
Fri Jan  5 08:52:25 CET 2007 - jsuchome@suse.cz

- fixed help text for "Move home directory" feature
- 2.15.3

-------------------------------------------------------------------
Thu Dec 21 10:25:57 CET 2006 - jsuchome@suse.cz

- added checkbox for "Move home directory"  (F300550)
- 2.15.2

-------------------------------------------------------------------
Thu Dec  7 13:24:44 CET 2006 - jsuchome@suse.cz

- new LDAP plugins for Password Policy and Shadow Account (F301179)
- when enabling plugins, remove plugin from "plugins_to_remove" list
- help text and wizard caption for authentication settings
- 2.15.1 

-------------------------------------------------------------------
Mon Dec  4 16:25:13 CET 2006 - jsuchome@suse.cz

- differ GenericName from Name in desktop files (#223549)
- check root password for CA constraints (F300438)
- 2.15.0

-------------------------------------------------------------------
Mon Nov 27 10:30:57 CET 2006 - jsuchome@suse.cz

- fixed schema file (#215249)
- 2.14.1 

-------------------------------------------------------------------
Wed Nov 22 17:24:17 CET 2006 - stbinner@suse.de

- don't repeate Name content as GenericName in .desktop files

-------------------------------------------------------------------
Mon Nov  6 11:53:27 CET 2006 - jsuchome@suse.cz

- new version for new product
- 2.14.0

-------------------------------------------------------------------
Thu Oct 26 14:28:58 CEST 2006 - jsuchome@suse.cz

- schema file moved from autoyast package (#215249)
- 2.13.33 

-------------------------------------------------------------------
Tue Oct 24 15:34:31 CEST 2006 - jsuchome@suse.cz

- fix initialization during read of /etc/group (#213025)
- 2.13.32

-------------------------------------------------------------------
Tue Oct 24 10:21:59 CEST 2006 - jsuchome@suse.cz

- better check if LDAP user password was modified (#213574)
- 2.13.31

-------------------------------------------------------------------
Mon Sep 25 15:45:43 CEST 2006 - jsuchome@suse.cz

- do not offer importing users when there are not available (#207973)
- 2.13.30

-------------------------------------------------------------------
Thu Sep 21 15:55:16 CEST 2006 - jsuchome@suse.cz

- setup Kerberos During Installation (F120214) 
- 2.13.29

-------------------------------------------------------------------
Wed Sep 20 08:14:49 CEST 2006 - jsuchome@suse.cz

- fixed installation failure caused by previous changes (#206839)
- fixed directory path with imported data (F120103)
- 2.13.28

-------------------------------------------------------------------
Tue Sep 19 14:07:13 CEST 2006 - jsuchome@suse.cz

- added help text for importing users from existing partition
- during installation do not show write progress if nothing was modified
- 2.13.27

-------------------------------------------------------------------
Mon Sep 18 17:46:52 CEST 2006 - jsuchome@suse.cz

- installation: import users from existing partition (F120103)
- 2.13.26

-------------------------------------------------------------------
Thu Sep 14 00:49:51 CEST 2006 - ro@suse.de

- added yast2-core-devel to BuildRequires

-------------------------------------------------------------------
Thu Sep  7 13:43:23 CEST 2006 - jsuchome@suse.cz

- minor fixes in help text (#203819)
- allowed changing of new user's home mode and default umask (F3621)
- fixed wrong usage of Progress->set
- fixed setting of user's default group (#203761)
- 2.13.25

-------------------------------------------------------------------
Thu Sep  7 11:22:04 CEST 2006 - jsuchome@suse.cz

- enhanced writing performance using UserPasswd.pm (#148482, F301176)
- because of UserPasswd.pm, disabled the tests relying on input data
- 2.13.24

-------------------------------------------------------------------
Wed Aug 16 10:17:59 CEST 2006 - jsuchome@suse.cz

- leave default when CHARACTER_CLASS is not in /etc/login.defs (#199476)
- 2.13.23 

-------------------------------------------------------------------
Tue Aug  1 10:02:02 CEST 2006 - jsuchome@suse.cz

- fixed testsuite (recent change in FileUtils.ycp)
- 2.13.22 

-------------------------------------------------------------------
Tue Jul 25 16:34:30 CEST 2006 - jsuchome@suse.cz

- allow usage of empty passwords (#144724)
- allow "x" and "!" values for passwords (#148464)
- show more descriptive help text about password contents (#146533)
- 2.13.21

-------------------------------------------------------------------
Tue Jul 11 10:36:15 CEST 2006 - jsuchome@suse.cz

- escape '@' to fix creating pot-file
- 2.13.20

-------------------------------------------------------------------
Thu Jun 29 09:09:02 CEST 2006 - jsuchome@suse.cz

- more characters allowed in password (#175706, #186833)
- enhanced checking for palindroms in passwords (#144725)
- returned missing part of help text about login
- added UserPasswd.pm module which can enhance writing performance (#148482)
- fixed layout of root password dialog (#164803)
- removed Frame from Login Settings popup (#179788)
- do not remove runme_at_boot (it's task for other parts of YaST)
- user regular expressions for text matching
- 2.13.19 

-------------------------------------------------------------------
Mon May 22 17:06:10 CEST 2006 - jsuchome@suse.cz

- fixed modifying of default group for new users (#176513)
- 2.13.18

-------------------------------------------------------------------
Tue May  9 12:25:06 CEST 2006 - gs@suse.de

- show root password confirmation field of equal length (bug #164803)
- 2.13.17

-------------------------------------------------------------------
Wed Mar 15 18:07:24 CET 2006 - jsuchome@suse.cz

- inst_auth: samba is now Windows Domain Membership (text change)
- 2.13.16

-------------------------------------------------------------------
Tue Mar 14 02:04:36 CET 2006 - jsrain@suse.de

- aded support for eDirectory LDAP during instyallation
- 2.13.15

-------------------------------------------------------------------
Thu Feb 23 16:07:51 CET 2006 - jsuchome@suse.cz

- correctly assign owners of LDAP users's home directories (#153078)
- Export group's GID for autoyast (#152265)
- 2.13.14

-------------------------------------------------------------------
Mon Feb 20 08:51:01 CET 2006 - jsuchome@suse.cz

- reduced BuildRequires 
- 2.13.13

-------------------------------------------------------------------
Mon Feb  6 15:16:21 CET 2006 - jsuchome@suse.cz

- fix bad chacking for duplicate UID (#146477)
- 2.13.12

-------------------------------------------------------------------
Fri Jan 27 08:32:22 CET 2006 - jsuchome@suse.cz

- merged texts from proofreading 
- 2.13.11 

-------------------------------------------------------------------
Thu Jan  5 15:49:08 CET 2006 - jsuchome@suse.cz

- user plugins: enable showing warning message (#58660)
- 2.13.10

-------------------------------------------------------------------
Thu Jan  5 15:12:25 CET 2006 - jsuchome@suse.cz

- inst_auth: check if NetworkManager is managing network

-------------------------------------------------------------------
Fri Dec  2 15:48:20 CET 2005 - jsuchome@suse.cz

- fixed Import (#136671) by removing forgotten line from old version
- 2.13.9
 
-------------------------------------------------------------------
Thu Dec  1 13:25:00 CET 2005 - jsuchome@suse.cz

- fix all GetGroupByName calls (#136267) + added test
- 2.13.8

-------------------------------------------------------------------
Mon Nov 28 10:46:29 CET 2005 - jsuchome@suse.cz

- autoinstallation: show system users and groups by default (#135486),
  do not filter out group "users"
- 2.13.7

-------------------------------------------------------------------
Wed Nov 16 17:35:11 CET 2005 - jsuchome@suse.cz

- allow non-unique UID's for users and GID's for groups (feature #300162)
- 2.13.6 

-------------------------------------------------------------------
Thu Oct 27 14:49:49 CEST 2005 - jsuchome@suse.cz

- user plugins: fixed call of Summary function (#130707),
  better check for restrictions
- 2.13.5

-------------------------------------------------------------------
Thu Oct 13 17:26:05 CEST 2005 - jsuchome@suse.cz

- after renaming user: move home correctly, update autologin (#127561)
- 2.13.4

-------------------------------------------------------------------
Fri Sep 30 12:18:16 CEST 2005 - jsuchome@suse.cz

- correcly call selected plugins from Plugin tab (#119593)
- 2.13.3 

-------------------------------------------------------------------
Thu Sep 29 13:11:35 CEST 2005 - jsuchome@suse.cz

- generate the home directory for LDAP users correctly (#119012)
- 2.13.2 

-------------------------------------------------------------------
Tue Sep 27 14:45:20 CEST 2005 - jsuchome@suse.cz

- set correctly minimal UID and GID from /etc/login.defs (#119006)
- 2.13.1 

-------------------------------------------------------------------
Fri Sep 16 11:26:40 CEST 2005 - jsuchome@suse.cz

- added missing comments for translators
- inform user about more characters allowed in password (#106714)
- 2.13.0 

-------------------------------------------------------------------
Wed Aug 24 16:32:45 CEST 2005 - jsuchome@suse.cz

- allow some more characters to be included in password (#106714)
- 2.12.8

-------------------------------------------------------------------
Tue Aug 23 12:20:32 CEST 2005 - jsuchome@suse.cz

- fixed allignment of dialog header
- removed yast2-installation from NFB (#106608)
- 2.12.7

-------------------------------------------------------------------
Thu Aug 11 16:00:28 CEST 2005 - jsuchome@suse.cz

- fixed setting of default group for new users (#104113)
- 2.12.6 

-------------------------------------------------------------------
Thu Aug  4 14:48:58 CEST 2005 - jsuchome@suse.cz

- installation: do not reset autologin status after Back (#99003)
- 2.12.5

-------------------------------------------------------------------
Tue Aug  2 13:45:07 CEST 2005 - jsuchome@suse.cz

- start main sequence directly from inst_user
  (which enables checking for parameters, e.g. "enable_back")
- 2.12.4

-------------------------------------------------------------------
Thu Jul 28 18:23:42 CEST 2005 - jsuchome@suse.cz

- do not re-generate home directory when username wasn't changed
- do not set autologin automatically after Back (#99003)
- 2.12.3

-------------------------------------------------------------------
Tue Jul 12 17:18:29 CEST 2005 - jsuchome@suse.cz

- fixed cloning users (#94340)
- 2.12.2 

-------------------------------------------------------------------
Tue May 17 18:00:30 CEST 2005 - jsuchome@suse.cz

- fixed texts from proofreading (rwalter)

-------------------------------------------------------------------
Tue Apr 26 10:59:37 CEST 2005 - jsuchome@suse.cz

- better fix for #76404
- GDM also supports Autologin (#74198) - adapted help texts and tests
- 2.12.1

-------------------------------------------------------------------
Tue Apr 19 10:01:59 CEST 2005 - jsuchome@suse.cz

- added support for "rootpassword=ask" option for autoinstallation
  (#76404)
- adapted for new ProductFeatures interface
- 2.12.0 

-------------------------------------------------------------------
Fri Mar  4 14:04:14 CET 2005 - jsuchome@suse.cz

- autoyast: do not import groups that already exist as new

-------------------------------------------------------------------
Fri Feb 25 16:13:58 CET 2005 - jsuchome@suse.cz

- fixed buttons hiding/showing during installation (#66589)  

-------------------------------------------------------------------
Mon Feb 21 18:26:33 CET 2005 - jsuchome@suse.cz

- adapted testsuite for new ProductFeatures variable
- 2.11.14

-------------------------------------------------------------------
Mon Feb 21 13:43:56 CET 2005 - jsuchome@suse.cz

- 2.11.13 

-------------------------------------------------------------------
Thu Feb 17 13:57:04 CET 2005 - jsuchome@suse.cz

- do not chown directory to old UID (#50971) 

-------------------------------------------------------------------
Mon Feb 14 11:04:38 CET 2005 - jsuchome@suse.cz

- fixed help text
- 2.11.12 

-------------------------------------------------------------------
Mon Feb  7 17:06:15 CET 2005 - jsuchome@suse.cz

- merged texts from proofreading 
- 2.11.11

-------------------------------------------------------------------
Fri Feb  4 14:32:03 CET 2005 - jsuchome@suse.cz

- call GROUPADD_CMD if provided in /etc/login.defs
- simplify adding 1st user in installation (= no tabs, #50475)
- 2.11.10

-------------------------------------------------------------------
Mon Jan 31 14:13:22 CET 2005 - jsuchome@suse.cz

- call /usr/sbin/useradd.local at the end of adding (#50242)
- 2.11.9 

-------------------------------------------------------------------
Mon Jan 31 10:25:36 CET 2005 - jsuchome@suse.cz

- added X-SuSE-YaST-AutoInstRequires to desktop file (nashif)

-------------------------------------------------------------------
Fri Jan 28 17:58:11 CET 2005 - jsuchome@suse.cz

- 2.11.8 

-------------------------------------------------------------------
Fri Jan 28 14:25:52 CET 2005 - jsuchome@suse.cz

- update table items correctly during installation
- fixed deleting users from command line
- autoyast: enable creating groups when gid is not provided
- autoyast fix: remove internal cache when importing (#50265)
- write empty vardir/users.ycp file if not present
- fixed button labels of 'first user screen' during installation

-------------------------------------------------------------------
Mon Jan 24 17:12:43 CET 2005 - nashif@suse.de

- Set arguments according to new installation workflow interface

-------------------------------------------------------------------
Fri Jan 21 15:31:21 CET 2005 - jsuchome@suse.cz

- offer adaptation of home directory when user name was changed
- 2.11.6 

-------------------------------------------------------------------
Wed Jan  5 15:42:07 CET 2005 - jsuchome@suse.cz

- use tabs in Edit User and Edit Group dialogs
- enable list values for LDAP attributes (cn, sn, givenname)
- 2.11.5 

-------------------------------------------------------------------
Wed Dec 15 14:51:15 CET 2004 - jsuchome@suse.cz

- do not show Abort button in pseudo-popups
- adapt to current Progress behaviour
- do not abort installation from 'User Management' screen
- special parameters for modules called from 'Data Sources' dialog
- 2.11.4

-------------------------------------------------------------------
Tue Dec  7 15:53:36 CET 2004 - jsuchome@suse.cz

- fixed helptext: group password is necessary for non-members (#48997)

-------------------------------------------------------------------
Wed Nov 24 09:47:52 CET 2004 - jsuchome@suse.cz

- use UMASK from /etc/login.defs when creating new directories (#48372)
- 2.11.3

-------------------------------------------------------------------
Mon Nov 15 16:43:48 CET 2004 - jsuchome@suse.cz

- fix of creating custom user/group filter (#45263)
- fix of initializing LDAP in YaPI (#45898)
- 2.11.2

-------------------------------------------------------------------
Thu Nov  4 13:43:41 CET 2004 - jsuchome@suse.cz

- lookup's and select's replaced by brackets
- fixed wrong message during group password checking (#45268)
- 2.11.1

-------------------------------------------------------------------
Fri Oct 29 10:07:20 CEST 2004 - jsuchome@suse.cz

- adapted for new Mode:: interface
- used common texts from Message module
- 2.11.0

-------------------------------------------------------------------
Mon Oct  4 17:05:08 CEST 2004 - jsuchome@suse.cz

- do not read settings from Security module if it were already modified
  (#46545)

-------------------------------------------------------------------
Wed Sep 29 19:04:59 CEST 2004 - jsuchome@suse.cz

- do not discard local users added from rpm scripts during
  autointstallation (#46269)
- 2.10.10

-------------------------------------------------------------------
Wed Sep 29 13:37:29 CEST 2004 - jsuchome@suse.cz

- do not allow non-ASCII characters in user/groupname (#46347)
- 2.10.9

-------------------------------------------------------------------
Fri Sep 17 16:01:52 CEST 2004 - jsuchome@suse.cz

- correct initialization of what to show in Summary (#45536)
- 2.10.8

-------------------------------------------------------------------
Wed Sep 15 10:43:21 CEST 2004 - jsuchome@suse.cz

- correctly check presence of groupname in group password (#45268)

-------------------------------------------------------------------
Wed Sep 15 10:29:59 CEST 2004 - jsuchome@suse.cz

- disable autologin for deleted user (#45261)

-------------------------------------------------------------------
Fri Sep 10 12:56:13 CEST 2004 - jsuchome@suse.cz

- exit with warning when creating backup files failed
  (this can happen when there is no space left: #44784)
- 2.10.7

-------------------------------------------------------------------
Mon Sep  6 13:03:50 CEST 2004 - jsuchome@suse.cz

- adapted for new autoyast behaviour (#44660)
- 2.10.6

-------------------------------------------------------------------
Thu Sep  2 17:26:40 CEST 2004 - jsuchome@suse.cz

- added new system user names for translation (passwd.ycp)

-------------------------------------------------------------------
Mon Aug 23 16:54:54 CEST 2004 - jsuchome@suse.cz

- 2.10.5

-------------------------------------------------------------------
Tue Aug 17 14:32:45 CEST 2004 - jsuchome@suse.cz

- correctly check if NIS server is present (#43889)
- adapted testsuite

-------------------------------------------------------------------
Wed Aug 11 15:49:23 CEST 2004 - jsuchome@suse.cz

- fix: wrong call of Message module from perl
- do not touch /etc/group when only user was added (+adapted testsuite)

-------------------------------------------------------------------
Tue Aug 10 09:37:04 CEST 2004 - jsuchome@suse.cz

- merged proofread texts

-------------------------------------------------------------------
Tue Aug  3 17:13:37 CEST 2004 - jsuchome@suse.cz

- adapted to current CWM::ShowAndRun interface
- show default group for LDAP user although group is not LDAP (#43433)
- properly initialize "enabled" status of user
- adapted to current LdapPopup::EditAttribute interface
- 2.10.4

-------------------------------------------------------------------
Fri Jul 30 13:09:28 CEST 2004 - jsuchome@suse.cz

- audio,uucp,dialout groups are not added as default (#43329)
- removed check for Mode::live_eval
- add warning when changing password encryption type on NIS server
- fixed testsuite
- 2.10.3

-------------------------------------------------------------------
Mon Jul 26 16:31:35 CEST 2004 - jsuchome@suse.cz

- use Message module for common messages
- use Package module instead of Require
- crypt group passwords using GROUP_CRYPT from /etc/default/passwd
- 2.10.2

-------------------------------------------------------------------
Tue Jul 20 15:04:22 CEST 2004 - jsuchome@suse.cz

- change owner of home directory of user with modified UID number (#43132)
- updated testsuite

-------------------------------------------------------------------
Mon Jul 19 21:21:45 CEST 2004 - jsuchome@suse.cz

- enable short passwords for users (#43033)
- enable starting Samba client from authentization dialog (installation)

-------------------------------------------------------------------
Fri Jul 16 15:49:46 CEST 2004 - jsuchome@suse.cz

- advanced check for user/group name contents (#43053)

-------------------------------------------------------------------
Wed Jul 14 17:53:32 CEST 2004 - jsuchome@suse.cz

- LDAP users: initially, read only minimal set of attributes; the rest
  is read in Edit function when it is called for first time
- use Ldap::GetRequiredAttributes for geting required attributes
  of an object class

-------------------------------------------------------------------
Mon Jul 12 15:45:06 CEST 2004 - jsuchome@suse.cz

- fix of editing the LDAP user or group that was just added (#42777)
- 2.10.1

-------------------------------------------------------------------
Mon Jul 12 13:57:23 CEST 2004 - jsuchome@suse.cz

- enhanced popup for creating LDAP search filter

-------------------------------------------------------------------
Tue Jun 29 20:50:54 CEST 2004 - jsuchome@suse.cz

- enable/disable user checkbox (#32587)
- enable creating of empty home (#35466)
- check group passwords

-------------------------------------------------------------------
Mon Jun 21 17:34:32 CEST 2004 - jsuchome@suse.cz

- command-line: ask for password, if not given
- clear nscd cache also if LDAP users/groups were modified (#41648)

-------------------------------------------------------------------
Tue Jun 15 20:58:03 CEST 2004 - jsuchome@suse.cz

- command-line: group management, LDAP support
- 2.10.0

-------------------------------------------------------------------
Wed Jun  9 11:01:19 CEST 2004 - jsuchome@suse.cz

- YaPI: correct initialization of LDAP configuration (#41806, #41850)
- 2.9.38

-------------------------------------------------------------------
Thu May 27 17:16:04 CEST 2004 - jsuchome@suse.cz

- read LDAP again when clicked `back during installation (#41299)
- crypt group passwords (#41300)
- 2.9.37

-------------------------------------------------------------------
Wed May 26 15:40:10 CEST 2004 - jsuchome@suse.cz

- LDAP: create correct object classes for groupUniqueOfNames (#41232)
- 2.9.36

-------------------------------------------------------------------
Tue May 25 15:32:58 CEST 2004 - jsuchome@suse.cz

- fixed testsuite (typo in ProductFeatures.ycp: #41038)

-------------------------------------------------------------------
Mon May 24 09:56:03 CEST 2004 - jsuchome@suse.cz

- autoyast: store user password during cloning users (#41026)
- 2.9.35

-------------------------------------------------------------------
Thu May 20 17:32:27 CEST 2004 - jsuchome@suse.cz

- fixed quoting in YCP paths (#40867) + adapted testsuite

-------------------------------------------------------------------
Wed May 19 13:52:22 CEST 2004 - jsuchome@suse.cz

- YaPI: added $VERSION and @CAPABILITIES (#40796)
- adapted to new +/- lines handling in ag_passwd (#40571)
- /var/lib/nobody can be used by myltiple users (#40365)
- do not move home directory if the new one already exists
- 2.9.34

-------------------------------------------------------------------
Fri May 14 12:30:05 CEST 2004 - jsuchome@suse.cz

- during deleting LDAP user/group, read the list of its plugins (#40561)
- 2.9.33

-------------------------------------------------------------------
Wed May 12 17:23:13 CEST 2004 - jsuchome@suse.cz

- enable '$' as a part of LDAP 'uid' attribute (Samba wants it: #40433)
- YaPI: enhanced testsuite

-------------------------------------------------------------------
Tue May 11 09:51:41 CEST 2004 - jsuchome@suse.cz

- fixed calling of gettext from Perl modules (#40160) 
- 2.9.32

-------------------------------------------------------------------
Fri May  7 16:25:47 CEST 2004 - jsuchome@suse.cz

- use correct translation function (#39954)

-------------------------------------------------------------------
Thu May  6 18:28:14 CEST 2004 - jsuchome@suse.cz

- LDAP: do not save unchanged values (#39472)

-------------------------------------------------------------------
Wed May  5 20:10:09 CEST 2004 - jsuchome@suse.cz

- inst_user: call users after ldap-client if ldap-client uses previously
  configured server (#39901) 
- Enable/Disable functions for LDAP user
- improved logging for Perl modules
- 2.9.31

-------------------------------------------------------------------
Tue May  4 09:38:07 CEST 2004 - jsuchome@suse.cz

- merged in proofread text

-------------------------------------------------------------------
Thu Apr 29 15:45:24 CEST 2004 - jsuchome@suse.cz

- enhanced plugin dialog (enables adding + removing)
- all YaPI functions should be functional

-------------------------------------------------------------------
Tue Apr 27 18:18:30 CEST 2004 - jsuchome@suse.cz

- plugins: enable deleting of objectClass (#38984)
- plugins: error handling (#38983), removing (#38984)
- create defult base in LDAP tree if it doesn't exist (#39476)
- 2.9.30

-------------------------------------------------------------------
Wed Apr 21 13:22:01 CEST 2004 - arvin@suse.de

- added special sles screen for user authentication

-------------------------------------------------------------------
Tue Apr 20 13:30:47 CEST 2004 - jsuchome@suse.cz

- fixed build
- 2.9.29

-------------------------------------------------------------------
Thu Apr 15 10:51:40 CEST 2004 - jsuchome@suse.cz

- fix: enable user membership management for LDAP groups (#38919)
- fix: add shadowAccount attribute if not present (#38467)
- fix: save encoding settings during installation
- fix: read LDAP users at module start when they are in custom set
- plugins: differ between plugin for users and groups
- 2.9.28

-------------------------------------------------------------------
Tue Apr  6 13:04:39 CEST 2004 - jsuchome@suse.cz

- fix: check for shadowAccount attribute of LDAP users (#38467)
- 2.9.27

-------------------------------------------------------------------
Mon Apr  5 10:53:53 CEST 2004 - jsuchome@suse.cz

- fix: correct initial ID for LDAP groups (#38250)
- 2.9.26

-------------------------------------------------------------------
Fri Apr  2 15:51:52 CEST 2004 - jsuchome@suse.cz

- changed license to GPL
- 2.9.25

-------------------------------------------------------------------
Fri Apr  2 10:10:00 CEST 2004 - jsuchome@suse.cz

- fix: enable deleting groups with long name (#38006)
- 2.9.24

-------------------------------------------------------------------
Wed Mar 31 15:16:27 CEST 2004 - jsuchome@suse.cz

- fix: build table items during installation (#37670)

-------------------------------------------------------------------
Tue Mar 30 21:23:39 CEST 2004 - jsuchome@suse.cz

- fix: update plugin list after PluginPresent (rhafer)
- fix: after 'Write changes now', enable delete previously added user
- fix: do not set both groupOfNames and groupOfUniqueNames for group
- fix: widget difinition for CWM
- YaPI: UserDisable, UserEnable, GroupModify
- 2.9.23

-------------------------------------------------------------------
Mon Mar 29 13:37:28 CEST 2004 - jsuchome@suse.cz

- plugins: check if plugin is defined for given user/group ('PluginPresent')
- plugins: use 'plugins_to_remove' flag
- 2.9.22

-------------------------------------------------------------------
Thu Mar 25 16:03:37 CET 2004 - jsuchome@suse.cz

- autoyast: properly handle 'shadowlastchange' value (#36804)

-------------------------------------------------------------------
Wed Mar 24 16:25:11 CET 2004 - jsuchome@suse.cz

- YaPI: UserModify
- LDAP configuration: new attribute names (with 'suse' prefix)

-------------------------------------------------------------------
Tue Mar 23 19:47:29 CET 2004 - jsuchome@suse.cz

- YaPI: UserAdd, UserDelete, UserGet, UsersGet
- autoyast fix: show empty user password in config mode (#36726)
- Users::Read and Users::Write now return error message, not boolean

-------------------------------------------------------------------
Tue Mar 23 10:04:56 CET 2004 - jsuchome@suse.cz

- autoyast fix: do not import groups with gid -1, do not forget to
  create user home directories
  (+ probably fixed #35600)
- 2.9.21

-------------------------------------------------------------------
Mon Mar 22 17:27:24 CET 2004 - jsuchome@suse.cz

- use only lowercase user/group attribute names
  (adapted also agent-nis and testusite for this change)

-------------------------------------------------------------------
Mon Mar 22 11:01:26 CET 2004 - jsuchome@suse.cz

- do not lose data of first user during installation (#36543)
- 2.9.20

-------------------------------------------------------------------
Fri Mar 19 15:32:44 CET 2004 - jsuchome@suse.cz

- plugins: support all current calls (Add/Edit/Write) also for groups

-------------------------------------------------------------------
Fri Mar 19 14:59:02 CET 2004 - mvidner@suse.cz

- added AGENT_LIBADD so that agents work from standalone Perl

-------------------------------------------------------------------
Thu Mar 18 18:24:25 CET 2004 - jsuchome@suse.cz

- adapted for the new perl bindings
- 2.9.19

-------------------------------------------------------------------
Tue Mar 16 20:53:18 CET 2004 - jsuchome@suse.cz

- plugins: call AddBefore, EditBefore also from GUI client

-------------------------------------------------------------------
Tue Mar 16 11:06:37 CET 2004 - jsuchome@suse.cz

- autoinstall fixes: do not lost gid, check if password should be crypted

-------------------------------------------------------------------
Mon Mar 15 17:09:56 CET 2004 - jsuchome@suse.cz

- plugins: changed calling convention (call only default ones,
    saved in LDAP configuration, unless directly choosed)
  internal information (like user type, type of modification)
    moved to config map
  many minor fixes
- 2.9.18

-------------------------------------------------------------------
Mon Mar 15 11:16:55 CET 2004 - jsuchome@suse.cz

- changed internal key names: "username" -> "uid", "groupname" -> "cn"
- adapted testsuite
- 2.9.17

-------------------------------------------------------------------
Sat Mar 13 19:09:34 CET 2004 - arvin@suse.de

- require yast2-perl-bindings (bug #35914)

-------------------------------------------------------------------
Wed Mar 10 14:53:26 CET 2004 - jsuchome@suse.cz

- agent-passwd moved to yast2-pam package
- 2.9.15

-------------------------------------------------------------------
Wed Mar 10 14:09:14 CET 2004 - jsuchome@suse.cz

- .pm files adapted for new perl-bindings (use array reference, not array)

-------------------------------------------------------------------
Wed Mar 10 09:45:36 CET 2004 - jsuchome@suse.de

- disabled testsuite
- 2.9.14

-------------------------------------------------------------------
Wed Mar 10 02:05:12 CET 2004 - sh@suse.de

- V 2.9.13
- Migration to new wizard

-------------------------------------------------------------------
Mon Mar  8 17:40:31 CET 2004 - jsuchome@suse.cz

- set wizard icon

-------------------------------------------------------------------
Mon Mar  8 16:49:46 CET 2004 - jsuchome@suse.cz

- fix: check group name
- fixes of default LDAP plugin
- 2.9.12

-------------------------------------------------------------------
Thu Mar  4 20:45:29 CET 2004 - jsuchome@suse.cz

- plugins: differs user from groups (=2 map parameters to every function)
    check plugin availability for given user/group type,
    "rest of LDAP attributes" is default plugin,
- LDAP: check attributes required by the LDAP schema

-------------------------------------------------------------------
Wed Mar  3 16:55:39 CET 2004 - jsuchome@suse.cz

- LDAP: configurable group member attribute (member vs. uniqueMember)
- check for errors in config files (/etc/passwd) and warn user
- error popups when LDAP writing fails
- 2.9.11

-------------------------------------------------------------------
Wed Mar  3 11:12:43 CET 2004 - jsuchome@suse.cz

- fix of inst_root client

-------------------------------------------------------------------
Tue Mar  2 17:21:25 CET 2004 - jsuchome@suse.cz

- call LDAP configuration from Users
- enable writing without finish

-------------------------------------------------------------------
Mon Mar  1 17:36:19 CET 2004 - jsuchome@suse.cz

- merged texts from proofread
- change of plugin handling
- 2.9.10

-------------------------------------------------------------------
Thu Feb 26 09:30:16 CET 2004 - jsuchome@suse.cz

- fixed calling from control center (#35006)

-------------------------------------------------------------------
Wed Feb 25 15:12:59 CET 2004 - jsuchome@suse.cz

- initial support for plugins

-------------------------------------------------------------------
Mon Feb 23 17:28:35 CET 2004 - jsuchome@suse.cz

- error messages after failure of system files (/etc/passwd) read
- more autoyast fixes (export only changed values)

-------------------------------------------------------------------
Fri Feb 20 15:11:53 CET 2004 - jsuchome@suse.cz

- do not break special files (e.g. /dev/null) when set as home dir

-------------------------------------------------------------------
Fri Feb 20 11:25:53 CET 2004 - jsuchome@suse.cz

- autoyast interface
- 2.9.9

-------------------------------------------------------------------
Wed Feb 18 16:43:46 CET 2004 - jsuchome@suse.cz

- do not import Kerberos,Samba,Nis

-------------------------------------------------------------------
Mon Feb 16 17:54:52 CET 2004 - jsuchome@suse.cz

- fix: enable whitespace in passwords (#34590)

-------------------------------------------------------------------
Mon Feb 16 17:16:51 CET 2004 - jsuchome@suse.cz

- support for autoyast (initial for new module backend)
- 2.9.8

-------------------------------------------------------------------
Mon Feb 16 13:37:51 CET 2004 - jsuchome@suse.cz

- fixed testsuite
- fixed needforbuild

-------------------------------------------------------------------
Fri Feb 13 15:00:26 CET 2004 - jsuchome@suse.cz

- enhanced cmd-line interface support
- fixes: multiple changes of uid,username,home,gid,groupname

-------------------------------------------------------------------
Wed Feb 11 17:04:51 CET 2004 - jsuchome@suse.cz

- agent-passwd: correct default values, store password from shadow
- save + lines at the end of config files when NIS is enabled
- LDAP: rename objects, configure search filters
- corrected helptexts
- 2.9.7

-------------------------------------------------------------------
Wed Feb 11 10:55:40 CET 2004 - jsuchome@suse.cz

- fix: correct path to config files

-------------------------------------------------------------------
Tue Feb 10 19:09:17 CET 2004 - jsuchome@suse.cz

- LDAP: write groups
- new file: UsersRoutines.pm

-------------------------------------------------------------------
Mon Feb  9 17:13:18 CET 2004 - jsuchome@suse.cz

- more functions for LDAP support (write users, read groups)
- fixed installation clients
- 2.9.6

-------------------------------------------------------------------
Mon Feb 09 11:58:31 CET 2004 - arvin@suse.de

- removed config files (*.y2cc)

-------------------------------------------------------------------
Tue Feb  3 19:23:14 CET 2004 - jsuchome@suse.cz

- agent for NIS users/groups
- initial LDAP support (with new Perl backend)

-------------------------------------------------------------------
Mon Feb  2 14:49:18 CET 2004 - jsuchome@suse.cz

- new backend, written in Perl
- 2.9.4

-------------------------------------------------------------------
Mon Jan 19 10:56:43 CET 2004 - jsrain@suse.de

- merged the new interpreter branch

-------------------------------------------------------------------
Mon Dec  1 14:20:39 CET 2003 - jsuchome@suse.cz

- syntax fixes for new interpreter
- 2.9.3

-------------------------------------------------------------------
Thu Nov 27 15:27:09 CET 2003 - jsuchome@suse.cz

- LDAP: added crypting passwords via slappaswd

-------------------------------------------------------------------
Tue Nov 25 15:43:19 CET 2003 - jsuchome@suse.cz

- fix for LDAP: ignore non-existent attribute, until it is set again
  (caused "No such attribute" error when agent tried
  to remove actualy non-existent one from user/group entry)

-------------------------------------------------------------------
Tue Nov 18 14:31:51 CET 2003 - jsuchome@suse.cz

- used UI:: builtins for file selection widgets
- migrated to doxygen
- 2.9.2

-------------------------------------------------------------------
Mon Oct  6 17:41:27 CEST 2003 - jsuchome@suse.cz

- basic command-line interface
- removed CallModule calls
- 2.9.1

-------------------------------------------------------------------
Fri Oct  3 12:59:43 CEST 2003 - jsuchome@suse.cz

- 'fullname' attribute renamed to 'cn' to follow LDAP specifications

-------------------------------------------------------------------
Wed Oct  1 10:38:18 CEST 2003 - jsuchome@suse.cz

- autologin: added configuration popup (initial), used Autologin module

-------------------------------------------------------------------
Mon Sep 29 13:15:01 CEST 2003 - jsuchome@suse.cz

- properly differ between local/system users (#31515),
  manage new variables from /etc/login.defs,
  enable change of user/group type (by changing uid/gid)
- 2.9.0

-------------------------------------------------------------------
Tue Sep 23 12:28:50 CEST 2003 - jsuchome@suse.cz

- run suseconfig after writing autologin value (#31470)
- 2.8.20

-------------------------------------------------------------------
Fri Sep 19 15:42:18 CEST 2003 - jsuchome@suse.cz

- fixed: non-ISO-1 chars in fullname not shown (#31405)
- fixed testsuite
- 2.8.19

-------------------------------------------------------------------
Thu Sep 18 22:58:39 CEST 2003 - nashif@suse.de

- fixed testsuite
- 2.8.18

-------------------------------------------------------------------
Thu Sep 18 14:04:28 CEST 2003 - jsuchome@suse.cz

- disable also login without passwords if there are more users (#31141)
- recode error messages from cracklib to UTF-8
- 2.8.17

-------------------------------------------------------------------
Wed Sep 17 14:10:21 CEST 2003 - jsuchome@suse.cz

- disable autologin when there are more users (#31141)
- 2.8.16

-------------------------------------------------------------------
Mon Sep 15 16:18:25 CEST 2003 - jsuchome@suse.cz

- in autoyast config mode, clear password entries for system users (#30573)
- fixed testsuite
- 2.8.15

-------------------------------------------------------------------
Sat Sep 13 19:00:22 CEST 2003 - nashif@suse.de

- Turn off progress during autoinstallation

-------------------------------------------------------------------
Thu Sep 11 13:03:52 CEST 2003 - jsuchome@suse.cz

- layout of first dialog (#29389)

-------------------------------------------------------------------
Wed Sep 10 17:51:43 CEST 2003 - jsuchome@suse.cz

- check if autologin is available (only works for KDM, bug #30385)

-------------------------------------------------------------------
Tue Sep  9 09:41:54 CEST 2003 - jsuchome@suse.cz

- flush /etc/sysconfig/displaymanager after write during installation
  (autologin bug #30124)
- 2.8.14

-------------------------------------------------------------------
Mon Sep  8 16:14:12 CEST 2003 - jsuchome@suse.cz

- check if NIS was enabled while module is running (#30256)

-------------------------------------------------------------------
Mon Sep  8 13:02:08 CEST 2003 - jsuchome@suse.cz

- do not create root's home direcotry in autoyast install (#30186)

-------------------------------------------------------------------
Fri Sep  5 11:12:28 CEST 2003 - jsuchome@suse.cz

- save changed autologin status (#30105)

-------------------------------------------------------------------
Fri Sep  5 10:07:28 CEST 2003 - jsuchome@suse.cz

- merged in proofread texts
- 2.8.13

-------------------------------------------------------------------
Tue Sep  2 17:31:23 CEST 2003 - jsuchome@suse.cz

- fixed helptexts

-------------------------------------------------------------------
Mon Sep  1 17:02:58 CEST 2003 - jsuchome@suse.cz

- LDAP users: chek for object class existence

-------------------------------------------------------------------
Mon Sep  1 09:26:58 CEST 2003 - jsuchome@suse.cz

- removed checking for kerberos
- rearanged buttons for 'add user dialog' during installation
  (from sh@suse.de, bug #29389)
- 2.8.12

-------------------------------------------------------------------
Sun Aug 31 15:13:25 CEST 2003 - arvin@suse.de

- use Popup::ConfirmAbort

-------------------------------------------------------------------
Mon Aug 25 17:08:45 CEST 2003 - jsuchome@suse.de

- enabled autologin (#29207)

-------------------------------------------------------------------
Fri Aug 22 15:59:29 CEST 2003 - jsuchome@suse.de

- 2.8.11

-------------------------------------------------------------------
Wed Aug 20 13:08:11 CEST 2003 - jsuchome@suse.de

- removed redundant "initialization dialog" (#28779)
- fixed help text

-------------------------------------------------------------------
Wed Aug 13 13:53:53 CEST 2003 - jsuchome@suse.de

- added new system user names for translation (passwd.ycp)
- 2.8.10

-------------------------------------------------------------------
Mon Aug 11 10:50:12 CEST 2003 - jsuchome@suse.de

- proofread texts, 1st round
- 2.8.9

-------------------------------------------------------------------
Wed Aug  6 14:33:38 CEST 2003 - jsuchome@suse.de

- fixed: importing empty group (#28491)
- do not abort from Read in installation mode

-------------------------------------------------------------------
Thu Jul 24 11:10:03 CEST 2003 - msvec@suse.de

- added yast2-pam to needededforbuild
- 2.8.8

-------------------------------------------------------------------
Thu Jul 24 10:33:59 CEST 2003 - arvin@suse.de

- adapted neededforbuild to changes in yast2-security

-------------------------------------------------------------------
Thu Jul 17 10:47:11 CEST 2003 - jsuchome@suse.de

- system settings (/etc/login.defs etc.) are read from Security module
- helptexts

-------------------------------------------------------------------
Mon Jul 14 18:57:10 CEST 2003 - jsuchome@suse.de

- fix on inst_user dialog (#27859)
- fix: proper saving of "Expiration date" (#27863)

-------------------------------------------------------------------
Thu Jul 10 11:37:46 CEST 2003 - jsuchome@suse.de

- secondary groups for new users saved in /etc/default/useradd
- LDAP users and groups management:
    password length checks (length defined in LDAP configuration)
    saving last used Id to LDAP config object
    solved LDAP groups (groupOfUniqueNames cannot be empty)
- adapted testsuite
- 2.8.6

-------------------------------------------------------------------
Fri Jun 27 15:13:05 CEST 2003 - jsuchome@suse.de

- ldap defaults read from config modules stored in LDAP directory
- for manipulation with LDAP, used ldap-client API
- possibility to re-read LDAP settings after call of ldap-client
- fix: changing home directory
- 2.8.5

-------------------------------------------------------------------
Fri Jun 20 14:04:56 CEST 2003 - jsuchome@suse.de

- adapted to new agent-ldap (using c++ API)
- added missing imports
- adapted testsuite
- adapted to Label/Popup modules
- 2.8.4

-------------------------------------------------------------------
Fri Jun 20 13:56:02 CEST 2003 - mvidner@suse.cz

- Requires yast2-mail-aliases, which has been split off yast2.rpm

-------------------------------------------------------------------
Wed Jun  4 10:07:11 CEST 2003 - jsuchome@suse.de

- added agent-crack for checking passwords strength (bug #21266)
- 2.8.3

-------------------------------------------------------------------
Fri May 23 15:30:53 CEST 2003 - jsuchome@suse.de

- warning when username has uppercase letters (bug #26409)

-------------------------------------------------------------------
Mon May  5 13:00:51 CEST 2003 - jsuchome@suse.de

- popup for setting LDAP search filters
- agent-ldap: check if filter is correct

-------------------------------------------------------------------
Wed Apr 30 09:23:42 CEST 2003 - jsuchome@suse.cz

- browse buttons for default home and skeleton directories
- popup for LDAP search filter

-------------------------------------------------------------------
Wed Apr 23 15:30:50 CEST 2003 - jsuchome@suse.cz

- LDAP users: edit shadow setting, "more settings" dialog
- agent-ldap: change DN after change of username (groupname)

-------------------------------------------------------------------
Tue Apr 22 10:11:49 CEST 2003 - jsuchome@suse.de

- only one field for fullname (#21175)
- "Browse" button for home directory

-------------------------------------------------------------------
Thu Apr 17 13:35:25 CEST 2003 - jsuchome@suse.de

- check passwords max length (#13291)
- home directories (enable re-using of directories marked for deletion)
- managing group mambership of ldap users
- ldap error messages
- 2.8.2

-------------------------------------------------------------------
Mon Apr 14 09:15:46 CEST 2003 - jsuchome@suse.de

- new "agent-uid" for testing uid/username existence
- proposed some layout changes: separate dialogs for auth and encryption
- new "agent-ldap" for LDAP user/group operations (don't use "cpu" more)
- adapted testsuite

-------------------------------------------------------------------
Thu Mar 27 10:55:34 CET 2003 - jsuchome@suse.de

- fixes in LDAP users management:
    display error messages, use spaces in fullname, don't ask for
    delete directory if it is not present
- don't save users when no really change was done (ReallyModified())
- changed abort popup
- 2.8.1

-------------------------------------------------------------------
Tue Mar 25 11:08:35 CET 2003 - jsuchome@suse.de

- adapted to Require interface
- change ownership only when necessary (#25200)
- check for duplicate values in /etc/passwd and other files (#25394)
- remove temporary files with user data directly after reading

-------------------------------------------------------------------
Mon Mar 24 17:35:15 CET 2003 - jsuchome@suse.de

- corrected texts (#25130)
- confirmation dialog when no user added in during installation (#25072)
- password length description (#24152)
- 2.8.0

-------------------------------------------------------------------
Wed Mar 12 16:10:46 CET 2003 - jsuchome@suse.de

- missing texts for translations (#25189)

-------------------------------------------------------------------
Mon Mar 10 15:25:47 CET 2003 - jsuchome@suse.de

- enable uppercase in user/groupnames (#24891)
- removed text which was missed for translations

-------------------------------------------------------------------
Wed Mar  5 10:09:27 CET 2003 - jsuchome@suse.de

- fix: cloning users during autoinstallation (#24629)
- fix: creating homes during autoinstallation (#24731)
- fix: remove nscd cache before chown (#24748)
- 2.7.20

-------------------------------------------------------------------
Mon Mar  3 12:54:27 CET 2003 - jsuchome@suse.de

- merged proofreaded texts
- inst_auth: fix network devices testing (#24004) - msvec@suse.cz
- 2.7.19

-------------------------------------------------------------------
Thu Feb 27 18:26:37 CET 2003 - jsuchome@suse.de

- added popup for confirmation of short root's password (#24294)
- inst_auth: ldap/nisplus options not greyed, but removed if package
    is not available (#24358)
- fix: first user is displayed more times after multiple next & back
    (during installation, bug #24441)
- 2.7.18

-------------------------------------------------------------------
Wed Feb 26 17:54:25 CET 2003 - arvin@suse.de

- removed calling of kbuildsycoca since it's now done in
  suseconfig

-------------------------------------------------------------------
Tue Feb 25 12:33:00 CET 2003 - jsuchome@suse.de

- fixes of _auto client (nashif@suse.de):
- fix: "user password lost after details menu" (#24231)
- 2.7.17

-------------------------------------------------------------------
Tue Feb 25 11:36:02 CET 2003 - arvin@suse.de

- save use of notify events in inst_auth.ycp

-------------------------------------------------------------------
Mon Feb 24 17:26:34 CET 2003 - jsuchome@suse.de

- enable re-connecting to ldap server (bug #24198)

-------------------------------------------------------------------
Mon Feb 24 10:03:47 CET 2003 - jsuchome@suse.de

- fix: group ownership for home directory not set if group is newly
  created (#24130)
- 2.7.16

-------------------------------------------------------------------
Fri Feb 21 15:21:18 CET 2003 - arvin@suse.de

- better text for "abort installation" popup (bug #24019)

-------------------------------------------------------------------
Fri Feb 21 10:27:34 CET 2003 - jsuchome@suse.de

- changed text for no user during installation
- fix: LDAP/NIS user cannot be added to local group (#24022)
- function ReadNewSet is now global (used by phone-services, #23961)
- 2.7.15

-------------------------------------------------------------------
Thu Feb 20 13:57:37 CET 2003 - jsuchome@suse.de

- added label with current filter (bug #23920)

-------------------------------------------------------------------
Wed Feb 19 09:23:47 CET 2003 - jsuchome@suse.de

- inst_auth: check if {ldap,nisplus}-client is available (#23762)

-------------------------------------------------------------------
Mon Feb 17 16:23:50 CET 2003 - jsuchome@suse.de

- call "sux kbuildsycoca" after adding user during installation
- inst_auth: check for DSL device
- 2.7.14

-------------------------------------------------------------------
Fri Feb 14 13:35:17 CET 2003 - jsuchome@suse.de

- fixed typos in texts

-------------------------------------------------------------------
Thu Feb 13 17:23:45 CET 2003 - jsuchome@suse.de

- inst_user: use CallFunction, not CallModule

-------------------------------------------------------------------
Wed Feb 12 12:38:45 CET 2003 - jsuchome@suse.de

- additional text corrected

-------------------------------------------------------------------
Tue Feb 11 13:27:57 CET 2003 - jsuchome@suse.de

- check for installed {nis,nisplus,ldap}-client module before called
- more checks for new hoe directory
- add user dialog (#23512)
  password and home are not checked when clicking "Details"
- 2.7.13

-------------------------------------------------------------------
Tue Feb 11 00:49:18 CET 2003 - nashif@suse.de

- Update shadow settings with new password when importing

-------------------------------------------------------------------
Mon Feb 10 17:09:33 CET 2003 - jsuchome@suse.de

- check for Lan in inst_auth
- fix: check if home directory can be created

-------------------------------------------------------------------
Mon Feb 10 12:40:07 CET 2003 - jsuchome@suse.de

- proofreaded texts: 3rd round

-------------------------------------------------------------------
Wed Feb  5 13:06:09 CET 2003 - jsuchome@suse.de

- inst_user: calling modules after inst_auth dialog
- defaults dialog: small widgets moving
- 2.7.12

-------------------------------------------------------------------
Tue Feb  4 09:24:01 CET 2003 - jsuchome@suse.cz

- autoinst: fixed importing user (missing shadow map)
- added progress for LDAP

-------------------------------------------------------------------
Mon Feb  3 11:26:55 CET 2003 - jsuchome@suse.de

- NIS+ entry in expert_login

-------------------------------------------------------------------
Fri Jan 31 12:55:14 CET 2003 - jsuchome@suse.de

- expert settings for root: used only popup again
- new file inst_auth.ycp: authentication setting during installation
- expert_settings: show NIS in authentication table
- 2.7.11

-------------------------------------------------------------------
Wed Jan 29 11:15:05 CET 2003 - jsuchome@suse.cz

- gathered new system users to passwd.ycp (do not use passwd.sh now)
- translations of System users indexed by fullname, not by username
- when adding new user, Next is the default button (#23172)
- merged proofreaded texts
- 2.7.10

-------------------------------------------------------------------
Mon Jan 27 13:23:39 CET 2003 - jsuchome@suse.cz

- autoinst fix: do not export group with only cache structures changed
- fix: changing id's more times, check for keys to remove from maps
- adapted testsuite

-------------------------------------------------------------------
Mon Jan 27 12:09:04 CET 2003 - jsuchome@suse.cz

- autoinstall: check for imported users without uid's
- changed checkbox "forward root's mail"
- fix: recode gecos for system users when saving
- yast2-security is needed for build
- 2.7.9

-------------------------------------------------------------------
Fri Jan 24 18:22:00 CET 2003 - jsuchome@suse.cz

- reading and saving custom settings
- testing for nis via Runlevel module
- fixed sequence in expert dialog
- fix of cursor "bug" (#23048)
- saving only modified customs/defaults
- fixed generating grouplist for nis/ldap
- added tests
- 2.7.8

-------------------------------------------------------------------
Wed Jan 22 15:43:56 CET 2003 - jsuchome@suse.de

- autoinstalation: only modified users and groups exported
- encryption settings and password checks read from Security module
- added some checks for password content
- new translation texts
- 2.7.7

-------------------------------------------------------------------
Mon Jan 20 17:00:40 CET 2003 - jsuchome@suse.cz

- fix in recoding strings
- function keys (ncurses)
- new user entry (for finger, bug 18270) + helptext
- adapted testsuite
- 2.7.6

-------------------------------------------------------------------
Fri Jan 17 14:57:03 CET 2003 - jsuchome@suse.cz

- ldap: enabled modification of email, seting gecos,
    password shouldn't be changed by cpu when editing

-------------------------------------------------------------------
Thu Jan 16 19:25:56 CET 2003 - jsuchome@suse.de

- autoinst
- fixed build_additional_users.pl script

-------------------------------------------------------------------
Wed Jan 15 17:58:36 CET 2003 - jsuchome@suse.cz

- use cpu_configure from ldap-client to set cpu.cfg values (for LDAP)
- not neccessary to have anonymous access to LDAP server
  (-> ask for password)
- 2.7.5

-------------------------------------------------------------------
Wed Jan  8 13:04:06 CET 2003 - jsuchome@suse.de

- fix: created path to home directory if not exist
- check if home directory is mounted (bug #20365)
- check for installed packages
- read speedup (script)
- enabled reading NIS groups
- enabled reading and editing LDAP groups
- 2.7.4

-------------------------------------------------------------------
Wed Dec 18 10:17:42 CET 2002 - jsuchome@suse.de

- fixes: missing newlines on write, reading /etc/group, writing shadow
- auth.ycp + expert dialog from inst_root.ycp -> expert_login.ycp
- running expert dialog from main users dialog
- reading speedup
- adding blanks to uid entry in table widget
- 2.7.3

-------------------------------------------------------------------
Mon Dec 16 17:29:08 CET 2002 - jsuchome@suse.de

- fixed broken installation sequence
- first fix of #22443 (strange [unicode] characters in curses)
- enabled change of UID (#16084)
- 2.7.2

-------------------------------------------------------------------
Fri Dec 13 11:13:36 CET 2002 - jsuchome@suse.de

- new client for authentication: enables running NIS, LDAP, Kerberos modules
- new kerberos module:
    - basic configuration of kerberos client (agent for /etc/krb5.conf)
    - basic PAM settings for pam_krb5
- support for LDAP users:
    - for generating list is the package perl-ldap used
    - anonymous read access to LDAP server is required
    - for modifications, cpu package is used
- script for reading splited, some data can be read later on demand
    (typically NIS/LDAP users)
- autoinstalation
- nis: users, are retrieved with ypcat
- editgroup dialog: 2 widgets of users
- group users (100 will change to 500) is now local (#19253)
- new helptexts
- 2.7.1

-------------------------------------------------------------------
Wed Nov 27 09:20:09 CET 2002 - jsuchome@suse.cz

- New version of Users module:
- rewrite of code
- new files structure
- new data structures, enabling faster behaviour
- data structures are pre-builded via perl-script
- data are written directly to config (passwd...) files, not by extern
  tools (useradd etc.)
- dialog for changing /etc/default/useradd values (#14129)
- updated documentation
- etc_default_useradd.scr changed to use ini-agent
- 2.7.0

-------------------------------------------------------------------
Wed Oct  2 14:25:28 CEST 2002 - mvidner@suse.cz

- Improved the terrible performance for large numbers of users (#20072).
- Fixed #20360 - an error popped up for each NIS user when renaming a group.
- Fixed #20363 - could not add and remove users in a group at the same time.
- Better progress reporting (verbose for 'yast2 users progress_enabled').
- 2.6.30

-------------------------------------------------------------------
Tue Oct  1 11:30:23 CEST 2002 - jsrain@suse.cz

- fixed sorting of users by UID (#17650)

-------------------------------------------------------------------
Tue Sep 17 16:02:06 CEST 2002 - lslezak@suse.de

- fixed typo - write "blowfish" instead of "blowhish" to file
  /etc/security/pam_pwcheck.conf (#19741)
- version 2.6.29

-------------------------------------------------------------------
Tue Sep 17 14:49:42 CEST 2002 - mvidner@suse.de

- Fixed untranslated help text in the control center (#19753).
- 2.6.28

-------------------------------------------------------------------
Wed Sep 11 10:21:43 CEST 2002 - mvidner@suse.cz

- When displaying only non-system groups, display also "users" (#19253).
- 2.6.27

-------------------------------------------------------------------
Fri Sep  6 16:28:47 CEST 2002 - jsrain@suse.cz

- fixed provides/obsoletes
- fixed translation of expiration date help (Bug #18601)
- added error popup to avoid deleting remote NIS server user
- 2.6.26

-------------------------------------------------------------------
Thu Sep  5 11:48:14 CEST 2002 - jsrain@suse.cz

- fixed help text for root password setting
- 2.6.25

-------------------------------------------------------------------
Fri Aug 30 12:35:36 CEST 2002 - jsrain@suse.cz

- not removing /var/lib/YaST2/runme_at_boot in case of ssh
  installation (Bug #18580)
- redirecting output of yphelper (Bug #18621)
- dixed last p[assword change date for new user (Bug #18601)
- 2.6.24

-------------------------------------------------------------------
Thu Aug 29 14:45:15 CEST 2002 - jsrain@suse.cz

- fixed building
- 2.6.23

-------------------------------------------------------------------
Mon Aug 26 16:55:33 CEST 2002 - jsrain@suse.cz

- fixed informations shown during installation (Bug #18331)
- fixed ncurses buttons size (Bug #18251)
- 2.6.22

-------------------------------------------------------------------
Fri Aug 23 17:55:40 CEST 2002 - jsrain@suse.cz

- fixed help for password encryption selection
- 2.6.21

-------------------------------------------------------------------
Fri Aug 23 11:41:25 CEST 2002 - jsrain@suse.cz

- fixed provides and obsoletes
- sorting made more effective (and removed where not needed)
- 2.6.20

-------------------------------------------------------------------
Fri Aug 16 13:27:03 CEST 2002 - jsrain@suse.cz

- fixed kdoc comments
- merged proofread strings
- fixed sorting by UID /GID (Bug #17653)
- 2.6.19

-------------------------------------------------------------------
Fri Aug  9 09:22:32 CEST 2002 - jsrain@suse.de

- fixed initialization help text (Bug #17542)
- 2.6.18

-------------------------------------------------------------------
Thu Aug  8 11:36:17 CEST 2002 - jsrain@suse.de

- added more testsuites
- 2.6.17

-------------------------------------------------------------------
Mon Aug  5 15:01:47 CEST 2002 - jsrain@suse.cz

- added more verbose error logging
- 2.6.16

-------------------------------------------------------------------
Thu Aug  1 10:48:47 CEST 2002 - jsrain@suse.cz

- fixed reading values from /etc/login.defs
- fixed forwarding root's mail
- allowed to enter custom shell (Bug #10290)
- 2.6.15

-------------------------------------------------------------------
Tue Jul 30 11:32:47 CEST 2002 - jsrain@suse.cz

- fixed comments for translators
- removed "add user" and "add group" icons from YaST2 conrol center
- 2.6.14

-------------------------------------------------------------------
Fri Jul 26 15:22:49 CEST 2002 - jsrain@suse.cz

- yast2-security now not needed for running
- 2.6.13

-------------------------------------------------------------------
Mon Jul 22 12:34:25 CEST 2002 - jsrain@suse.cz

- removed yast2-mail from list of required packages
- fixed root password during installation (Bug #17126)

-------------------------------------------------------------------
Fri Jul 19 15:50:03 CEST 2002 - jsrain@suse.cz

- Removed yast2-nis from list of required packages
- Merged proofread texts

-------------------------------------------------------------------
Thu Jul 18 14:40:19 CEST 2002 - jsrain@suse.cz

- Added blowfish password encryption support

-------------------------------------------------------------------
Tue Jul 16 10:50:05 CEST 2002 - jsrain@suse.cz

- Removed namaspace using for Args and CallFunction
- Added support for seting forwaring root's mail during
  installation

-------------------------------------------------------------------
Mon Jul 15 18:43:37 CEST 2002 - jsrain@suse.cz

- Fixed installation workflow (Bug #14079)
- Fixed console encoding detection (Bug #16827)

-------------------------------------------------------------------
Fri Jul 12 16:10:45 CEST 2002 - jsrain@suse.cz

- Fixed detection whether is NIS domain master

-------------------------------------------------------------------
Fri Jul 12 15:22:15 CEST 2002 - arvin@suse.de

- use proper namespace for Args and CallFunction (#16776)

-------------------------------------------------------------------
Wed Jul 10 14:16:54 CEST 2002 - jsrain@suse.cz

- Fixed maintenance of users/group for NIS when using other dir
  than /etc for files (Bug #14817)
- Addedf possibility to add non-local users to local groups
  (Bug #15013)

-------------------------------------------------------------------
Tue Jul  9 21:31:58 CEST 2002 - msvec@suse.cz

- added missing textdomains
- unified textdomains to users
- added translation of system accounts
- 2.6.5

-------------------------------------------------------------------
Thu Jul 04 20:48:38 CEST 2002 - arvin@suse.de

- moved non binary file to /usr/share/YaST2

-------------------------------------------------------------------
Thu Jul  4 13:42:31 CEST 2002 - jsrain@suse.cz

- Able to edit password settings (Bug #15841)
- Helps update of Users module
- added yast2-country to requires
- Added testsuite
- Now allowed "=" in password (#15646)

-------------------------------------------------------------------
Tue Jul  2 13:47:57 CEST 2002 - jsrain@suse.cz

- added the installation files

-------------------------------------------------------------------
Fri Jun 28 17:18:30 CEST 2002 - arvin@suse.de

- renamed package from yast2-config-users to yast2-users

-------------------------------------------------------------------
Tue Jun 25 15:22:47 CEST 2002 - jsrain@suse.cz

- Allowed password longer than 8 characters (#9810)
- Fixed changing of home dir UID (#15552)
- Fixed deleting home dir (#10994)
- Added /etc/shadow reading
- Adapted for new result values of Any-agent

-------------------------------------------------------------------
Wed Mar 27 10:51:37 CET 2002 - mvidner@suse.cz

- Prevent deleting a currently logged-in user. (#15557)

-------------------------------------------------------------------
Fri Mar  8 16:37:12 CET 2002 - jbuch@suse.de

- remove incorrect help text (#14712)

-------------------------------------------------------------------
Fri Mar  8 16:21:09 CET 2002 - jbuch@suse.de

- fixed bug - changing password of an existing user

-------------------------------------------------------------------
Fri Mar  8 14:36:23 CET 2002 - jbuch@suse.de

- Set focus on userpage to forename field (Bug #14664)
  Use helptext form inst_root.ycp for password (Bug #13383)

-------------------------------------------------------------------
Fri Mar  1 14:42:39 CET 2002 - jbuch@suse.de

- use min_pas_len from /etc/login.defs for md5 too

-------------------------------------------------------------------
Thu Feb 28 16:52:35 MET 2002 - jbuch@suse.de

- bug 14105: fixed problems with users that have nearly the same
  name

-------------------------------------------------------------------
Tue Feb 26 18:03:30 MET 2002 - jbuch@suse.de

- fixed bug 12647 - change the home directory
- in continue mode call the abort Popup from user module (not
  inst_user.ycp)

-------------------------------------------------------------------
Mon Feb 25 17:37:51 MET 2002 - jbuch@suse.de

- utf-8 -> UTF-8
  Encodings must be upper case !

-------------------------------------------------------------------
Mon Feb 25 17:12:58 MET 2002 - jbuch@suse.de

- fixed module syntax (Users.ycp)

-------------------------------------------------------------------
Mon Feb 25 16:29:09 MET 2002 - jbuch@suse.de

- fixed call of pam agent

-------------------------------------------------------------------
Mon Feb 25 15:20:54 MET 2002 - jbuch@suse.de

- fixed sequencer bug in the inst-sys
  don't show group nobody
  use value "umask" from /etc/login.defs

-------------------------------------------------------------------
Fri Feb 22 19:26:56 MET 2002 - jbuch@suse.de

- raise login name length limit to 32 chars
  fixed bad help text
  fixed SetFocus bugs
  fixed one ShortCut bug
  changed allowed password characters

-------------------------------------------------------------------
Thu Feb 21 11:50:05 CET 2002 - lslezak@suse.cz

- fixed bug (#13199) - user configuration in installation
  can be skipped now
- version 2.5.10

-------------------------------------------------------------------
Mon Feb 18 17:28:08 CET 2002 - sh@suse.de

- V 2.5.9
- Fixed bug #13518: Keyboard focus not in input field when adding
  user

-------------------------------------------------------------------
Mon Feb 18 14:31:44 CET 2002 - sh@suse.de

- V 2.5.8
- Fixed bug #13383: Letters not mentioned as valid chars in help
  text

-------------------------------------------------------------------
Mon Feb 18 13:20:00 CET 2002 - kkaempf@suse.de

- use etc_passwd.scr as provided by yast2.rpm.

-------------------------------------------------------------------
Mon Feb 18 12:00:49 CET 2002 - kkaempf@suse.de

- provide .scr files in filelist.

-------------------------------------------------------------------
Mon Feb 18 11:38:47 CET 2002 - kkaempf@suse.de

- defined any agent config files used here.
- don't use /tmp file but parse command output directly.

-------------------------------------------------------------------
Tue Feb 12 11:10:41 CET 2002 - kkaempf@suse.de

- re-enable chown after useradd.local

-------------------------------------------------------------------
Mon Feb 11 17:56:14 CET 2002 - nashif@suse.de

- more autoinstall updates
- 2.5.3

-------------------------------------------------------------------
Sat Feb  9 17:31:28 PST 2002 - nashif@suse.de

- Adapted for auto-installation
- 2.5.2

-------------------------------------------------------------------
Fri Feb  8 20:14:31 MET 2002 - tom@suse.de

- Now the config module is being called from the installation
  workflow.

-------------------------------------------------------------------
Tue Sep 11 11:33:40 CEST 2001 - jbuch@suse.de

- Fixed error in switching between groups and users

-------------------------------------------------------------------
Sat Sep  8 14:54:44 CEST 2001 - jbuch@suse.de

- Add the new CheckBox "Also view system users/groups"
- Changed TextEntry for userlist/grouplist to MultiSelectionBox

-------------------------------------------------------------------
Fri Sep  7 18:08:20 CEST 2001 - jbuch@suse.de

- fixed bug 10290

-------------------------------------------------------------------
Tue Aug 21 14:34:33 CEST 2001 - jbuch@suse.de

- add yast2-agent-pam to spec file
  replaced fileexist

-------------------------------------------------------------------
Thu Aug  9 11:02:45 CEST 2001 - jbuch@suse.de

- add crypt md5 password

-------------------------------------------------------------------
Mon Aug  6 16:35:17 CEST 2001 - jbuch@suse.de

- edit user/group with double click

-------------------------------------------------------------------
Fri May 18 13:50:52 CEST 2001 - kendy@suse.cz

- fixed MAINTAINER: jbuch@suse.de, not me

-------------------------------------------------------------------
Mon May 14 15:30:34 CEST 2001 - jbuch@suse.de

- added if( test_mode) for test output
  else the user can read a map saved in the directory /tmp/..
  that contains crypted passwords and other user and group
  informations

-------------------------------------------------------------------
Thu May 10 16:19:30 MEST 2001 - gs@suse.de

- icons for module Create an user and Create a group added (bug
  7234)

-------------------------------------------------------------------
Mon May  7 15:23:22 CEST 2001 - jbuch@suse.de

- UI(`GetLanguage()) to UI(`GetLanguage(true))

-------------------------------------------------------------------
Mon May  7 14:06:12 CEST 2001 - jbuch@suse.de

- new version

-------------------------------------------------------------------
Mon May  7 12:48:24 CEST 2001 - jbuch@suse.de

- fixed Encoding/Uncoding fullname

-------------------------------------------------------------------
Thu May  3 15:12:39 CEST 2001 - jbuch@suse.de

- fixed bug 7517 and 7428

-------------------------------------------------------------------
Mon Apr 30 13:03:04 CEST 2001 - jbuch@suse.de

- add icons for menu; fixed shell bug

-------------------------------------------------------------------
Thu Apr 26 21:26:07 CEST 2001 - jbuch@suse.de

- add saving group password

-------------------------------------------------------------------
Tue Apr 24 13:52:31 CEST 2001 - jbuch@suse.de

- check_ycp ok

-------------------------------------------------------------------
Tue Apr 24 09:37:46 CEST 2001 - jbuch@suse.de

- new menuentry and isnil(..) -> .. != nil

-------------------------------------------------------------------
Tue Apr 17 15:56:01 CEST 2001 - jbuch@suse.de

- initial
<|MERGE_RESOLUTION|>--- conflicted
+++ resolved
@@ -2,17 +2,10 @@
 Thu Apr  7 08:49:13 UTC 2016 - igonzalezsosa@suse.com
 
 - Does not set empty passwords fields in /etc/shadow during
-<<<<<<< HEAD
-  installation (bnc#973639, bnc#974220)
+  installation (CVE-2016-1601, bnc#973639, bnc#974220)
 - Set root password correctly when using a minimal profile
   (bnc#971804)
 - 3.1.47
-=======
-  installation (CVE-2016-1601, bnc#973639, bnc#974220)
-- Set root password correctly when using a minimal profile
-  (bnc#971804)
-- 3.1.41.3
->>>>>>> 94a47d9b
 
 -------------------------------------------------------------------
 Sat Mar  5 11:04:17 UTC 2016 - igonzalezsosa@suse.com
