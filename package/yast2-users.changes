--- conflicted
+++ resolved
@@ -1,5 +1,11 @@
 -------------------------------------------------------------------
-<<<<<<< HEAD
+Tue Jun 15 09:17:24 UTC 2021 - Imobach Gonzalez Sosa <igonzalezsosa@suse.com>
+
+- Fix the Comment entry in the desktop file so the tooltip
+  in the control center is properly translated (bsc#1187270).
+- 4.3.12
+
+-------------------------------------------------------------------
 Thu Apr  1 08:22:28 UTC 2021 - Josef Reidinger <jreidinger@suse.com>
 
 - Fix missing Reset handling in auto client leading to crash in
@@ -71,21 +77,10 @@
 
 -------------------------------------------------------------------
 Wed May 13 14:04:35 UTC 2020 - schubi@suse.de
-=======
-Tue Jun 15 09:17:24 UTC 2021 - Imobach Gonzalez Sosa <igonzalezsosa@suse.com>
-
-- Fix the Comment entry in the desktop file so the tooltip
-  in the control center is properly translated (bsc#1187270).
-- 4.2.12
-
--------------------------------------------------------------------
-Wed May 13 14:04:35 CEST 2020 - schubi@suse.de
->>>>>>> 3b74c855
 
 - AY proposal: Fixed crash. Showing user settings only because the
   UI does not fit to the AY settings. The user cannot change these
   settings anymore (bsc#1170815).
-<<<<<<< HEAD
 - 4.3.1
 
 -------------------------------------------------------------------
@@ -94,9 +89,6 @@
 - Autoyast schema: Allow optional types for string and map objects
   (bsc#1170886)
 - 4.3.0
-=======
-- 4.2.11
->>>>>>> 3b74c855
 
 -------------------------------------------------------------------
 Thu Mar 12 19:35:07 UTC 2020 - Knut Anderssen <kanderssen@suse.com>
