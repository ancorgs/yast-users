--- conflicted
+++ resolved
@@ -1,15 +1,14 @@
 -------------------------------------------------------------------
-<<<<<<< HEAD
+Thu Mar  1 09:36:25 UTC 2018 - mvidner@suse.com
+
+- Fixed removing the password expiration date (bsc#1080125)
+- 4.0.3
+
+-------------------------------------------------------------------
 Tue Feb 27 13:49:22 UTC 2018 - jreidinger@suse.com
 
 - fix generating pot files (bsc#1083015)
 - 4.0.2
-=======
-Thu Mar  1 09:36:25 UTC 2018 - mvidner@suse.com
-
-- Fixed removing the password expiration date (bsc#1080125)
-- 3.2.14
->>>>>>> 71d2a9b7
 
 -------------------------------------------------------------------
 Tue Nov 28 08:14:48 UTC 2017 - knut.anderssen@suse.com
