--- conflicted
+++ resolved
@@ -1,11 +1,16 @@
 -------------------------------------------------------------------
-<<<<<<< HEAD
+Wed Nov 18 08:48:16 UTC 2015 - igonzalezsosa@suse.com
+
+- fix validation of AutoYaST profiles (bsc#954412)
+
+-------------------------------------------------------------------
 Tue Sep  1 15:29:38 UTC 2015 - igonzalezsosa@suse.com
 
 - Move users creation to first stage during autoinstallation,
   so it is not needed to run the 2nd stage to have a minimal system
   (bnc#892091)
 - 3.1.40
+
 -------------------------------------------------------------------
 Thu Jul  2 20:49:05 UTC 2015 - igonzalezsosa@suse.com
 
@@ -18,18 +23,6 @@
 - Allow setting the root password to "0" (the digit zero)
   (bnc#930909)
 - 3.1.38
-=======
-Wed Nov 18 08:48:16 UTC 2015 - igonzalezsosa@suse.com
-
-- add some missing elements to AutoYaST schema (bsc#954412)
-- 3.1.37.2
-
--------------------------------------------------------------------
-Mon Nov  9 10:52:39 UTC 2015 - igonzalezsosa@suse.com
-
-- fix validation of AutoYaST profiles (bsc#805275)
-- 3.1.37.1
->>>>>>> 5b039ae4
 
 -------------------------------------------------------------------
 Thu Feb  5 13:21:44 CET 2015 - gs@suse.de
