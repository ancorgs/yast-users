-------------------------------------------------------------------
<<<<<<< HEAD
Thu Feb 18 09:23:10 CET 2016 - schubi@suse.de

- Do not crash autoinstallation if the home directory of a user is
  directly under /.
  (bnc#966867)
- 3.1.45

-------------------------------------------------------------------
Thu Feb  4 10:05:57 UTC 2016 - jreidinger@suse.com

- Drop the Receive System Mail checkbox from the installation
  workflow (FATE#320448)
- 3.1.44

-------------------------------------------------------------------
Fri Jan 29 13:19:20 UTC 2016 - ancor@suse.com

- Small visual improvements in the "local user" installation
  dialog (bsc#893825)
- 3.1.43

-------------------------------------------------------------------
Wed Jan 27 13:36:05 UTC 2016 - ancor@suse.com

- Redesign of the installation dialogs (bsc#893825)
- 3.1.42
=======
Sat Mar  5 11:04:17 UTC 2016 - igonzalezsosa@suse.com

- Do not include inst-sys users when cloning the configuration
  after the installation (bnc#965852)
- 3.1.41.2

-------------------------------------------------------------------
Thu Feb 18 14:00:19 CET 2016 - schubi@suse.de

- Do not crash autoinstallation if the home directory of a user is
  directly under /. (bnc#966867)
- 3.1.41.1
>>>>>>> 21ef740a

-------------------------------------------------------------------
Wed Nov 18 08:48:16 UTC 2015 - igonzalezsosa@suse.com

- fix validation of AutoYaST profiles (bsc#954412)
- 3.1.41

-------------------------------------------------------------------
Tue Sep  1 15:29:38 UTC 2015 - igonzalezsosa@suse.com

- Move users creation to first stage during autoinstallation,
  so it is not needed to run the 2nd stage to have a minimal system
  (bnc#892091)
- 3.1.40

-------------------------------------------------------------------
Thu Jul  2 20:49:05 UTC 2015 - igonzalezsosa@suse.com

- Allow editing password-less users (bsc#928607)
- 3.1.39

-------------------------------------------------------------------
Thu Jul  2 11:37:00 UTC 2015 - jreidinger@suse.com

- Allow setting the root password to "0" (the digit zero)
  (bnc#930909)
- 3.1.38

-------------------------------------------------------------------
Thu Feb  5 13:21:44 CET 2015 - gs@suse.de

- Text mode: set F9 function key binding correctly (bnc #881396)
- 3.1.37

-------------------------------------------------------------------
Thu Dec  4 09:51:47 UTC 2014 - jreidinger@suse.com

- remove X-KDE-Library from desktop file (bnc#899104)
- 3.1.36

-------------------------------------------------------------------
Thu Nov 20 09:26:20 CET 2014 - jsuchome@suse.cz

- enable changing of cn value if LDAP user is not saved yet
  (bnc#904645)
- 3.1.35

-------------------------------------------------------------------
Thu Oct 16 12:31:21 CEST 2014 - jsuchome@suse.cz

- fix calling auth client (bnc#901419)
- 3.1.34

-------------------------------------------------------------------
Tue Sep 23 10:14:55 CEST 2014 - jsuchome@suse.cz

- fix the usage of tail command, so the quota state is read
  correctly (bnc#887753)
- 3.1.33

-------------------------------------------------------------------
Wed Sep  3 08:26:34 CEST 2014 - schubi@suse.de

- Autoyast: Initialize the user hash in User module correctly
  This is needed for establishing the system users
  (espl. the root user). (bnc#893725)
- 3.1.32

-------------------------------------------------------------------
Mon Aug 25 09:21:30 CEST 2014 - schubi@suse.de

- Autoyast: Moved minimal configuration to a central place in
  inst_finish. (bnc#886464)
- 3.1.31

-------------------------------------------------------------------
Wed Aug 13 16:31:09 CEST 2014 - locilka@suse.com

- Fixed handling of the [Abort] button in inst_user_first, user is
  asked for confirmation (bnc#886662)
- Fixed UsersSimple.Transliterate not to return a trailing newline
- 3.1.30

-------------------------------------------------------------------
Thu Jul 31 17:31:29 CEST 2014 - schubi@suse.de

- Checking max UID for system users correctly while importing from
  autoinst.xml. (bnc#888154)
- 3.1.29

-------------------------------------------------------------------
Tue Jul 22 09:26:17 CEST 2014 - jsuchome@suse.cz

- Fixed 'Quota is not enabled on your system' by adapting
  to a change of the service name (bnc#887717).
- 3.1.28

-------------------------------------------------------------------
Tue Jun 10 08:57:29 CEST 2014 - locilka@suse.com

- Fixed text layout in root-password dialog in installation
  (bnc#878248)
- 3.1.27

-------------------------------------------------------------------
Mon Jun  2 13:40:11 CEST 2014 - schubi@suse.de

- Setting default home directory of user "root" to "/root"
  (bnc#878427)
- 3.1.26

-------------------------------------------------------------------
Fri May 23 14:57:15 CEST 2014 - schubi@suse.de

- Generating user section in autoinst.xml file
  (bnc#877985)
- 3.1.25

-------------------------------------------------------------------
Tue May 13 13:32:22 CEST 2014 - jsuchome@suse.cz

- added Test Keyboard Layout field into current root password dialog
  (bnc#877442)
- 3.1.24

-------------------------------------------------------------------
Wed May  7 14:57:31 UTC 2014 - jreidinger@suse.com

- do not modify frozen text from gettext call (bnc#876571)
- 3.1.23

-------------------------------------------------------------------
Fri Apr 18 08:34:35 UTC 2014 - mfilka@suse.com

- bnc#872903
  - fixed internal error (missing IsManaged method)
- 3.1.22

-------------------------------------------------------------------
Thu Apr  4 15:06:27 UTC 2014 - ckornacker@suse.com

- hide Kerberos passwords from process list
- 3.1.21

-------------------------------------------------------------------
Fri Apr  4 06:56:10 UTC 2014 - jreidinger@suse.com

- fix warning about constant redefinition (bnc#871805)
- 3.1.20

-------------------------------------------------------------------
Thu Apr  3 14:36:39 UTC 2014 - jreidinger@suse.com

- remember user input in user dialog when going forward and back
  (bnc#865540)
- 3.1.19

-------------------------------------------------------------------
Tue Mar 25 11:27:14 CET 2014 - jsuchome@suse.cz

- do not encrypt already crypted password of imported user
  (bnc#869798)
- 3.1.18

-------------------------------------------------------------------
Mon Mar 17 10:59:37 UTC 2014 - ckornacker@suse.com

- fix exception on missing yast2-auth-client module (bnc#868437)
- 3.1.17

-------------------------------------------------------------------
Thu Mar 13 15:35:00 UTC 2014 - varkoly@suse.com

- Adapt testsuit
- 3.1.16 

-------------------------------------------------------------------
Wed Mar 12 16:15:56 UTC 2014 - varkoly@suse.com

- Add plugin for creating kerberos accounts
- Modify check for aviability of LDAP 
- 3.1.15 

-------------------------------------------------------------------
Mon Mar  3 10:31:26 UTC 2014 - ckornacker@suse.com

- migrate ldap/kerberos-client to auth-client (bnc#865812)
- 3.1.14

-------------------------------------------------------------------
Fri Feb 28 13:41:12 CET 2014 - jsuchome@suse.cz

- skip username checks if there's user for import (bnc#866089)
- 3.1.13

-------------------------------------------------------------------
Wed Feb 26 16:49:55 CET 2014 - locilka@suse.com

- Fixed users plug-ins package names (bnc#865812)
- 3.1.12

-------------------------------------------------------------------
Thu Feb 20 10:46:56 CET 2014 - jsuchome@suse.cz

- save Autologin settings at the end of installation (bnc#863436)
- 3.1.11

-------------------------------------------------------------------
Tue Feb 18 11:14:05 CET 2014 - jsuchome@suse.cz

- check root's password when it is same as one for 1st user
  (bnc#864124)
- 3.1.10

-------------------------------------------------------------------
Thu Feb 13 11:01:33 UTC 2014 - varkoly@suse.com

- BNC#863612 YaST reports Cannot find client ldap/routines.rb 
- 3.1.9

-------------------------------------------------------------------
Wed Feb 12 11:53:03 UTC 2014 - jreidinger@suse.com

- fix namespace collision leading to error message in installation
- 3.1.8

-------------------------------------------------------------------
Fri Feb  7 17:06:47 UTC 2014 - jreidinger@suse.com

- support minimal installation(FATE#313149)
- 3.1.7

-------------------------------------------------------------------
Fri Feb  7 12:59:26 UTC 2014 - jreidinger@suse.com

- format spec file
- versioned build requires of yast2-ldap as it is used in testsuite
- 3.1.6

-------------------------------------------------------------------
Fri Jan 31 09:14:15 UTC 2014 - varkoly@suse.com

- Change requirement from yast2-ldap-client to yast2-ldap
- 3.1.5

-------------------------------------------------------------------
Fri Dec 13 10:44:23 CET 2013 - jsuchome@suse.cz

- added possibility to delete user although it has some processes
  running (bnc#849870)

-------------------------------------------------------------------
Mon Dec  9 14:26:06 UTC 2013 - lslezak@suse.cz

- fixed "can't modify frozen String" error (bnc#854495)
- 3.1.4

-------------------------------------------------------------------
Thu Dec  5 14:34:59 CET 2013 - jsuchome@suse.cz

- report error if cryptconfig was not installed (bnc#853189) 

-------------------------------------------------------------------
Wed Nov 13 16:25:29 UTC 2013 - lslezak@suse.cz

- installation: removed LDAP/Kerberos autodetection,
  allow configuring only local users (FATE#314695)
- 3.1.3

-------------------------------------------------------------------
Wed Nov 13 15:56:18 UTC 2013 - jreidinger@suse.com

- Add explicit COPYING file

-------------------------------------------------------------------
Wed Nov 13 12:32:34 UTC 2013 - lslezak@suse.cz

- require non-empty root password in the 1st stage (configuring
  later is not possible, the 2nd stage has been removed)

-------------------------------------------------------------------
Mon Nov 11 12:09:27 UTC 2013 - lslezak@suse.cz

- properly crypt the password for the initial user
- 3.1.2

-------------------------------------------------------------------
Wed Oct 30 14:09:52 UTC 2013 - lslezak@suse.cz

- do not save the data for the 2nd stage, create the users
  in the 1st stage directly
- 3.1.1

-------------------------------------------------------------------
Thu Sep 19 17:45:35 UTC 2013 - lslezak@suse.cz

- do not use *.spec.in template, use *.spec file with RPM macros
  instead
- 3.1.0

-------------------------------------------------------------------
Wed Aug  7 12:23:46 CEST 2013 - jsuchome@suse.cz

- do not recrypt group password provided in autoYaST profile
  (backport of bnc#722421) 
- 3.0.1

-------------------------------------------------------------------
Wed Jul 31 08:44:54 UTC 2013 - yast-devel@opensuse.org

- converted from YCP to Ruby by YCP Killer
  (https://github.com/yast/ycp-killer)
- version 3.0.0

-------------------------------------------------------------------
Mon Jul 29 05:47:54 UTC 2013 - lslezak@suse.cz

- move the development documentation to -devel-doc subpackage,
- agent-crack documentation - install JS and CSS files created
  by doxygen
- 2.24.1

-------------------------------------------------------------------
Thu Jul  4 12:19:46 CEST 2013 - jsuchome@suse.cz

- update testedfiles in tests (lslezak)
- 2.24.0 

-------------------------------------------------------------------
Thu Mar 28 14:38:56 CET 2013 - jsuchome@suse.cz

- set the value of CHARACTER_CLASS, read from /etc/login.defs
  (bnc#810482)
- 2.23.5

-------------------------------------------------------------------
Tue Feb 26 13:07:33 CET 2013 - jsuchome@suse.cz

- correctly check for nil value (bnc#803787)
- 2.23.4 

-------------------------------------------------------------------
Wed Feb  6 14:59:19 CET 2013 - jsuchome@suse.cz

- adapted to changes of /etc/login.defs (bnc#802006)
- 2.23.3 

-------------------------------------------------------------------
Thu Jan 17 14:22:01 CET 2013 - jsuchome@suse.cz

- enable using no secondary groups as a default (bnc#789635)
- 2.23.2 

-------------------------------------------------------------------
Thu Dec  6 13:23:33 CET 2012 - jsuchome@suse.cz

- replaced obsolete SuSEconfig call
- 2.23.1 

-------------------------------------------------------------------
Fri Oct 19 11:37:34 CEST 2012 - jsuchome@suse.cz

- report critical actions (adding/removing user) in syslog
- 2.23.0

-------------------------------------------------------------------
Thu Mar 29 16:25:07 CEST 2012 - jsuchome@suse.cz

- merged proofread texts 
- 2.22.4 

-------------------------------------------------------------------
Thu Mar 22 11:18:07 CET 2012 - jsuchome@suse.cz

- User specific LDAP configuration moved here from ldap-client,
  shown as "LDAP Administration Settings" dialog (fate#313143)
- fixed Password Policy handling 
- 2.22.3

-------------------------------------------------------------------
Tue Jan 31 15:50:13 CET 2012 - jsuchome@suse.cz

- check if security settings were not modified on read (bnc#743715)
- 2.22.2 

-------------------------------------------------------------------
Thu Jan 26 13:13:55 CET 2012 - jsuchome@suse.cz

- reverted accidental change
- 2.22.1 

-------------------------------------------------------------------
Wed Jan 25 14:13:51 CET 2012 - jsuchome@suse.cz

- confirmed license
- 2.22.0 

-------------------------------------------------------------------
Fri Nov 25 12:26:28 UTC 2011 - coolo@suse.com

- add libtool as buildrequire to avoid implicit dependency

-------------------------------------------------------------------
Mon Oct 24 11:35:05 CEST 2011 - jsuchome@suse.cz

- testsuite adapted to last change of yast2-pam
- 2.21.9 

-------------------------------------------------------------------
Mon Sep 26 16:01:05 CEST 2011 - visnov@suse.cz

- set dialog title
- 2.21.8 

-------------------------------------------------------------------
Thu Sep 22 11:04:05 CEST 2011 - jsuchome@suse.cz

- use first stage saved data only in second stage (bnc#712900)
- 2.21.7 

-------------------------------------------------------------------
Fri Aug  5 12:35:46 CEST 2011 - tgoettlicher@suse.de

- fixed .desktop file (bnc #681249)

-------------------------------------------------------------------
Wed Jul 20 11:10:22 CEST 2011 - jsuchome@suse.cz

- remove blowfish hash from selections, make sha512 the default
  (fate#312321)
- 2.21.6 

-------------------------------------------------------------------
Fri Jul 15 12:45:19 CEST 2011 - jsuchome@suse.cz

- adapted testsuite to previous change
- 2.21.5

-------------------------------------------------------------------
Fri Jul 15 12:41:25 CEST 2011 - jsuchome@suse.cz

- fixed typos (bnc#703227)
- 2.21.4 

-------------------------------------------------------------------
Tue Apr  5 11:01:12 CEST 2011 - jsuchome@suse.cz

- added support for SHA-2 based crypto methods (fate309705)
- 2.21.3 

-------------------------------------------------------------------
Fri Apr  1 10:13:20 CEST 2011 - jsuchome@suse.cz

- check for 'sss' in nsswitch.conf for LDAP users (bnc#683782)

-------------------------------------------------------------------
Wed Mar 23 12:10:32 CET 2011 - jsuchome@suse.cz

- do not abort whole installation from auth clients (bnc#678650)
- 2.21.2 

-------------------------------------------------------------------
Fri Mar 11 11:39:21 CET 2011 - jsuchome@suse.cz

- added tests for encrypted directories
- 2.21.1 

-------------------------------------------------------------------
Thu Mar 10 15:58:17 CET 2011 - jsuchome@suse.cz

- added possibility to take old encrypted directory by new user
  (bnc#425745)
- 2.21.0 

-------------------------------------------------------------------
Thu Feb 17 10:59:38 CET 2011 - jsuchome@suse.cz

- do not run both 'user' and 'user_non_interactive' steps
  (bnc#672139)
- 2.20.2

-------------------------------------------------------------------
Fri Dec  3 12:41:56 CET 2010 - jsuchome@suse.cz

- when user is disabled, disable its autologin (bnc#653559)
- 2.20.1 

-------------------------------------------------------------------
Mon Sep 13 15:38:48 CEST 2010 - jsuchome@suse.cz

- YaPI: user_attributes also for system users (bnc#638907)
- 2.20.0 

-------------------------------------------------------------------
Mon May 24 14:02:03 CEST 2010 - jsuchome@suse.cz

- UMASK setting moved to /etc/default/useradd (bnc#606249)
- /etc/login.defs no more written 
- 2/19.14

-------------------------------------------------------------------
Mon Apr 26 15:14:11 CEST 2010 - jsuchome@suse.cz

- skip root password creation if it was already saved (bnc#599287)
- 2.19.13 

-------------------------------------------------------------------
Thu Apr 22 12:13:51 CEST 2010 - jsuchome@suse.cz

- do not read autologin settings during autoinstallation
  (bnc#596750)
- 2.19.12

-------------------------------------------------------------------
Thu Apr  8 14:34:08 CEST 2010 - jsuchome@suse.cz

- check for autologin status also during firstboot (bnc#576899)
- 2.19.11 

-------------------------------------------------------------------
Thu Apr  1 12:58:05 CEST 2010 - jsuchome@suse.cz

- check user existence before adding to the group (bnc#592223)
- 2.19.10 

-------------------------------------------------------------------
Tue Mar 30 16:10:13 CEST 2010 - jsuchome@suse.cz

- change home directory onwer in case of GID change (bnc#592229)
- 2.19.9 

-------------------------------------------------------------------
Thu Mar 18 09:19:01 CET 2010 - jsuchome@suse.cz

- ask for confirmation when inital root pw not entered (bnc#569322)
- 2.19.8

-------------------------------------------------------------------
Thu Mar 11 10:56:49 CET 2010 - jsuchome@suse.cz

- YaPI enhanced to return default values
- 2.19.7 

-------------------------------------------------------------------
Wed Mar 10 15:11:56 CET 2010 - jsuchome@suse.cz

- YaPI: allow to specify default group by name (bnc#582254)
- 2.19.6 

-------------------------------------------------------------------
Mon Mar  8 11:55:53 CET 2010 - jsuchome@suse.cz

- handle possible empty shadow (bnc#583338)
- 2.19.5 

-------------------------------------------------------------------
Fri Feb 26 14:20:43 CET 2010 - jsuchome@suse.cz

- password warnings merged into one big message (bnc#571777)
- 2.19.4 

-------------------------------------------------------------------
Tue Feb 16 14:01:20 CET 2010 - jsuchome@suse.cz

- empty hash before reading, to avoid caching problems (bnc#580167)
- 2.19.3 

------------------------------------------------------------------
Wed Jan 13 18:56:03 CET 2010 - kmachalkova@suse.cz

- Adjusted .desktop file(s) to wrap /sbin/yast2/ calls in xdg-su
  where root privileges are needed, removed X-KDE-SubstituteUID key 
  (bnc#540627)

-------------------------------------------------------------------
Tue Dec  8 10:37:37 CET 2009 - jsuchome@suse.cz

- show Enabled/Disable checkbox for LDAP users only when action is
  available (bnc#557714)
- 2.19.2

-------------------------------------------------------------------
Mon Nov 30 14:37:51 CET 2009 - jsuchome@suse.cz

- YaPI: call newaliases after updating aliases (bnc#559135)
- 2.19.1

-------------------------------------------------------------------
Thu Nov 19 08:09:43 CET 2009 - jsuchome@suse.cz

- fix HTML list in proposal (bnc#544981)
- 2.19.0

-------------------------------------------------------------------
Fri Nov  6 13:49:32 CET 2009 - jsuchome@suse.cz

- live installation: implicit check for empty user login
- do not default secondary group list to "video" (bnc#552039)
- 2.18.15

-------------------------------------------------------------------
Thu Oct  1 14:41:38 CEST 2009 - jsuchome@suse.cz

- add GID to autoYaST group export map in more cases (bnc#540787)
- 2.18.14

-------------------------------------------------------------------
Thu Sep 17 14:20:04 CEST 2009 - jsuchome@suse.cz

- check for return value of extend (bnc#510999)
- 2.18.13 

-------------------------------------------------------------------
Mon Sep 14 14:08:31 CEST 2009 - jsuchome@suse.cz

- new file YaPI/ADMINISTRATOR.pm for root's password and aliases
- 2.18.12

-------------------------------------------------------------------
Thu Sep  3 14:12:49 CEST 2009 - jsuchome@suse.cz

- added keywords to desktop file
- 2.18.11 

-------------------------------------------------------------------
Thu Aug 20 16:43:17 CEST 2009 - jsuchome@suse.cz

- text fixes: use YaST, not YaST2 (bnc#532518)
- 2.18.10 

-------------------------------------------------------------------
Thu Aug 13 10:50:56 CEST 2009 - jsuchome@suse.cz

- fixed key names in the agent for reading NIS data (bnc#526211)
- 2.18.9

-------------------------------------------------------------------
Thu Jul 16 15:58:18 CEST 2009 - jsuchome@suse.cz

- use GetFeature instead of GetBooleanFeature to detect if the
  key is present
- 2.18.8

-------------------------------------------------------------------
Fri Jun 26 15:13:55 CEST 2009 - jsuchome@suse.cz

- manual installation of 32bit packages packages no longer needed
  (bnc#354164)
- 2.18.7

-------------------------------------------------------------------
Fri Jun 26 13:47:50 CEST 2009 - jsuchome@suse.cz

- YaPI: enable returing set of attributes (UsersGet, UserGet)
- 2.18.6

-------------------------------------------------------------------
Wed Jun 24 11:37:53 CEST 2009 - jsuchome@suse.cz

- in firstboot, allow "Use this password for root" check box
  (fate#306297)
- 2.18.5

-------------------------------------------------------------------
Fri Jun 19 12:13:05 CEST 2009 - mvidner@suse.cz

- Using autodocs-ycp.ami, which contains a fix for automake 1.11.

-------------------------------------------------------------------
Tue Jun  2 22:42:58 CEST 2009 - jsuchome@suse.cz

- OBSCURE_CHECKS_ENAB not available from PAM since
  yast2-security-2.18.0, making related functionality YaST specific
- 2.18.4

-------------------------------------------------------------------
Tue Jun  2 13:39:34 CEST 2009 - ug@suse.de

- RNC file is less strict for <user_defaults>

-------------------------------------------------------------------
Wed Mar 11 10:08:53 CET 2009 - jsuchome@suse.cz

- fixed schema file (bnc#480466) 

-------------------------------------------------------------------
Fri Feb 27 13:41:16 CET 2009 - jsuchome@suse.cz

- transliteration of UTF-8 accented characters to ASCII during
  name generation (bnc#442225)
- 2.18.3 

-------------------------------------------------------------------
Wed Feb 18 16:01:03 CET 2009 - jsuchome@suse.cz

- ask for disabling autologin only when adding 2nd user(bnc#332729) 

-------------------------------------------------------------------
Mon Feb  9 12:47:40 CET 2009 - jsuchome@suse.cz

- added new logging functions which should produce human readable
  log file (fate#100386)
- 2.18.2

-------------------------------------------------------------------
Wed Feb  4 15:21:48 CET 2009 - jsuchome@suse.cz

- read objectClass for LDAP users every time (bnc#471971) 

-------------------------------------------------------------------
Thu Jan 15 08:34:35 CET 2009 - jsuchome@suse.cz

- no exit confirmation popup if no changes were made (bnc#458329)
- fixed typo made in previous change

-------------------------------------------------------------------
Tue Jan  6 14:27:21 CET 2009 - jsuchome@suse.cz

- used String::RemoveShortcut where button labels are in the help
  texts (bnc#307220)
- 2.18.1 

-------------------------------------------------------------------
Tue Dec 16 19:44:10 CET 2008 - jsuchome@suse.cz

- do not try to detect network authentication methods during
  firstboot (bnc#458468)
- 2.18.0 

-------------------------------------------------------------------
Tue Dec  2 14:32:27 CET 2008 - ug@suse.de

- rnc file fixed

-------------------------------------------------------------------
Mon Dec  1 15:51:14 CET 2008 - jsuchome@suse.cz

- do not open user dialogs in 2nd stage if user was configured
  before (bnc#450231)
- check for network before checking for network methods (bnc#450469) 
- 2.17.27

-------------------------------------------------------------------
Tue Nov 25 10:38:49 CET 2008 - jsuchome@suse.cz

- installation: do not reset root password when modifying 1st user
  settings (bnc#445512)
- 2.17.26

-------------------------------------------------------------------
Fri Nov 14 15:15:40 CET 2008 - jsuchome@suse.cz

- do not use Wizard::OpenOKDialog together with hiding Abort button
  (bnc#444176)
- 2.17.25 

-------------------------------------------------------------------
Thu Nov 13 08:29:54 CET 2008 - jsuchome@suse.cz

- really rename 'bind.rpm' to 'bind' (bnc#438691)
- 2.17.24 

-------------------------------------------------------------------
Tue Nov 11 15:05:28 CET 2008 - jsuchome@suse.cz

- do not move LDAP objects in the tree when not needed (bnc#434324)
- 2.17.23

-------------------------------------------------------------------
Wed Nov  5 12:33:06 CET 2008 - jsuchome@suse.cz

- button labels adapted to current style guide (bnc#440518)
- 2.17.22 

-------------------------------------------------------------------
Fri Oct 31 15:09:40 CET 2008 - jsuchome@suse.cz

- delete crypted homes before writing /etc/passwd
- check for cracklib-devel in configure
- 2.17.21 

-------------------------------------------------------------------
Wed Oct 29 09:08:54 CET 2008 - jsuchome@suse.cz

- during live installation, available package is installed one
- bind tools are in 'bind' image, not 'bind.rpm' (bnc#438691)
- 2.17.20

-------------------------------------------------------------------
Wed Oct 22 12:55:32 CEST 2008 - jsuchome@suse.cz

- do not call extend during live installation
- 2.17.19 

-------------------------------------------------------------------
Thu Oct 16 11:32:53 CEST 2008 - jsuchome@suse.cz

- check the return value of dig command (bnc#435878)
- use domainname to get the domain name (workaround for bnc#393951)
- 2.17.18

-------------------------------------------------------------------
Mon Oct 13 16:06:59 CEST 2008 - jsuchome@suse.cz

- added CLI option 'batchmode': do not ask for data (bnc#431685)
- 2.17.17

-------------------------------------------------------------------
Thu Oct  9 14:24:45 CEST 2008 - jsuchome@suse.cz

- users.desktop adapted for autoYaST (bnc#430111)
- 2.17.16

-------------------------------------------------------------------
Mon Oct  6 13:01:38 CEST 2008 - jsuchome@suse.cz

- better message when loading package into inst-sys (bnc#432298)
- fingerprint-reader: thinkfinger replaced by fp (fate#300416)
- 2.17.15

-------------------------------------------------------------------
Fri Oct  3 12:26:07 CEST 2008 - jsuchome@suse.cz

- added autoYaST support for autologin (bnc#430111)
- UsersSimple: import Stage module before using it (bnc#431890)
- 2.17.14 

-------------------------------------------------------------------
Fri Sep 19 14:28:21 CEST 2008 - jsuchome@suse.cz

- detect authentication methods also in 2nd stage (bnc#427256)
- 2.17.13

-------------------------------------------------------------------
Wed Sep 17 13:37:22 CEST 2008 - jsuchome@suse.cz

- load/unload bind tools during installation (bnc#425382)
- 2.17.12 

-------------------------------------------------------------------
Tue Sep 16 15:32:47 CEST 2008 - jsuchome@suse.cz

- do not try to install cryptconfig.i386 package
- 2.17.11

-------------------------------------------------------------------
Mon Sep 15 16:38:15 CEST 2008 - jsrain@suse.cz

- adapted testsuite in order to build
- 2.17.10

-------------------------------------------------------------------
Thu Sep  4 13:32:10 CEST 2008 - jsuchome@suse.cz

- load/unload cracklib image during installation
- 2.17.9 

-------------------------------------------------------------------
Tue Sep  2 15:23:12 CEST 2008 - jsuchome@suse.cz

- do not show installation step when the work is hidden(bnc#401319)
- 2.17.8

-------------------------------------------------------------------
Mon Sep  1 10:17:24 CEST 2008 - jsuchome@suse.cz

- help text for directory encryption even if it is not available
- 2.17.7

-------------------------------------------------------------------
Fri Aug 29 11:53:07 CEST 2008 - jsuchome@suse.cz

- fixed capitalization of LDAP entries (bnc#420010)
- show if the "default policy" is active (bnc#421342, rhafer)
- 2.17.6

-------------------------------------------------------------------
Fri Aug 22 10:56:44 CEST 2008 - jsuchome@suse.cz

- fixed setting Kerberos during installation
- 2.17.5 

-------------------------------------------------------------------
Wed Aug 13 09:19:10 CEST 2008 - jsuchome@suse.cz

- detect available Kerberos and LDAP Servers during installation 
  (fate#301340)
- 2.17.4

-------------------------------------------------------------------
Thu Jul 24 15:42:24 CEST 2008 - jsuchome@suse.cz

- checkbox to force a change of password (bnc#368613)
- 2.17.3

-------------------------------------------------------------------
Mon Jul 21 14:13:56 CEST 2008 - jsuchome@suse.cz

- do not lowecase LDAP object names (fate#303596):
  internal user/group keys (not only LDAP) adapted to new schema
- 2.17.2

-------------------------------------------------------------------
Tue Jul  8 10:30:44 CEST 2008 - jsuchome@suse.cz

- do not mention "special characters" as password content
  (bnc#393730) 

-------------------------------------------------------------------
Thu Jun 19 10:09:58 CEST 2008 - jsuchome@suse.cz

- save the information if users were already written in 2nd stage
  of installation (bnc#395796)
- 2.17.1

-------------------------------------------------------------------
Mon Jun 16 16:26:22 CEST 2008 - jsuchome@suse.cz

- remember root password during installation (bnc#396399)

-------------------------------------------------------------------
Fri Jun 13 10:03:33 CEST 2008 - jsuchome@suse.cz

- set title icon in installation cliens (bnc#398335) 

-------------------------------------------------------------------
Fri Jun  6 16:16:04 CEST 2008 - jsuchome@suse.cz

- allow @ in home directory path (bnc#397811) 

-------------------------------------------------------------------
Fri Jun  6 10:28:23 CEST 2008 - jsuchome@suse.cz

- fixed typo (bnc#374628)
- 2.17.0 

-------------------------------------------------------------------
Fri May 23 15:51:33 CEST 2008 - jsuchome@suse.cz

- enable auth and user clients in 2nd stage when necessary
- ask for confirmation when 1st user creation is skipped
  (bnc#393722)
- 2.16.33

-------------------------------------------------------------------
Wed May 21 14:26:55 CEST 2008 - jsuchome@suse.cz

- install architecture dependent cryptconfig (bnc#392028)
- 2.16.32

-------------------------------------------------------------------
Tue May 20 10:34:59 CEST 2008 - jsuchome@suse.cz

- do not allow encrypting directories when pam_thinkfinger is used
  (bnc#390810)
- do not crypt already encrypted password when importing users
  (bnc#392053)
- ignore first user when imporing existing ones (bnc#392034)
- 2.16.31

-------------------------------------------------------------------
Fri May 16 16:40:22 CEST 2008 - jsrain@suse.cz

- added categories Settings and System into desktop file
  (bnc #382778)

-------------------------------------------------------------------
Tue May  6 11:06:37 CEST 2008 - jsuchome@suse.cz

- change ownership of home during autoinstallation (bnc#386329)
- 2.16.30

-------------------------------------------------------------------
Tue Apr 29 11:32:30 CEST 2008 - jsuchome@suse.cz

- correctly set maximum password length for LDAP (bnc#384414)
- 2.16.29 

-------------------------------------------------------------------
Fri Apr 18 14:48:08 CEST 2008 - jsuchome@suse.cz

- correctly change the encryption type for root (bnc#371147)
- 2.16.28

-------------------------------------------------------------------
Wed Apr 16 16:04:34 CEST 2008 - jsuchome@suse.cz

- during 1st stage of installation import users only once
- 2.16.27

-------------------------------------------------------------------
Wed Apr 16 14:31:03 CEST 2008 - jsuchome@suse.cz

- changed behavior of Check functions: remember the accepted values
- changing ownership of home directory now optional (bnc#308415)
- 2.16.26

-------------------------------------------------------------------
Mon Apr 14 15:54:26 CEST 2008 - jsuchome@suse.cz

- use SystemFilesCopy::CopyFilesToSystem to acquire /etc/passwd
  and /etc/shadow in the 1st stage (fate#302980) 
- show imported users in installation summary
- 2.16.25

-------------------------------------------------------------------
Fri Apr 11 15:44:37 CEST 2008 - jsuchome@suse.cz

- prepare API for "Import User From Previous Installation" in
  the 1st stage of installation (fate#302980)
- 2.16.24

-------------------------------------------------------------------
Fri Apr 11 09:13:47 CEST 2008 - jsuchome@suse.cz

- better fix of bnc#373654: read system settings in inst_user

-------------------------------------------------------------------
Mon Apr  7 13:38:19 CEST 2008 - jsuchome@suse.cz

- import the user settings before reading system ones (bnc#373654)
- 2.16.23 

-------------------------------------------------------------------
Thu Apr  3 14:10:57 CEST 2008 - jsrain@suse.cz

- save users configuration during live installation

-------------------------------------------------------------------
Tue Apr  1 11:34:17 CEST 2008 - jsuchome@suse.cz

- propose login only from the first chunk of full name (bnc#372202)
- 2.16.22 

-------------------------------------------------------------------
Mon Mar 31 15:48:58 CEST 2008 - jsuchome@suse.cz

- use the real password in the Password fields (bnc#374787)
- change the label for the additional groups (bnc#367926)
- fixed incorrect usage of YCPValue in crack-agent (bnc#375385)
- 2.16.21

-------------------------------------------------------------------
Wed Mar 26 10:51:12 CET 2008 - jsuchome@suse.cz

- installation proposal: show full name and encryption method
- installation dialogs: check for default values of autologin
  and "root password = user password" options
- use new ag_anyxml for reading pam_mount.conf.xml (bnc#366867)
- use OK button label instead of Accept (fate#120373)
- 2.16.20

-------------------------------------------------------------------
Wed Mar 19 15:58:17 CET 2008 - jsuchome@suse.cz

- read /etc/login.defs before writing it (bnc#369287)
- 2.16.19

-------------------------------------------------------------------
Wed Mar 19 10:06:26 CET 2008 - jsuchome@suse.cz

- blowfish is default: adapt maximum password length (bnc#371147),
  adapted testsuite
- 2.16.18

-------------------------------------------------------------------
Wed Mar 19 08:32:17 CET 2008 - jsuchome@suse.cz

- do not show "*****" for empty root password
- added list of system user names to check user name conflicts
  during 1st stage of installation
- updated list of system user names for translation
- better installation proposal
- 2.16.17

-------------------------------------------------------------------
Mon Mar 17 12:43:32 CET 2008 - jsrain@suse.cz

- added 'StartupNotify=true' to the desktop file (bnc #304964)

-------------------------------------------------------------------
Wed Mar  5 15:42:07 CET 2008 - jsuchome@suse.cz

- check home directory of first user right before writing 
- do not allow decrypting home when user is logged in (bnc#365547),
  remove old home directory after all critical actions are done
- added installation proposal for user settings (fate#302980)
- 2.16.16

-------------------------------------------------------------------
Wed Mar  5 09:36:14 CET 2008 - jsuchome@suse.cz

- during installation, check if future /home doesn't contain home
  directory for the first user and adapt UID of the user according
  to directory owner (fate#302980)
- use internal defaults if /etc/default/useradd cannot be read
  (bnc#365116)
- 2.16.15

-------------------------------------------------------------------
Fri Feb 29 13:45:31 CET 2008 - jsuchome@suse.cz

- fixed removing LDAP Shadow Account plugin (bnc#364833)
- 2.16.14

-------------------------------------------------------------------
Wed Feb 27 09:52:03 CET 2008 - jsuchome@suse.cz

- fixed enabling LDAP users with password policy (bnc#364837)
- 2.16.13 

-------------------------------------------------------------------
Mon Feb 25 16:12:45 CET 2008 - jsuchome@suse.cz

- proposing of username uses same method on installed system
  as in installation
- first dialog handled specially in text mode
- 2.16.12

-------------------------------------------------------------------
Thu Feb 21 16:22:29 CET 2008 - jsuchome@suse.cz

- added dialog for root pw in first stage (FATE 302980)
- more variables and API moved from Users to UsersSimple
- 2.16.11 

-------------------------------------------------------------------
Fri Feb 15 10:10:08 CET 2008 - jsuchome@suse.cz

- remove LDAP entries from custom settings if LDAP is not present
  in /etc/nsswitch.conf (#bnc360600)
- 2.16.10

-------------------------------------------------------------------
Fri Feb 15 08:21:47 CET 2008 - jsuchome@suse.cz

- moved password and user name checks to UsersSimple.pm to make
  them available during first stage of installation
- 2.16.9

-------------------------------------------------------------------
Thu Feb 13 14:36:28 CET 2008 - visnov@suse.cz

- show icons in users table

-------------------------------------------------------------------
Thu Jan 31 16:11:28 CET 2008 - jsuchome@suse.cz

- unified function names for RootAlias handling
- first steps for implementation of FATE 302980,
    "Simplified user config during installation" :
- added inst_user_first.ycp, client for user configuration in first
  stage of installation
- UsersSimple.pm is module for saving the data gathered from firs
  stage
- inst_root, inst_auth, inst_user updated to check for first stage
  configuration data
- 2.16.8

-------------------------------------------------------------------
Tue Jan 29 14:56:17 CET 2008 - jsuchome@suse.cz

- "User Management" is "User and Group Management" now in control
  center: group desktop file removed (F303392)
- 2.16.7

-------------------------------------------------------------------
Fri Jan 25 11:27:21 CET 2008 - jsuchome@suse.cz

- inst_auth: replaced deprecated NetworkDevices by NetworkInterfaces
- main UI updated for the usage of tabs (#279959)
- 2.16.6

-------------------------------------------------------------------
Thu Dec 13 15:33:04 CET 2007 - jsuchome@suse.cz

- allow to set delivering root's mail to user's mailbox: also
  on installed system (F302264)
- 2.16.5

-------------------------------------------------------------------
Mon Dec  3 15:35:41 CET 2007 - jsuchome@suse.cz

- merged texts from proofread

-------------------------------------------------------------------
Mon Dec  3 11:48:24 CET 2007 - jsuchome@suse.cz

- ask for CurrentButton property of RadioButtonGroup (#345490)
- 2.16.4

-------------------------------------------------------------------
Tue Nov 13 14:24:14 CET 2007 - jsuchome@suse.cz

- read /etc/security/pam_mount.conf.xml with ag_anyxml (#332187)
- 2.16.3

-------------------------------------------------------------------
Thu Nov  8 11:01:39 CET 2007 - jsuchome@suse.cz

- allow '\' in root's password (#337606)
- removed dependency on yast2-network via DSL module (#339027)
- 2.16.2

-------------------------------------------------------------------
Thu Nov  1 15:20:31 CET 2007 - jsuchome@suse.cz

- do not include default 'lxuser' name in the list of suggestions
- 2.16.1

-------------------------------------------------------------------
Fri Oct 19 10:53:46 CEST 2007 - jsuchome@suse.cz

- check for empty lines in passwd/group/shadow (#333305)
- 2.16.0 

-------------------------------------------------------------------
Fri Sep 21 15:08:40 CEST 2007 - jsuchome@suse.cz

- enable cryted directories for new users (#326794)
- 2.15.38 

-------------------------------------------------------------------
Tue Aug 21 16:45:00 CEST 2007 - jsuchome@suse.cz

- testsuite is back (removed in 2.13.24)
- added UsersPasswd::SetBaseDirectory (called from testsuite)
- 2.15.37

-------------------------------------------------------------------
Fri Aug 17 10:45:29 CEST 2007 - jsuchome@suse.cz

- use Perl built-ins instead of SCR (patch by locilka, #266179)
- 2.15.36 

-------------------------------------------------------------------
Thu Aug  9 14:40:49 CEST 2007 - jsuchome@suse.cz

- if quota is not configured, tell user how to do it
- help text for Test Keyboard Layout entry (#297163)
- 2.15.35 

-------------------------------------------------------------------
Mon Jul 30 12:43:33 CEST 2007 - jsuchome@suse.cz

- fixed help text (taroth) 
- 2.15.34

-------------------------------------------------------------------
Thu Jul 26 14:37:17 CEST 2007 - jsuchome@suse.cz

- added text entry for testing keyboard in inst_root (F120215)
- 2.15.33

-------------------------------------------------------------------
Wed Jul 25 15:09:15 CEST 2007 - jsuchome@suse.cz

- Write function from plugin API is now called also on deleted
  users (currently only local)
- added universal "plugin_modified" key to check whether user
  data were modified by plugin

-------------------------------------------------------------------
Wed Jul 11 14:42:41 CEST 2007 - jsuchome@suse.cz

- added plugin for user and group quotas (F120106)

-------------------------------------------------------------------
Mon Jun 18 10:25:53 CEST 2007 - jsuchome@suse.cz

- Authentication dialog: lazy checking if packages are available
  saves some time (#273013)
- 2.15.32

-------------------------------------------------------------------
Mon Jun 18 08:45:02 CEST 2007 - jsuchome@suse.cz

- fix checking autologin status during second stage (#285017)
- 2.15.31 

-------------------------------------------------------------------
Tue Jun 12 10:53:07 CEST 2007 - jsuchome@suse.cz

- additional warning in case of user name conflict (#228283)
- 2.15.30 

-------------------------------------------------------------------
Mon Jun 11 13:35:12 CEST 2007 - jsuchome@suse.cz

- ask for disabling autologin when adding new user (#166228)
- 2.15.29 

-------------------------------------------------------------------
Fri May 25 13:30:04 CEST 2007 - jsrain@suse.cz

- removed outdated translations from .desktop-files (#271209)

-------------------------------------------------------------------
Thu May 24 15:58:42 CEST 2007 - jsuchome@suse.cz

- check for crypted directories modifications before offering
  'cryptconfig' installation (#274861)
- 2.15.28

-------------------------------------------------------------------
Wed May 23 09:55:46 CEST 2007 - jsuchome@suse.cz

- use LDAPInitWithTLSCheck function for init - offer fallback to
  unencrypted connection (#246397)
- 2.15.27

-------------------------------------------------------------------
Fri May 11 13:23:21 CEST 2007 - jsuchome@suse.cz

- during autoinstallation, do not touch already created directories
  (#272744)
- 2.15.26 

-------------------------------------------------------------------
Fri May  4 08:35:09 CEST 2007 - varkoly@suse.de

- Bug 269867 - build cycle between yast2-users and yast2-mail
- 2.15.25 

-------------------------------------------------------------------
Fri Apr 20 15:31:48 CEST 2007 - jsuchome@suse.cz

- check more values in /etc/shadow for -1 (#259896)
- display -1 correctly in the UI (#259896)
- 2.15.24

-------------------------------------------------------------------
Thu Apr 19 15:55:03 CEST 2007 - jsuchome@suse.cz

- import YaST::YCP in Perl modules (#265875)
- 2.15.23 

-------------------------------------------------------------------
Thu Apr 19 08:29:53 CEST 2007 - jsuchome@suse.cz

- correct fix of writing -1 to /etc/shadow (#265704)
- 2.15.22

-------------------------------------------------------------------
Fri Apr 13 14:11:59 CEST 2007 - jsuchome@suse.cz

- do not write shadowInactive value of -1 to /etc/shadow (#259896)
- check for /etc/security/pam_mount.conf presence before reading from it
- 2.15.21 

-------------------------------------------------------------------
Wed Apr  4 09:20:16 CEST 2007 - jsuchome@suse.cz

- do not ask for password when user doesn't have encrypted home
  directory (#259874)
- correctly find image and key files of crypted home directory (#259880)
- 2.15.20

-------------------------------------------------------------------
Thu Mar 29 10:36:58 CEST 2007 - jsuchome@suse.cz

- check if ypbind is installed before reading service status (#256407) 
- 2.15.19

-------------------------------------------------------------------
Mon Mar 26 11:33:09 CEST 2007 - jsuchome@suse.cz

- correctly read minimal password length, if set to 0 (#257075) 
- do not throw away possible LDAP error message (UsersLDAP.pm)
- during firstboot, show the same behaviour as in 2nd stage
- 2.15.18

-------------------------------------------------------------------
Mon Mar 12 11:50:01 CET 2007 - jsuchome@suse.cz

- call cryptconfig again when home directory was renamed (#252325)
- 2.15.17 

-------------------------------------------------------------------
Wed Feb 28 13:46:19 CET 2007 - jsuchome@suse.cz

- ask for current user password for any change with crypted
  directory (#242531)
- correctly change the password for directory image (#242531) 
- 2.15.16

-------------------------------------------------------------------
Mon Feb 26 13:51:56 CET 2007 - jsuchome@suse.cz

- fixed usage of new Package::Available
- 2.15.15 

-------------------------------------------------------------------
Fri Feb 23 13:49:39 CET 2007 - jsuchome@suse.cz

- include documentaion for YaPI's USERS.pm (#248203)
- 2.15.14

-------------------------------------------------------------------
Thu Feb 22 15:23:12 CET 2007 - jsuchome@suse.cz

- do not ask if package is available when it is not possible
  to access installation source (#225484)
- check if package is installed before checking if it is available
- 2.15.13

-------------------------------------------------------------------
Wed Feb 21 15:51:14 CET 2007 - jsuchome@suse.cz

- implemented disabling of crypted home directories (#242531)
- when deleting crypted home, disable pam_mount
- 2.15.12

-------------------------------------------------------------------
Wed Feb 14 12:43:00 CET 2007 - jsuchome@suse.cz

- enable bigger size of encrypted directory (#244631)
- 2.15.11 

-------------------------------------------------------------------
Tue Feb 13 09:28:15 CET 2007 - jsuchome@suse.cz

- fixed autoyast schema file
- 2.15.10 

-------------------------------------------------------------------
Mon Feb  5 11:12:18 CET 2007 - jsuchome@suse.cz

- check the default group of user from previous installation (#239688)
- 2.15.9

-------------------------------------------------------------------
Thu Feb  1 14:09:21 CET 2007 - jsuchome@suse.cz

- fixed inst_auth workflow when "Read user data from previous installation"
  is checked but on user selected (#240287)
- 2.15.8

-------------------------------------------------------------------
Fri Jan 26 13:35:12 CET 2007 - jsuchome@suse.cz

- adapt inst_auth dialog layout for ncurses (#238726)
- fixed crypted directories handling on user name change and
  directory resize (#235097)
- ConvertMap: check for modifications before analyzing the attributes
- 2.15.7 

-------------------------------------------------------------------
Thu Jan 25 14:57:05 CET 2007 - jsuchome@suse.cz

- fixed value for pwdReset attribute (#238254)
- read the values of operational attributes (#238254)
- when adding user, add a new check if plugin should not be applied
- set the correct value for pwdAccountLockedTime attribute (#238712)
- 2.15.6

-------------------------------------------------------------------
Fri Jan 19 11:05:28 CET 2007 - jsuchome@suse.cz

- added missing help text for Password Policy Plugin (#236613) 
- 2.15.5

-------------------------------------------------------------------
Fri Jan 12 16:59:54 CET 2007 - jsuchome@suse.cz

- correctly set home directory mode for LDAP users (F3621)
- allow per-user home directory crypting (F301787)
- 2.15.4

-------------------------------------------------------------------
Fri Jan  5 08:52:25 CET 2007 - jsuchome@suse.cz

- fixed help text for "Move home directory" feature
- 2.15.3

-------------------------------------------------------------------
Thu Dec 21 10:25:57 CET 2006 - jsuchome@suse.cz

- added checkbox for "Move home directory"  (F300550)
- 2.15.2

-------------------------------------------------------------------
Thu Dec  7 13:24:44 CET 2006 - jsuchome@suse.cz

- new LDAP plugins for Password Policy and Shadow Account (F301179)
- when enabling plugins, remove plugin from "plugins_to_remove" list
- help text and wizard caption for authentication settings
- 2.15.1 

-------------------------------------------------------------------
Mon Dec  4 16:25:13 CET 2006 - jsuchome@suse.cz

- differ GenericName from Name in desktop files (#223549)
- check root password for CA constraints (F300438)
- 2.15.0

-------------------------------------------------------------------
Mon Nov 27 10:30:57 CET 2006 - jsuchome@suse.cz

- fixed schema file (#215249)
- 2.14.1 

-------------------------------------------------------------------
Wed Nov 22 17:24:17 CET 2006 - stbinner@suse.de

- don't repeate Name content as GenericName in .desktop files

-------------------------------------------------------------------
Mon Nov  6 11:53:27 CET 2006 - jsuchome@suse.cz

- new version for new product
- 2.14.0

-------------------------------------------------------------------
Thu Oct 26 14:28:58 CEST 2006 - jsuchome@suse.cz

- schema file moved from autoyast package (#215249)
- 2.13.33 

-------------------------------------------------------------------
Tue Oct 24 15:34:31 CEST 2006 - jsuchome@suse.cz

- fix initialization during read of /etc/group (#213025)
- 2.13.32

-------------------------------------------------------------------
Tue Oct 24 10:21:59 CEST 2006 - jsuchome@suse.cz

- better check if LDAP user password was modified (#213574)
- 2.13.31

-------------------------------------------------------------------
Mon Sep 25 15:45:43 CEST 2006 - jsuchome@suse.cz

- do not offer importing users when there are not available (#207973)
- 2.13.30

-------------------------------------------------------------------
Thu Sep 21 15:55:16 CEST 2006 - jsuchome@suse.cz

- setup Kerberos During Installation (F120214) 
- 2.13.29

-------------------------------------------------------------------
Wed Sep 20 08:14:49 CEST 2006 - jsuchome@suse.cz

- fixed installation failure caused by previous changes (#206839)
- fixed directory path with imported data (F120103)
- 2.13.28

-------------------------------------------------------------------
Tue Sep 19 14:07:13 CEST 2006 - jsuchome@suse.cz

- added help text for importing users from existing partition
- during installation do not show write progress if nothing was modified
- 2.13.27

-------------------------------------------------------------------
Mon Sep 18 17:46:52 CEST 2006 - jsuchome@suse.cz

- installation: import users from existing partition (F120103)
- 2.13.26

-------------------------------------------------------------------
Thu Sep 14 00:49:51 CEST 2006 - ro@suse.de

- added yast2-core-devel to BuildRequires

-------------------------------------------------------------------
Thu Sep  7 13:43:23 CEST 2006 - jsuchome@suse.cz

- minor fixes in help text (#203819)
- allowed changing of new user's home mode and default umask (F3621)
- fixed wrong usage of Progress->set
- fixed setting of user's default group (#203761)
- 2.13.25

-------------------------------------------------------------------
Thu Sep  7 11:22:04 CEST 2006 - jsuchome@suse.cz

- enhanced writing performance using UserPasswd.pm (#148482, F301176)
- because of UserPasswd.pm, disabled the tests relying on input data
- 2.13.24

-------------------------------------------------------------------
Wed Aug 16 10:17:59 CEST 2006 - jsuchome@suse.cz

- leave default when CHARACTER_CLASS is not in /etc/login.defs (#199476)
- 2.13.23 

-------------------------------------------------------------------
Tue Aug  1 10:02:02 CEST 2006 - jsuchome@suse.cz

- fixed testsuite (recent change in FileUtils.ycp)
- 2.13.22 

-------------------------------------------------------------------
Tue Jul 25 16:34:30 CEST 2006 - jsuchome@suse.cz

- allow usage of empty passwords (#144724)
- allow "x" and "!" values for passwords (#148464)
- show more descriptive help text about password contents (#146533)
- 2.13.21

-------------------------------------------------------------------
Tue Jul 11 10:36:15 CEST 2006 - jsuchome@suse.cz

- escape '@' to fix creating pot-file
- 2.13.20

-------------------------------------------------------------------
Thu Jun 29 09:09:02 CEST 2006 - jsuchome@suse.cz

- more characters allowed in password (#175706, #186833)
- enhanced checking for palindroms in passwords (#144725)
- returned missing part of help text about login
- added UserPasswd.pm module which can enhance writing performance (#148482)
- fixed layout of root password dialog (#164803)
- removed Frame from Login Settings popup (#179788)
- do not remove runme_at_boot (it's task for other parts of YaST)
- user regular expressions for text matching
- 2.13.19 

-------------------------------------------------------------------
Mon May 22 17:06:10 CEST 2006 - jsuchome@suse.cz

- fixed modifying of default group for new users (#176513)
- 2.13.18

-------------------------------------------------------------------
Tue May  9 12:25:06 CEST 2006 - gs@suse.de

- show root password confirmation field of equal length (bug #164803)
- 2.13.17

-------------------------------------------------------------------
Wed Mar 15 18:07:24 CET 2006 - jsuchome@suse.cz

- inst_auth: samba is now Windows Domain Membership (text change)
- 2.13.16

-------------------------------------------------------------------
Tue Mar 14 02:04:36 CET 2006 - jsrain@suse.de

- aded support for eDirectory LDAP during instyallation
- 2.13.15

-------------------------------------------------------------------
Thu Feb 23 16:07:51 CET 2006 - jsuchome@suse.cz

- correctly assign owners of LDAP users's home directories (#153078)
- Export group's GID for autoyast (#152265)
- 2.13.14

-------------------------------------------------------------------
Mon Feb 20 08:51:01 CET 2006 - jsuchome@suse.cz

- reduced BuildRequires 
- 2.13.13

-------------------------------------------------------------------
Mon Feb  6 15:16:21 CET 2006 - jsuchome@suse.cz

- fix bad chacking for duplicate UID (#146477)
- 2.13.12

-------------------------------------------------------------------
Fri Jan 27 08:32:22 CET 2006 - jsuchome@suse.cz

- merged texts from proofreading 
- 2.13.11 

-------------------------------------------------------------------
Thu Jan  5 15:49:08 CET 2006 - jsuchome@suse.cz

- user plugins: enable showing warning message (#58660)
- 2.13.10

-------------------------------------------------------------------
Thu Jan  5 15:12:25 CET 2006 - jsuchome@suse.cz

- inst_auth: check if NetworkManager is managing network

-------------------------------------------------------------------
Fri Dec  2 15:48:20 CET 2005 - jsuchome@suse.cz

- fixed Import (#136671) by removing forgotten line from old version
- 2.13.9
 
-------------------------------------------------------------------
Thu Dec  1 13:25:00 CET 2005 - jsuchome@suse.cz

- fix all GetGroupByName calls (#136267) + added test
- 2.13.8

-------------------------------------------------------------------
Mon Nov 28 10:46:29 CET 2005 - jsuchome@suse.cz

- autoinstallation: show system users and groups by default (#135486),
  do not filter out group "users"
- 2.13.7

-------------------------------------------------------------------
Wed Nov 16 17:35:11 CET 2005 - jsuchome@suse.cz

- allow non-unique UID's for users and GID's for groups (feature #300162)
- 2.13.6 

-------------------------------------------------------------------
Thu Oct 27 14:49:49 CEST 2005 - jsuchome@suse.cz

- user plugins: fixed call of Summary function (#130707),
  better check for restrictions
- 2.13.5

-------------------------------------------------------------------
Thu Oct 13 17:26:05 CEST 2005 - jsuchome@suse.cz

- after renaming user: move home correctly, update autologin (#127561)
- 2.13.4

-------------------------------------------------------------------
Fri Sep 30 12:18:16 CEST 2005 - jsuchome@suse.cz

- correcly call selected plugins from Plugin tab (#119593)
- 2.13.3 

-------------------------------------------------------------------
Thu Sep 29 13:11:35 CEST 2005 - jsuchome@suse.cz

- generate the home directory for LDAP users correctly (#119012)
- 2.13.2 

-------------------------------------------------------------------
Tue Sep 27 14:45:20 CEST 2005 - jsuchome@suse.cz

- set correctly minimal UID and GID from /etc/login.defs (#119006)
- 2.13.1 

-------------------------------------------------------------------
Fri Sep 16 11:26:40 CEST 2005 - jsuchome@suse.cz

- added missing comments for translators
- inform user about more characters allowed in password (#106714)
- 2.13.0 

-------------------------------------------------------------------
Wed Aug 24 16:32:45 CEST 2005 - jsuchome@suse.cz

- allow some more characters to be included in password (#106714)
- 2.12.8

-------------------------------------------------------------------
Tue Aug 23 12:20:32 CEST 2005 - jsuchome@suse.cz

- fixed allignment of dialog header
- removed yast2-installation from NFB (#106608)
- 2.12.7

-------------------------------------------------------------------
Thu Aug 11 16:00:28 CEST 2005 - jsuchome@suse.cz

- fixed setting of default group for new users (#104113)
- 2.12.6 

-------------------------------------------------------------------
Thu Aug  4 14:48:58 CEST 2005 - jsuchome@suse.cz

- installation: do not reset autologin status after Back (#99003)
- 2.12.5

-------------------------------------------------------------------
Tue Aug  2 13:45:07 CEST 2005 - jsuchome@suse.cz

- start main sequence directly from inst_user
  (which enables checking for parameters, e.g. "enable_back")
- 2.12.4

-------------------------------------------------------------------
Thu Jul 28 18:23:42 CEST 2005 - jsuchome@suse.cz

- do not re-generate home directory when username wasn't changed
- do not set autologin automatically after Back (#99003)
- 2.12.3

-------------------------------------------------------------------
Tue Jul 12 17:18:29 CEST 2005 - jsuchome@suse.cz

- fixed cloning users (#94340)
- 2.12.2 

-------------------------------------------------------------------
Tue May 17 18:00:30 CEST 2005 - jsuchome@suse.cz

- fixed texts from proofreading (rwalter)

-------------------------------------------------------------------
Tue Apr 26 10:59:37 CEST 2005 - jsuchome@suse.cz

- better fix for #76404
- GDM also supports Autologin (#74198) - adapted help texts and tests
- 2.12.1

-------------------------------------------------------------------
Tue Apr 19 10:01:59 CEST 2005 - jsuchome@suse.cz

- added support for "rootpassword=ask" option for autoinstallation
  (#76404)
- adapted for new ProductFeatures interface
- 2.12.0 

-------------------------------------------------------------------
Fri Mar  4 14:04:14 CET 2005 - jsuchome@suse.cz

- autoyast: do not import groups that already exist as new

-------------------------------------------------------------------
Fri Feb 25 16:13:58 CET 2005 - jsuchome@suse.cz

- fixed buttons hiding/showing during installation (#66589)  

-------------------------------------------------------------------
Mon Feb 21 18:26:33 CET 2005 - jsuchome@suse.cz

- adapted testsuite for new ProductFeatures variable
- 2.11.14

-------------------------------------------------------------------
Mon Feb 21 13:43:56 CET 2005 - jsuchome@suse.cz

- 2.11.13 

-------------------------------------------------------------------
Thu Feb 17 13:57:04 CET 2005 - jsuchome@suse.cz

- do not chown directory to old UID (#50971) 

-------------------------------------------------------------------
Mon Feb 14 11:04:38 CET 2005 - jsuchome@suse.cz

- fixed help text
- 2.11.12 

-------------------------------------------------------------------
Mon Feb  7 17:06:15 CET 2005 - jsuchome@suse.cz

- merged texts from proofreading 
- 2.11.11

-------------------------------------------------------------------
Fri Feb  4 14:32:03 CET 2005 - jsuchome@suse.cz

- call GROUPADD_CMD if provided in /etc/login.defs
- simplify adding 1st user in installation (= no tabs, #50475)
- 2.11.10

-------------------------------------------------------------------
Mon Jan 31 14:13:22 CET 2005 - jsuchome@suse.cz

- call /usr/sbin/useradd.local at the end of adding (#50242)
- 2.11.9 

-------------------------------------------------------------------
Mon Jan 31 10:25:36 CET 2005 - jsuchome@suse.cz

- added X-SuSE-YaST-AutoInstRequires to desktop file (nashif)

-------------------------------------------------------------------
Fri Jan 28 17:58:11 CET 2005 - jsuchome@suse.cz

- 2.11.8 

-------------------------------------------------------------------
Fri Jan 28 14:25:52 CET 2005 - jsuchome@suse.cz

- update table items correctly during installation
- fixed deleting users from command line
- autoyast: enable creating groups when gid is not provided
- autoyast fix: remove internal cache when importing (#50265)
- write empty vardir/users.ycp file if not present
- fixed button labels of 'first user screen' during installation

-------------------------------------------------------------------
Mon Jan 24 17:12:43 CET 2005 - nashif@suse.de

- Set arguments according to new installation workflow interface

-------------------------------------------------------------------
Fri Jan 21 15:31:21 CET 2005 - jsuchome@suse.cz

- offer adaptation of home directory when user name was changed
- 2.11.6 

-------------------------------------------------------------------
Wed Jan  5 15:42:07 CET 2005 - jsuchome@suse.cz

- use tabs in Edit User and Edit Group dialogs
- enable list values for LDAP attributes (cn, sn, givenname)
- 2.11.5 

-------------------------------------------------------------------
Wed Dec 15 14:51:15 CET 2004 - jsuchome@suse.cz

- do not show Abort button in pseudo-popups
- adapt to current Progress behaviour
- do not abort installation from 'User Management' screen
- special parameters for modules called from 'Data Sources' dialog
- 2.11.4

-------------------------------------------------------------------
Tue Dec  7 15:53:36 CET 2004 - jsuchome@suse.cz

- fixed helptext: group password is necessary for non-members (#48997)

-------------------------------------------------------------------
Wed Nov 24 09:47:52 CET 2004 - jsuchome@suse.cz

- use UMASK from /etc/login.defs when creating new directories (#48372)
- 2.11.3

-------------------------------------------------------------------
Mon Nov 15 16:43:48 CET 2004 - jsuchome@suse.cz

- fix of creating custom user/group filter (#45263)
- fix of initializing LDAP in YaPI (#45898)
- 2.11.2

-------------------------------------------------------------------
Thu Nov  4 13:43:41 CET 2004 - jsuchome@suse.cz

- lookup's and select's replaced by brackets
- fixed wrong message during group password checking (#45268)
- 2.11.1

-------------------------------------------------------------------
Fri Oct 29 10:07:20 CEST 2004 - jsuchome@suse.cz

- adapted for new Mode:: interface
- used common texts from Message module
- 2.11.0

-------------------------------------------------------------------
Mon Oct  4 17:05:08 CEST 2004 - jsuchome@suse.cz

- do not read settings from Security module if it were already modified
  (#46545)

-------------------------------------------------------------------
Wed Sep 29 19:04:59 CEST 2004 - jsuchome@suse.cz

- do not discard local users added from rpm scripts during
  autointstallation (#46269)
- 2.10.10

-------------------------------------------------------------------
Wed Sep 29 13:37:29 CEST 2004 - jsuchome@suse.cz

- do not allow non-ASCII characters in user/groupname (#46347)
- 2.10.9

-------------------------------------------------------------------
Fri Sep 17 16:01:52 CEST 2004 - jsuchome@suse.cz

- correct initialization of what to show in Summary (#45536)
- 2.10.8

-------------------------------------------------------------------
Wed Sep 15 10:43:21 CEST 2004 - jsuchome@suse.cz

- correctly check presence of groupname in group password (#45268)

-------------------------------------------------------------------
Wed Sep 15 10:29:59 CEST 2004 - jsuchome@suse.cz

- disable autologin for deleted user (#45261)

-------------------------------------------------------------------
Fri Sep 10 12:56:13 CEST 2004 - jsuchome@suse.cz

- exit with warning when creating backup files failed
  (this can happen when there is no space left: #44784)
- 2.10.7

-------------------------------------------------------------------
Mon Sep  6 13:03:50 CEST 2004 - jsuchome@suse.cz

- adapted for new autoyast behaviour (#44660)
- 2.10.6

-------------------------------------------------------------------
Thu Sep  2 17:26:40 CEST 2004 - jsuchome@suse.cz

- added new system user names for translation (passwd.ycp)

-------------------------------------------------------------------
Mon Aug 23 16:54:54 CEST 2004 - jsuchome@suse.cz

- 2.10.5

-------------------------------------------------------------------
Tue Aug 17 14:32:45 CEST 2004 - jsuchome@suse.cz

- correctly check if NIS server is present (#43889)
- adapted testsuite

-------------------------------------------------------------------
Wed Aug 11 15:49:23 CEST 2004 - jsuchome@suse.cz

- fix: wrong call of Message module from perl
- do not touch /etc/group when only user was added (+adapted testsuite)

-------------------------------------------------------------------
Tue Aug 10 09:37:04 CEST 2004 - jsuchome@suse.cz

- merged proofread texts

-------------------------------------------------------------------
Tue Aug  3 17:13:37 CEST 2004 - jsuchome@suse.cz

- adapted to current CWM::ShowAndRun interface
- show default group for LDAP user although group is not LDAP (#43433)
- properly initialize "enabled" status of user
- adapted to current LdapPopup::EditAttribute interface
- 2.10.4

-------------------------------------------------------------------
Fri Jul 30 13:09:28 CEST 2004 - jsuchome@suse.cz

- audio,uucp,dialout groups are not added as default (#43329)
- removed check for Mode::live_eval
- add warning when changing password encryption type on NIS server
- fixed testsuite
- 2.10.3

-------------------------------------------------------------------
Mon Jul 26 16:31:35 CEST 2004 - jsuchome@suse.cz

- use Message module for common messages
- use Package module instead of Require
- crypt group passwords using GROUP_CRYPT from /etc/default/passwd
- 2.10.2

-------------------------------------------------------------------
Tue Jul 20 15:04:22 CEST 2004 - jsuchome@suse.cz

- change owner of home directory of user with modified UID number (#43132)
- updated testsuite

-------------------------------------------------------------------
Mon Jul 19 21:21:45 CEST 2004 - jsuchome@suse.cz

- enable short passwords for users (#43033)
- enable starting Samba client from authentization dialog (installation)

-------------------------------------------------------------------
Fri Jul 16 15:49:46 CEST 2004 - jsuchome@suse.cz

- advanced check for user/group name contents (#43053)

-------------------------------------------------------------------
Wed Jul 14 17:53:32 CEST 2004 - jsuchome@suse.cz

- LDAP users: initially, read only minimal set of attributes; the rest
  is read in Edit function when it is called for first time
- use Ldap::GetRequiredAttributes for geting required attributes
  of an object class

-------------------------------------------------------------------
Mon Jul 12 15:45:06 CEST 2004 - jsuchome@suse.cz

- fix of editing the LDAP user or group that was just added (#42777)
- 2.10.1

-------------------------------------------------------------------
Mon Jul 12 13:57:23 CEST 2004 - jsuchome@suse.cz

- enhanced popup for creating LDAP search filter

-------------------------------------------------------------------
Tue Jun 29 20:50:54 CEST 2004 - jsuchome@suse.cz

- enable/disable user checkbox (#32587)
- enable creating of empty home (#35466)
- check group passwords

-------------------------------------------------------------------
Mon Jun 21 17:34:32 CEST 2004 - jsuchome@suse.cz

- command-line: ask for password, if not given
- clear nscd cache also if LDAP users/groups were modified (#41648)

-------------------------------------------------------------------
Tue Jun 15 20:58:03 CEST 2004 - jsuchome@suse.cz

- command-line: group management, LDAP support
- 2.10.0

-------------------------------------------------------------------
Wed Jun  9 11:01:19 CEST 2004 - jsuchome@suse.cz

- YaPI: correct initialization of LDAP configuration (#41806, #41850)
- 2.9.38

-------------------------------------------------------------------
Thu May 27 17:16:04 CEST 2004 - jsuchome@suse.cz

- read LDAP again when clicked `back during installation (#41299)
- crypt group passwords (#41300)
- 2.9.37

-------------------------------------------------------------------
Wed May 26 15:40:10 CEST 2004 - jsuchome@suse.cz

- LDAP: create correct object classes for groupUniqueOfNames (#41232)
- 2.9.36

-------------------------------------------------------------------
Tue May 25 15:32:58 CEST 2004 - jsuchome@suse.cz

- fixed testsuite (typo in ProductFeatures.ycp: #41038)

-------------------------------------------------------------------
Mon May 24 09:56:03 CEST 2004 - jsuchome@suse.cz

- autoyast: store user password during cloning users (#41026)
- 2.9.35

-------------------------------------------------------------------
Thu May 20 17:32:27 CEST 2004 - jsuchome@suse.cz

- fixed quoting in YCP paths (#40867) + adapted testsuite

-------------------------------------------------------------------
Wed May 19 13:52:22 CEST 2004 - jsuchome@suse.cz

- YaPI: added $VERSION and @CAPABILITIES (#40796)
- adapted to new +/- lines handling in ag_passwd (#40571)
- /var/lib/nobody can be used by myltiple users (#40365)
- do not move home directory if the new one already exists
- 2.9.34

-------------------------------------------------------------------
Fri May 14 12:30:05 CEST 2004 - jsuchome@suse.cz

- during deleting LDAP user/group, read the list of its plugins (#40561)
- 2.9.33

-------------------------------------------------------------------
Wed May 12 17:23:13 CEST 2004 - jsuchome@suse.cz

- enable '$' as a part of LDAP 'uid' attribute (Samba wants it: #40433)
- YaPI: enhanced testsuite

-------------------------------------------------------------------
Tue May 11 09:51:41 CEST 2004 - jsuchome@suse.cz

- fixed calling of gettext from Perl modules (#40160) 
- 2.9.32

-------------------------------------------------------------------
Fri May  7 16:25:47 CEST 2004 - jsuchome@suse.cz

- use correct translation function (#39954)

-------------------------------------------------------------------
Thu May  6 18:28:14 CEST 2004 - jsuchome@suse.cz

- LDAP: do not save unchanged values (#39472)

-------------------------------------------------------------------
Wed May  5 20:10:09 CEST 2004 - jsuchome@suse.cz

- inst_user: call users after ldap-client if ldap-client uses previously
  configured server (#39901) 
- Enable/Disable functions for LDAP user
- improved logging for Perl modules
- 2.9.31

-------------------------------------------------------------------
Tue May  4 09:38:07 CEST 2004 - jsuchome@suse.cz

- merged in proofread text

-------------------------------------------------------------------
Thu Apr 29 15:45:24 CEST 2004 - jsuchome@suse.cz

- enhanced plugin dialog (enables adding + removing)
- all YaPI functions should be functional

-------------------------------------------------------------------
Tue Apr 27 18:18:30 CEST 2004 - jsuchome@suse.cz

- plugins: enable deleting of objectClass (#38984)
- plugins: error handling (#38983), removing (#38984)
- create defult base in LDAP tree if it doesn't exist (#39476)
- 2.9.30

-------------------------------------------------------------------
Wed Apr 21 13:22:01 CEST 2004 - arvin@suse.de

- added special sles screen for user authentication

-------------------------------------------------------------------
Tue Apr 20 13:30:47 CEST 2004 - jsuchome@suse.cz

- fixed build
- 2.9.29

-------------------------------------------------------------------
Thu Apr 15 10:51:40 CEST 2004 - jsuchome@suse.cz

- fix: enable user membership management for LDAP groups (#38919)
- fix: add shadowAccount attribute if not present (#38467)
- fix: save encoding settings during installation
- fix: read LDAP users at module start when they are in custom set
- plugins: differ between plugin for users and groups
- 2.9.28

-------------------------------------------------------------------
Tue Apr  6 13:04:39 CEST 2004 - jsuchome@suse.cz

- fix: check for shadowAccount attribute of LDAP users (#38467)
- 2.9.27

-------------------------------------------------------------------
Mon Apr  5 10:53:53 CEST 2004 - jsuchome@suse.cz

- fix: correct initial ID for LDAP groups (#38250)
- 2.9.26

-------------------------------------------------------------------
Fri Apr  2 15:51:52 CEST 2004 - jsuchome@suse.cz

- changed license to GPL
- 2.9.25

-------------------------------------------------------------------
Fri Apr  2 10:10:00 CEST 2004 - jsuchome@suse.cz

- fix: enable deleting groups with long name (#38006)
- 2.9.24

-------------------------------------------------------------------
Wed Mar 31 15:16:27 CEST 2004 - jsuchome@suse.cz

- fix: build table items during installation (#37670)

-------------------------------------------------------------------
Tue Mar 30 21:23:39 CEST 2004 - jsuchome@suse.cz

- fix: update plugin list after PluginPresent (rhafer)
- fix: after 'Write changes now', enable delete previously added user
- fix: do not set both groupOfNames and groupOfUniqueNames for group
- fix: widget difinition for CWM
- YaPI: UserDisable, UserEnable, GroupModify
- 2.9.23

-------------------------------------------------------------------
Mon Mar 29 13:37:28 CEST 2004 - jsuchome@suse.cz

- plugins: check if plugin is defined for given user/group ('PluginPresent')
- plugins: use 'plugins_to_remove' flag
- 2.9.22

-------------------------------------------------------------------
Thu Mar 25 16:03:37 CET 2004 - jsuchome@suse.cz

- autoyast: properly handle 'shadowlastchange' value (#36804)

-------------------------------------------------------------------
Wed Mar 24 16:25:11 CET 2004 - jsuchome@suse.cz

- YaPI: UserModify
- LDAP configuration: new attribute names (with 'suse' prefix)

-------------------------------------------------------------------
Tue Mar 23 19:47:29 CET 2004 - jsuchome@suse.cz

- YaPI: UserAdd, UserDelete, UserGet, UsersGet
- autoyast fix: show empty user password in config mode (#36726)
- Users::Read and Users::Write now return error message, not boolean

-------------------------------------------------------------------
Tue Mar 23 10:04:56 CET 2004 - jsuchome@suse.cz

- autoyast fix: do not import groups with gid -1, do not forget to
  create user home directories
  (+ probably fixed #35600)
- 2.9.21

-------------------------------------------------------------------
Mon Mar 22 17:27:24 CET 2004 - jsuchome@suse.cz

- use only lowercase user/group attribute names
  (adapted also agent-nis and testusite for this change)

-------------------------------------------------------------------
Mon Mar 22 11:01:26 CET 2004 - jsuchome@suse.cz

- do not lose data of first user during installation (#36543)
- 2.9.20

-------------------------------------------------------------------
Fri Mar 19 15:32:44 CET 2004 - jsuchome@suse.cz

- plugins: support all current calls (Add/Edit/Write) also for groups

-------------------------------------------------------------------
Fri Mar 19 14:59:02 CET 2004 - mvidner@suse.cz

- added AGENT_LIBADD so that agents work from standalone Perl

-------------------------------------------------------------------
Thu Mar 18 18:24:25 CET 2004 - jsuchome@suse.cz

- adapted for the new perl bindings
- 2.9.19

-------------------------------------------------------------------
Tue Mar 16 20:53:18 CET 2004 - jsuchome@suse.cz

- plugins: call AddBefore, EditBefore also from GUI client

-------------------------------------------------------------------
Tue Mar 16 11:06:37 CET 2004 - jsuchome@suse.cz

- autoinstall fixes: do not lost gid, check if password should be crypted

-------------------------------------------------------------------
Mon Mar 15 17:09:56 CET 2004 - jsuchome@suse.cz

- plugins: changed calling convention (call only default ones,
    saved in LDAP configuration, unless directly choosed)
  internal information (like user type, type of modification)
    moved to config map
  many minor fixes
- 2.9.18

-------------------------------------------------------------------
Mon Mar 15 11:16:55 CET 2004 - jsuchome@suse.cz

- changed internal key names: "username" -> "uid", "groupname" -> "cn"
- adapted testsuite
- 2.9.17

-------------------------------------------------------------------
Sat Mar 13 19:09:34 CET 2004 - arvin@suse.de

- require yast2-perl-bindings (bug #35914)

-------------------------------------------------------------------
Wed Mar 10 14:53:26 CET 2004 - jsuchome@suse.cz

- agent-passwd moved to yast2-pam package
- 2.9.15

-------------------------------------------------------------------
Wed Mar 10 14:09:14 CET 2004 - jsuchome@suse.cz

- .pm files adapted for new perl-bindings (use array reference, not array)

-------------------------------------------------------------------
Wed Mar 10 09:45:36 CET 2004 - jsuchome@suse.de

- disabled testsuite
- 2.9.14

-------------------------------------------------------------------
Wed Mar 10 02:05:12 CET 2004 - sh@suse.de

- V 2.9.13
- Migration to new wizard

-------------------------------------------------------------------
Mon Mar  8 17:40:31 CET 2004 - jsuchome@suse.cz

- set wizard icon

-------------------------------------------------------------------
Mon Mar  8 16:49:46 CET 2004 - jsuchome@suse.cz

- fix: check group name
- fixes of default LDAP plugin
- 2.9.12

-------------------------------------------------------------------
Thu Mar  4 20:45:29 CET 2004 - jsuchome@suse.cz

- plugins: differs user from groups (=2 map parameters to every function)
    check plugin availability for given user/group type,
    "rest of LDAP attributes" is default plugin,
- LDAP: check attributes required by the LDAP schema

-------------------------------------------------------------------
Wed Mar  3 16:55:39 CET 2004 - jsuchome@suse.cz

- LDAP: configurable group member attribute (member vs. uniqueMember)
- check for errors in config files (/etc/passwd) and warn user
- error popups when LDAP writing fails
- 2.9.11

-------------------------------------------------------------------
Wed Mar  3 11:12:43 CET 2004 - jsuchome@suse.cz

- fix of inst_root client

-------------------------------------------------------------------
Tue Mar  2 17:21:25 CET 2004 - jsuchome@suse.cz

- call LDAP configuration from Users
- enable writing without finish

-------------------------------------------------------------------
Mon Mar  1 17:36:19 CET 2004 - jsuchome@suse.cz

- merged texts from proofread
- change of plugin handling
- 2.9.10

-------------------------------------------------------------------
Thu Feb 26 09:30:16 CET 2004 - jsuchome@suse.cz

- fixed calling from control center (#35006)

-------------------------------------------------------------------
Wed Feb 25 15:12:59 CET 2004 - jsuchome@suse.cz

- initial support for plugins

-------------------------------------------------------------------
Mon Feb 23 17:28:35 CET 2004 - jsuchome@suse.cz

- error messages after failure of system files (/etc/passwd) read
- more autoyast fixes (export only changed values)

-------------------------------------------------------------------
Fri Feb 20 15:11:53 CET 2004 - jsuchome@suse.cz

- do not break special files (e.g. /dev/null) when set as home dir

-------------------------------------------------------------------
Fri Feb 20 11:25:53 CET 2004 - jsuchome@suse.cz

- autoyast interface
- 2.9.9

-------------------------------------------------------------------
Wed Feb 18 16:43:46 CET 2004 - jsuchome@suse.cz

- do not import Kerberos,Samba,Nis

-------------------------------------------------------------------
Mon Feb 16 17:54:52 CET 2004 - jsuchome@suse.cz

- fix: enable whitespace in passwords (#34590)

-------------------------------------------------------------------
Mon Feb 16 17:16:51 CET 2004 - jsuchome@suse.cz

- support for autoyast (initial for new module backend)
- 2.9.8

-------------------------------------------------------------------
Mon Feb 16 13:37:51 CET 2004 - jsuchome@suse.cz

- fixed testsuite
- fixed needforbuild

-------------------------------------------------------------------
Fri Feb 13 15:00:26 CET 2004 - jsuchome@suse.cz

- enhanced cmd-line interface support
- fixes: multiple changes of uid,username,home,gid,groupname

-------------------------------------------------------------------
Wed Feb 11 17:04:51 CET 2004 - jsuchome@suse.cz

- agent-passwd: correct default values, store password from shadow
- save + lines at the end of config files when NIS is enabled
- LDAP: rename objects, configure search filters
- corrected helptexts
- 2.9.7

-------------------------------------------------------------------
Wed Feb 11 10:55:40 CET 2004 - jsuchome@suse.cz

- fix: correct path to config files

-------------------------------------------------------------------
Tue Feb 10 19:09:17 CET 2004 - jsuchome@suse.cz

- LDAP: write groups
- new file: UsersRoutines.pm

-------------------------------------------------------------------
Mon Feb  9 17:13:18 CET 2004 - jsuchome@suse.cz

- more functions for LDAP support (write users, read groups)
- fixed installation clients
- 2.9.6

-------------------------------------------------------------------
Mon Feb 09 11:58:31 CET 2004 - arvin@suse.de

- removed config files (*.y2cc)

-------------------------------------------------------------------
Tue Feb  3 19:23:14 CET 2004 - jsuchome@suse.cz

- agent for NIS users/groups
- initial LDAP support (with new Perl backend)

-------------------------------------------------------------------
Mon Feb  2 14:49:18 CET 2004 - jsuchome@suse.cz

- new backend, written in Perl
- 2.9.4

-------------------------------------------------------------------
Mon Jan 19 10:56:43 CET 2004 - jsrain@suse.de

- merged the new interpreter branch

-------------------------------------------------------------------
Mon Dec  1 14:20:39 CET 2003 - jsuchome@suse.cz

- syntax fixes for new interpreter
- 2.9.3

-------------------------------------------------------------------
Thu Nov 27 15:27:09 CET 2003 - jsuchome@suse.cz

- LDAP: added crypting passwords via slappaswd

-------------------------------------------------------------------
Tue Nov 25 15:43:19 CET 2003 - jsuchome@suse.cz

- fix for LDAP: ignore non-existent attribute, until it is set again
  (caused "No such attribute" error when agent tried
  to remove actualy non-existent one from user/group entry)

-------------------------------------------------------------------
Tue Nov 18 14:31:51 CET 2003 - jsuchome@suse.cz

- used UI:: builtins for file selection widgets
- migrated to doxygen
- 2.9.2

-------------------------------------------------------------------
Mon Oct  6 17:41:27 CEST 2003 - jsuchome@suse.cz

- basic command-line interface
- removed CallModule calls
- 2.9.1

-------------------------------------------------------------------
Fri Oct  3 12:59:43 CEST 2003 - jsuchome@suse.cz

- 'fullname' attribute renamed to 'cn' to follow LDAP specifications

-------------------------------------------------------------------
Wed Oct  1 10:38:18 CEST 2003 - jsuchome@suse.cz

- autologin: added configuration popup (initial), used Autologin module

-------------------------------------------------------------------
Mon Sep 29 13:15:01 CEST 2003 - jsuchome@suse.cz

- properly differ between local/system users (#31515),
  manage new variables from /etc/login.defs,
  enable change of user/group type (by changing uid/gid)
- 2.9.0

-------------------------------------------------------------------
Tue Sep 23 12:28:50 CEST 2003 - jsuchome@suse.cz

- run suseconfig after writing autologin value (#31470)
- 2.8.20

-------------------------------------------------------------------
Fri Sep 19 15:42:18 CEST 2003 - jsuchome@suse.cz

- fixed: non-ISO-1 chars in fullname not shown (#31405)
- fixed testsuite
- 2.8.19

-------------------------------------------------------------------
Thu Sep 18 22:58:39 CEST 2003 - nashif@suse.de

- fixed testsuite
- 2.8.18

-------------------------------------------------------------------
Thu Sep 18 14:04:28 CEST 2003 - jsuchome@suse.cz

- disable also login without passwords if there are more users (#31141)
- recode error messages from cracklib to UTF-8
- 2.8.17

-------------------------------------------------------------------
Wed Sep 17 14:10:21 CEST 2003 - jsuchome@suse.cz

- disable autologin when there are more users (#31141)
- 2.8.16

-------------------------------------------------------------------
Mon Sep 15 16:18:25 CEST 2003 - jsuchome@suse.cz

- in autoyast config mode, clear password entries for system users (#30573)
- fixed testsuite
- 2.8.15

-------------------------------------------------------------------
Sat Sep 13 19:00:22 CEST 2003 - nashif@suse.de

- Turn off progress during autoinstallation

-------------------------------------------------------------------
Thu Sep 11 13:03:52 CEST 2003 - jsuchome@suse.cz

- layout of first dialog (#29389)

-------------------------------------------------------------------
Wed Sep 10 17:51:43 CEST 2003 - jsuchome@suse.cz

- check if autologin is available (only works for KDM, bug #30385)

-------------------------------------------------------------------
Tue Sep  9 09:41:54 CEST 2003 - jsuchome@suse.cz

- flush /etc/sysconfig/displaymanager after write during installation
  (autologin bug #30124)
- 2.8.14

-------------------------------------------------------------------
Mon Sep  8 16:14:12 CEST 2003 - jsuchome@suse.cz

- check if NIS was enabled while module is running (#30256)

-------------------------------------------------------------------
Mon Sep  8 13:02:08 CEST 2003 - jsuchome@suse.cz

- do not create root's home direcotry in autoyast install (#30186)

-------------------------------------------------------------------
Fri Sep  5 11:12:28 CEST 2003 - jsuchome@suse.cz

- save changed autologin status (#30105)

-------------------------------------------------------------------
Fri Sep  5 10:07:28 CEST 2003 - jsuchome@suse.cz

- merged in proofread texts
- 2.8.13

-------------------------------------------------------------------
Tue Sep  2 17:31:23 CEST 2003 - jsuchome@suse.cz

- fixed helptexts

-------------------------------------------------------------------
Mon Sep  1 17:02:58 CEST 2003 - jsuchome@suse.cz

- LDAP users: chek for object class existence

-------------------------------------------------------------------
Mon Sep  1 09:26:58 CEST 2003 - jsuchome@suse.cz

- removed checking for kerberos
- rearanged buttons for 'add user dialog' during installation
  (from sh@suse.de, bug #29389)
- 2.8.12

-------------------------------------------------------------------
Sun Aug 31 15:13:25 CEST 2003 - arvin@suse.de

- use Popup::ConfirmAbort

-------------------------------------------------------------------
Mon Aug 25 17:08:45 CEST 2003 - jsuchome@suse.de

- enabled autologin (#29207)

-------------------------------------------------------------------
Fri Aug 22 15:59:29 CEST 2003 - jsuchome@suse.de

- 2.8.11

-------------------------------------------------------------------
Wed Aug 20 13:08:11 CEST 2003 - jsuchome@suse.de

- removed redundant "initialization dialog" (#28779)
- fixed help text

-------------------------------------------------------------------
Wed Aug 13 13:53:53 CEST 2003 - jsuchome@suse.de

- added new system user names for translation (passwd.ycp)
- 2.8.10

-------------------------------------------------------------------
Mon Aug 11 10:50:12 CEST 2003 - jsuchome@suse.de

- proofread texts, 1st round
- 2.8.9

-------------------------------------------------------------------
Wed Aug  6 14:33:38 CEST 2003 - jsuchome@suse.de

- fixed: importing empty group (#28491)
- do not abort from Read in installation mode

-------------------------------------------------------------------
Thu Jul 24 11:10:03 CEST 2003 - msvec@suse.de

- added yast2-pam to needededforbuild
- 2.8.8

-------------------------------------------------------------------
Thu Jul 24 10:33:59 CEST 2003 - arvin@suse.de

- adapted neededforbuild to changes in yast2-security

-------------------------------------------------------------------
Thu Jul 17 10:47:11 CEST 2003 - jsuchome@suse.de

- system settings (/etc/login.defs etc.) are read from Security module
- helptexts

-------------------------------------------------------------------
Mon Jul 14 18:57:10 CEST 2003 - jsuchome@suse.de

- fix on inst_user dialog (#27859)
- fix: proper saving of "Expiration date" (#27863)

-------------------------------------------------------------------
Thu Jul 10 11:37:46 CEST 2003 - jsuchome@suse.de

- secondary groups for new users saved in /etc/default/useradd
- LDAP users and groups management:
    password length checks (length defined in LDAP configuration)
    saving last used Id to LDAP config object
    solved LDAP groups (groupOfUniqueNames cannot be empty)
- adapted testsuite
- 2.8.6

-------------------------------------------------------------------
Fri Jun 27 15:13:05 CEST 2003 - jsuchome@suse.de

- ldap defaults read from config modules stored in LDAP directory
- for manipulation with LDAP, used ldap-client API
- possibility to re-read LDAP settings after call of ldap-client
- fix: changing home directory
- 2.8.5

-------------------------------------------------------------------
Fri Jun 20 14:04:56 CEST 2003 - jsuchome@suse.de

- adapted to new agent-ldap (using c++ API)
- added missing imports
- adapted testsuite
- adapted to Label/Popup modules
- 2.8.4

-------------------------------------------------------------------
Fri Jun 20 13:56:02 CEST 2003 - mvidner@suse.cz

- Requires yast2-mail-aliases, which has been split off yast2.rpm

-------------------------------------------------------------------
Wed Jun  4 10:07:11 CEST 2003 - jsuchome@suse.de

- added agent-crack for checking passwords strength (bug #21266)
- 2.8.3

-------------------------------------------------------------------
Fri May 23 15:30:53 CEST 2003 - jsuchome@suse.de

- warning when username has uppercase letters (bug #26409)

-------------------------------------------------------------------
Mon May  5 13:00:51 CEST 2003 - jsuchome@suse.de

- popup for setting LDAP search filters
- agent-ldap: check if filter is correct

-------------------------------------------------------------------
Wed Apr 30 09:23:42 CEST 2003 - jsuchome@suse.cz

- browse buttons for default home and skeleton directories
- popup for LDAP search filter

-------------------------------------------------------------------
Wed Apr 23 15:30:50 CEST 2003 - jsuchome@suse.cz

- LDAP users: edit shadow setting, "more settings" dialog
- agent-ldap: change DN after change of username (groupname)

-------------------------------------------------------------------
Tue Apr 22 10:11:49 CEST 2003 - jsuchome@suse.de

- only one field for fullname (#21175)
- "Browse" button for home directory

-------------------------------------------------------------------
Thu Apr 17 13:35:25 CEST 2003 - jsuchome@suse.de

- check passwords max length (#13291)
- home directories (enable re-using of directories marked for deletion)
- managing group mambership of ldap users
- ldap error messages
- 2.8.2

-------------------------------------------------------------------
Mon Apr 14 09:15:46 CEST 2003 - jsuchome@suse.de

- new "agent-uid" for testing uid/username existence
- proposed some layout changes: separate dialogs for auth and encryption
- new "agent-ldap" for LDAP user/group operations (don't use "cpu" more)
- adapted testsuite

-------------------------------------------------------------------
Thu Mar 27 10:55:34 CET 2003 - jsuchome@suse.de

- fixes in LDAP users management:
    display error messages, use spaces in fullname, don't ask for
    delete directory if it is not present
- don't save users when no really change was done (ReallyModified())
- changed abort popup
- 2.8.1

-------------------------------------------------------------------
Tue Mar 25 11:08:35 CET 2003 - jsuchome@suse.de

- adapted to Require interface
- change ownership only when necessary (#25200)
- check for duplicate values in /etc/passwd and other files (#25394)
- remove temporary files with user data directly after reading

-------------------------------------------------------------------
Mon Mar 24 17:35:15 CET 2003 - jsuchome@suse.de

- corrected texts (#25130)
- confirmation dialog when no user added in during installation (#25072)
- password length description (#24152)
- 2.8.0

-------------------------------------------------------------------
Wed Mar 12 16:10:46 CET 2003 - jsuchome@suse.de

- missing texts for translations (#25189)

-------------------------------------------------------------------
Mon Mar 10 15:25:47 CET 2003 - jsuchome@suse.de

- enable uppercase in user/groupnames (#24891)
- removed text which was missed for translations

-------------------------------------------------------------------
Wed Mar  5 10:09:27 CET 2003 - jsuchome@suse.de

- fix: cloning users during autoinstallation (#24629)
- fix: creating homes during autoinstallation (#24731)
- fix: remove nscd cache before chown (#24748)
- 2.7.20

-------------------------------------------------------------------
Mon Mar  3 12:54:27 CET 2003 - jsuchome@suse.de

- merged proofreaded texts
- inst_auth: fix network devices testing (#24004) - msvec@suse.cz
- 2.7.19

-------------------------------------------------------------------
Thu Feb 27 18:26:37 CET 2003 - jsuchome@suse.de

- added popup for confirmation of short root's password (#24294)
- inst_auth: ldap/nisplus options not greyed, but removed if package
    is not available (#24358)
- fix: first user is displayed more times after multiple next & back
    (during installation, bug #24441)
- 2.7.18

-------------------------------------------------------------------
Wed Feb 26 17:54:25 CET 2003 - arvin@suse.de

- removed calling of kbuildsycoca since it's now done in
  suseconfig

-------------------------------------------------------------------
Tue Feb 25 12:33:00 CET 2003 - jsuchome@suse.de

- fixes of _auto client (nashif@suse.de):
- fix: "user password lost after details menu" (#24231)
- 2.7.17

-------------------------------------------------------------------
Tue Feb 25 11:36:02 CET 2003 - arvin@suse.de

- save use of notify events in inst_auth.ycp

-------------------------------------------------------------------
Mon Feb 24 17:26:34 CET 2003 - jsuchome@suse.de

- enable re-connecting to ldap server (bug #24198)

-------------------------------------------------------------------
Mon Feb 24 10:03:47 CET 2003 - jsuchome@suse.de

- fix: group ownership for home directory not set if group is newly
  created (#24130)
- 2.7.16

-------------------------------------------------------------------
Fri Feb 21 15:21:18 CET 2003 - arvin@suse.de

- better text for "abort installation" popup (bug #24019)

-------------------------------------------------------------------
Fri Feb 21 10:27:34 CET 2003 - jsuchome@suse.de

- changed text for no user during installation
- fix: LDAP/NIS user cannot be added to local group (#24022)
- function ReadNewSet is now global (used by phone-services, #23961)
- 2.7.15

-------------------------------------------------------------------
Thu Feb 20 13:57:37 CET 2003 - jsuchome@suse.de

- added label with current filter (bug #23920)

-------------------------------------------------------------------
Wed Feb 19 09:23:47 CET 2003 - jsuchome@suse.de

- inst_auth: check if {ldap,nisplus}-client is available (#23762)

-------------------------------------------------------------------
Mon Feb 17 16:23:50 CET 2003 - jsuchome@suse.de

- call "sux kbuildsycoca" after adding user during installation
- inst_auth: check for DSL device
- 2.7.14

-------------------------------------------------------------------
Fri Feb 14 13:35:17 CET 2003 - jsuchome@suse.de

- fixed typos in texts

-------------------------------------------------------------------
Thu Feb 13 17:23:45 CET 2003 - jsuchome@suse.de

- inst_user: use CallFunction, not CallModule

-------------------------------------------------------------------
Wed Feb 12 12:38:45 CET 2003 - jsuchome@suse.de

- additional text corrected

-------------------------------------------------------------------
Tue Feb 11 13:27:57 CET 2003 - jsuchome@suse.de

- check for installed {nis,nisplus,ldap}-client module before called
- more checks for new hoe directory
- add user dialog (#23512)
  password and home are not checked when clicking "Details"
- 2.7.13

-------------------------------------------------------------------
Tue Feb 11 00:49:18 CET 2003 - nashif@suse.de

- Update shadow settings with new password when importing

-------------------------------------------------------------------
Mon Feb 10 17:09:33 CET 2003 - jsuchome@suse.de

- check for Lan in inst_auth
- fix: check if home directory can be created

-------------------------------------------------------------------
Mon Feb 10 12:40:07 CET 2003 - jsuchome@suse.de

- proofreaded texts: 3rd round

-------------------------------------------------------------------
Wed Feb  5 13:06:09 CET 2003 - jsuchome@suse.de

- inst_user: calling modules after inst_auth dialog
- defaults dialog: small widgets moving
- 2.7.12

-------------------------------------------------------------------
Tue Feb  4 09:24:01 CET 2003 - jsuchome@suse.cz

- autoinst: fixed importing user (missing shadow map)
- added progress for LDAP

-------------------------------------------------------------------
Mon Feb  3 11:26:55 CET 2003 - jsuchome@suse.de

- NIS+ entry in expert_login

-------------------------------------------------------------------
Fri Jan 31 12:55:14 CET 2003 - jsuchome@suse.de

- expert settings for root: used only popup again
- new file inst_auth.ycp: authentication setting during installation
- expert_settings: show NIS in authentication table
- 2.7.11

-------------------------------------------------------------------
Wed Jan 29 11:15:05 CET 2003 - jsuchome@suse.cz

- gathered new system users to passwd.ycp (do not use passwd.sh now)
- translations of System users indexed by fullname, not by username
- when adding new user, Next is the default button (#23172)
- merged proofreaded texts
- 2.7.10

-------------------------------------------------------------------
Mon Jan 27 13:23:39 CET 2003 - jsuchome@suse.cz

- autoinst fix: do not export group with only cache structures changed
- fix: changing id's more times, check for keys to remove from maps
- adapted testsuite

-------------------------------------------------------------------
Mon Jan 27 12:09:04 CET 2003 - jsuchome@suse.cz

- autoinstall: check for imported users without uid's
- changed checkbox "forward root's mail"
- fix: recode gecos for system users when saving
- yast2-security is needed for build
- 2.7.9

-------------------------------------------------------------------
Fri Jan 24 18:22:00 CET 2003 - jsuchome@suse.cz

- reading and saving custom settings
- testing for nis via Runlevel module
- fixed sequence in expert dialog
- fix of cursor "bug" (#23048)
- saving only modified customs/defaults
- fixed generating grouplist for nis/ldap
- added tests
- 2.7.8

-------------------------------------------------------------------
Wed Jan 22 15:43:56 CET 2003 - jsuchome@suse.de

- autoinstalation: only modified users and groups exported
- encryption settings and password checks read from Security module
- added some checks for password content
- new translation texts
- 2.7.7

-------------------------------------------------------------------
Mon Jan 20 17:00:40 CET 2003 - jsuchome@suse.cz

- fix in recoding strings
- function keys (ncurses)
- new user entry (for finger, bug 18270) + helptext
- adapted testsuite
- 2.7.6

-------------------------------------------------------------------
Fri Jan 17 14:57:03 CET 2003 - jsuchome@suse.cz

- ldap: enabled modification of email, seting gecos,
    password shouldn't be changed by cpu when editing

-------------------------------------------------------------------
Thu Jan 16 19:25:56 CET 2003 - jsuchome@suse.de

- autoinst
- fixed build_additional_users.pl script

-------------------------------------------------------------------
Wed Jan 15 17:58:36 CET 2003 - jsuchome@suse.cz

- use cpu_configure from ldap-client to set cpu.cfg values (for LDAP)
- not neccessary to have anonymous access to LDAP server
  (-> ask for password)
- 2.7.5

-------------------------------------------------------------------
Wed Jan  8 13:04:06 CET 2003 - jsuchome@suse.de

- fix: created path to home directory if not exist
- check if home directory is mounted (bug #20365)
- check for installed packages
- read speedup (script)
- enabled reading NIS groups
- enabled reading and editing LDAP groups
- 2.7.4

-------------------------------------------------------------------
Wed Dec 18 10:17:42 CET 2002 - jsuchome@suse.de

- fixes: missing newlines on write, reading /etc/group, writing shadow
- auth.ycp + expert dialog from inst_root.ycp -> expert_login.ycp
- running expert dialog from main users dialog
- reading speedup
- adding blanks to uid entry in table widget
- 2.7.3

-------------------------------------------------------------------
Mon Dec 16 17:29:08 CET 2002 - jsuchome@suse.de

- fixed broken installation sequence
- first fix of #22443 (strange [unicode] characters in curses)
- enabled change of UID (#16084)
- 2.7.2

-------------------------------------------------------------------
Fri Dec 13 11:13:36 CET 2002 - jsuchome@suse.de

- new client for authentication: enables running NIS, LDAP, Kerberos modules
- new kerberos module:
    - basic configuration of kerberos client (agent for /etc/krb5.conf)
    - basic PAM settings for pam_krb5
- support for LDAP users:
    - for generating list is the package perl-ldap used
    - anonymous read access to LDAP server is required
    - for modifications, cpu package is used
- script for reading splited, some data can be read later on demand
    (typically NIS/LDAP users)
- autoinstalation
- nis: users, are retrieved with ypcat
- editgroup dialog: 2 widgets of users
- group users (100 will change to 500) is now local (#19253)
- new helptexts
- 2.7.1

-------------------------------------------------------------------
Wed Nov 27 09:20:09 CET 2002 - jsuchome@suse.cz

- New version of Users module:
- rewrite of code
- new files structure
- new data structures, enabling faster behaviour
- data structures are pre-builded via perl-script
- data are written directly to config (passwd...) files, not by extern
  tools (useradd etc.)
- dialog for changing /etc/default/useradd values (#14129)
- updated documentation
- etc_default_useradd.scr changed to use ini-agent
- 2.7.0

-------------------------------------------------------------------
Wed Oct  2 14:25:28 CEST 2002 - mvidner@suse.cz

- Improved the terrible performance for large numbers of users (#20072).
- Fixed #20360 - an error popped up for each NIS user when renaming a group.
- Fixed #20363 - could not add and remove users in a group at the same time.
- Better progress reporting (verbose for 'yast2 users progress_enabled').
- 2.6.30

-------------------------------------------------------------------
Tue Oct  1 11:30:23 CEST 2002 - jsrain@suse.cz

- fixed sorting of users by UID (#17650)

-------------------------------------------------------------------
Tue Sep 17 16:02:06 CEST 2002 - lslezak@suse.de

- fixed typo - write "blowfish" instead of "blowhish" to file
  /etc/security/pam_pwcheck.conf (#19741)
- version 2.6.29

-------------------------------------------------------------------
Tue Sep 17 14:49:42 CEST 2002 - mvidner@suse.de

- Fixed untranslated help text in the control center (#19753).
- 2.6.28

-------------------------------------------------------------------
Wed Sep 11 10:21:43 CEST 2002 - mvidner@suse.cz

- When displaying only non-system groups, display also "users" (#19253).
- 2.6.27

-------------------------------------------------------------------
Fri Sep  6 16:28:47 CEST 2002 - jsrain@suse.cz

- fixed provides/obsoletes
- fixed translation of expiration date help (Bug #18601)
- added error popup to avoid deleting remote NIS server user
- 2.6.26

-------------------------------------------------------------------
Thu Sep  5 11:48:14 CEST 2002 - jsrain@suse.cz

- fixed help text for root password setting
- 2.6.25

-------------------------------------------------------------------
Fri Aug 30 12:35:36 CEST 2002 - jsrain@suse.cz

- not removing /var/lib/YaST2/runme_at_boot in case of ssh
  installation (Bug #18580)
- redirecting output of yphelper (Bug #18621)
- dixed last p[assword change date for new user (Bug #18601)
- 2.6.24

-------------------------------------------------------------------
Thu Aug 29 14:45:15 CEST 2002 - jsrain@suse.cz

- fixed building
- 2.6.23

-------------------------------------------------------------------
Mon Aug 26 16:55:33 CEST 2002 - jsrain@suse.cz

- fixed informations shown during installation (Bug #18331)
- fixed ncurses buttons size (Bug #18251)
- 2.6.22

-------------------------------------------------------------------
Fri Aug 23 17:55:40 CEST 2002 - jsrain@suse.cz

- fixed help for password encryption selection
- 2.6.21

-------------------------------------------------------------------
Fri Aug 23 11:41:25 CEST 2002 - jsrain@suse.cz

- fixed provides and obsoletes
- sorting made more effective (and removed where not needed)
- 2.6.20

-------------------------------------------------------------------
Fri Aug 16 13:27:03 CEST 2002 - jsrain@suse.cz

- fixed kdoc comments
- merged proofread strings
- fixed sorting by UID /GID (Bug #17653)
- 2.6.19

-------------------------------------------------------------------
Fri Aug  9 09:22:32 CEST 2002 - jsrain@suse.de

- fixed initialization help text (Bug #17542)
- 2.6.18

-------------------------------------------------------------------
Thu Aug  8 11:36:17 CEST 2002 - jsrain@suse.de

- added more testsuites
- 2.6.17

-------------------------------------------------------------------
Mon Aug  5 15:01:47 CEST 2002 - jsrain@suse.cz

- added more verbose error logging
- 2.6.16

-------------------------------------------------------------------
Thu Aug  1 10:48:47 CEST 2002 - jsrain@suse.cz

- fixed reading values from /etc/login.defs
- fixed forwarding root's mail
- allowed to enter custom shell (Bug #10290)
- 2.6.15

-------------------------------------------------------------------
Tue Jul 30 11:32:47 CEST 2002 - jsrain@suse.cz

- fixed comments for translators
- removed "add user" and "add group" icons from YaST2 conrol center
- 2.6.14

-------------------------------------------------------------------
Fri Jul 26 15:22:49 CEST 2002 - jsrain@suse.cz

- yast2-security now not needed for running
- 2.6.13

-------------------------------------------------------------------
Mon Jul 22 12:34:25 CEST 2002 - jsrain@suse.cz

- removed yast2-mail from list of required packages
- fixed root password during installation (Bug #17126)

-------------------------------------------------------------------
Fri Jul 19 15:50:03 CEST 2002 - jsrain@suse.cz

- Removed yast2-nis from list of required packages
- Merged proofread texts

-------------------------------------------------------------------
Thu Jul 18 14:40:19 CEST 2002 - jsrain@suse.cz

- Added blowfish password encryption support

-------------------------------------------------------------------
Tue Jul 16 10:50:05 CEST 2002 - jsrain@suse.cz

- Removed namaspace using for Args and CallFunction
- Added support for seting forwaring root's mail during
  installation

-------------------------------------------------------------------
Mon Jul 15 18:43:37 CEST 2002 - jsrain@suse.cz

- Fixed installation workflow (Bug #14079)
- Fixed console encoding detection (Bug #16827)

-------------------------------------------------------------------
Fri Jul 12 16:10:45 CEST 2002 - jsrain@suse.cz

- Fixed detection whether is NIS domain master

-------------------------------------------------------------------
Fri Jul 12 15:22:15 CEST 2002 - arvin@suse.de

- use proper namespace for Args and CallFunction (#16776)

-------------------------------------------------------------------
Wed Jul 10 14:16:54 CEST 2002 - jsrain@suse.cz

- Fixed maintenance of users/group for NIS when using other dir
  than /etc for files (Bug #14817)
- Addedf possibility to add non-local users to local groups
  (Bug #15013)

-------------------------------------------------------------------
Tue Jul  9 21:31:58 CEST 2002 - msvec@suse.cz

- added missing textdomains
- unified textdomains to users
- added translation of system accounts
- 2.6.5

-------------------------------------------------------------------
Thu Jul 04 20:48:38 CEST 2002 - arvin@suse.de

- moved non binary file to /usr/share/YaST2

-------------------------------------------------------------------
Thu Jul  4 13:42:31 CEST 2002 - jsrain@suse.cz

- Able to edit password settings (Bug #15841)
- Helps update of Users module
- added yast2-country to requires
- Added testsuite
- Now allowed "=" in password (#15646)

-------------------------------------------------------------------
Tue Jul  2 13:47:57 CEST 2002 - jsrain@suse.cz

- added the installation files

-------------------------------------------------------------------
Fri Jun 28 17:18:30 CEST 2002 - arvin@suse.de

- renamed package from yast2-config-users to yast2-users

-------------------------------------------------------------------
Tue Jun 25 15:22:47 CEST 2002 - jsrain@suse.cz

- Allowed password longer than 8 characters (#9810)
- Fixed changing of home dir UID (#15552)
- Fixed deleting home dir (#10994)
- Added /etc/shadow reading
- Adapted for new result values of Any-agent

-------------------------------------------------------------------
Wed Mar 27 10:51:37 CET 2002 - mvidner@suse.cz

- Prevent deleting a currently logged-in user. (#15557)

-------------------------------------------------------------------
Fri Mar  8 16:37:12 CET 2002 - jbuch@suse.de

- remove incorrect help text (#14712)

-------------------------------------------------------------------
Fri Mar  8 16:21:09 CET 2002 - jbuch@suse.de

- fixed bug - changing password of an existing user

-------------------------------------------------------------------
Fri Mar  8 14:36:23 CET 2002 - jbuch@suse.de

- Set focus on userpage to forename field (Bug #14664)
  Use helptext form inst_root.ycp for password (Bug #13383)

-------------------------------------------------------------------
Fri Mar  1 14:42:39 CET 2002 - jbuch@suse.de

- use min_pas_len from /etc/login.defs for md5 too

-------------------------------------------------------------------
Thu Feb 28 16:52:35 MET 2002 - jbuch@suse.de

- bug 14105: fixed problems with users that have nearly the same
  name

-------------------------------------------------------------------
Tue Feb 26 18:03:30 MET 2002 - jbuch@suse.de

- fixed bug 12647 - change the home directory
- in continue mode call the abort Popup from user module (not
  inst_user.ycp)

-------------------------------------------------------------------
Mon Feb 25 17:37:51 MET 2002 - jbuch@suse.de

- utf-8 -> UTF-8
  Encodings must be upper case !

-------------------------------------------------------------------
Mon Feb 25 17:12:58 MET 2002 - jbuch@suse.de

- fixed module syntax (Users.ycp)

-------------------------------------------------------------------
Mon Feb 25 16:29:09 MET 2002 - jbuch@suse.de

- fixed call of pam agent

-------------------------------------------------------------------
Mon Feb 25 15:20:54 MET 2002 - jbuch@suse.de

- fixed sequencer bug in the inst-sys
  don't show group nobody
  use value "umask" from /etc/login.defs

-------------------------------------------------------------------
Fri Feb 22 19:26:56 MET 2002 - jbuch@suse.de

- raise login name length limit to 32 chars
  fixed bad help text
  fixed SetFocus bugs
  fixed one ShortCut bug
  changed allowed password characters

-------------------------------------------------------------------
Thu Feb 21 11:50:05 CET 2002 - lslezak@suse.cz

- fixed bug (#13199) - user configuration in installation
  can be skipped now
- version 2.5.10

-------------------------------------------------------------------
Mon Feb 18 17:28:08 CET 2002 - sh@suse.de

- V 2.5.9
- Fixed bug #13518: Keyboard focus not in input field when adding
  user

-------------------------------------------------------------------
Mon Feb 18 14:31:44 CET 2002 - sh@suse.de

- V 2.5.8
- Fixed bug #13383: Letters not mentioned as valid chars in help
  text

-------------------------------------------------------------------
Mon Feb 18 13:20:00 CET 2002 - kkaempf@suse.de

- use etc_passwd.scr as provided by yast2.rpm.

-------------------------------------------------------------------
Mon Feb 18 12:00:49 CET 2002 - kkaempf@suse.de

- provide .scr files in filelist.

-------------------------------------------------------------------
Mon Feb 18 11:38:47 CET 2002 - kkaempf@suse.de

- defined any agent config files used here.
- don't use /tmp file but parse command output directly.

-------------------------------------------------------------------
Tue Feb 12 11:10:41 CET 2002 - kkaempf@suse.de

- re-enable chown after useradd.local

-------------------------------------------------------------------
Mon Feb 11 17:56:14 CET 2002 - nashif@suse.de

- more autoinstall updates
- 2.5.3

-------------------------------------------------------------------
Sat Feb  9 17:31:28 PST 2002 - nashif@suse.de

- Adapted for auto-installation
- 2.5.2

-------------------------------------------------------------------
Fri Feb  8 20:14:31 MET 2002 - tom@suse.de

- Now the config module is being called from the installation
  workflow.

-------------------------------------------------------------------
Tue Sep 11 11:33:40 CEST 2001 - jbuch@suse.de

- Fixed error in switching between groups and users

-------------------------------------------------------------------
Sat Sep  8 14:54:44 CEST 2001 - jbuch@suse.de

- Add the new CheckBox "Also view system users/groups"
- Changed TextEntry for userlist/grouplist to MultiSelectionBox

-------------------------------------------------------------------
Fri Sep  7 18:08:20 CEST 2001 - jbuch@suse.de

- fixed bug 10290

-------------------------------------------------------------------
Tue Aug 21 14:34:33 CEST 2001 - jbuch@suse.de

- add yast2-agent-pam to spec file
  replaced fileexist

-------------------------------------------------------------------
Thu Aug  9 11:02:45 CEST 2001 - jbuch@suse.de

- add crypt md5 password

-------------------------------------------------------------------
Mon Aug  6 16:35:17 CEST 2001 - jbuch@suse.de

- edit user/group with double click

-------------------------------------------------------------------
Fri May 18 13:50:52 CEST 2001 - kendy@suse.cz

- fixed MAINTAINER: jbuch@suse.de, not me

-------------------------------------------------------------------
Mon May 14 15:30:34 CEST 2001 - jbuch@suse.de

- added if( test_mode) for test output
  else the user can read a map saved in the directory /tmp/..
  that contains crypted passwords and other user and group
  informations

-------------------------------------------------------------------
Thu May 10 16:19:30 MEST 2001 - gs@suse.de

- icons for module Create an user and Create a group added (bug
  7234)

-------------------------------------------------------------------
Mon May  7 15:23:22 CEST 2001 - jbuch@suse.de

- UI(`GetLanguage()) to UI(`GetLanguage(true))

-------------------------------------------------------------------
Mon May  7 14:06:12 CEST 2001 - jbuch@suse.de

- new version

-------------------------------------------------------------------
Mon May  7 12:48:24 CEST 2001 - jbuch@suse.de

- fixed Encoding/Uncoding fullname

-------------------------------------------------------------------
Thu May  3 15:12:39 CEST 2001 - jbuch@suse.de

- fixed bug 7517 and 7428

-------------------------------------------------------------------
Mon Apr 30 13:03:04 CEST 2001 - jbuch@suse.de

- add icons for menu; fixed shell bug

-------------------------------------------------------------------
Thu Apr 26 21:26:07 CEST 2001 - jbuch@suse.de

- add saving group password

-------------------------------------------------------------------
Tue Apr 24 13:52:31 CEST 2001 - jbuch@suse.de

- check_ycp ok

-------------------------------------------------------------------
Tue Apr 24 09:37:46 CEST 2001 - jbuch@suse.de

- new menuentry and isnil(..) -> .. != nil

-------------------------------------------------------------------
Tue Apr 17 15:56:01 CEST 2001 - jbuch@suse.de

- initial
<|MERGE_RESOLUTION|>--- conflicted
+++ resolved
@@ -1,5 +1,11 @@
 -------------------------------------------------------------------
-<<<<<<< HEAD
+Sat Mar  5 11:04:17 UTC 2016 - igonzalezsosa@suse.com
+
+- Do not include inst-sys users when cloning the configuration
+  after the installation (bnc#965852)
+- 3.1.46
+
+-------------------------------------------------------------------
 Thu Feb 18 09:23:10 CET 2016 - schubi@suse.de
 
 - Do not crash autoinstallation if the home directory of a user is
@@ -26,20 +32,6 @@
 
 - Redesign of the installation dialogs (bsc#893825)
 - 3.1.42
-=======
-Sat Mar  5 11:04:17 UTC 2016 - igonzalezsosa@suse.com
-
-- Do not include inst-sys users when cloning the configuration
-  after the installation (bnc#965852)
-- 3.1.41.2
-
--------------------------------------------------------------------
-Thu Feb 18 14:00:19 CET 2016 - schubi@suse.de
-
-- Do not crash autoinstallation if the home directory of a user is
-  directly under /. (bnc#966867)
-- 3.1.41.1
->>>>>>> 21ef740a
 
 -------------------------------------------------------------------
 Wed Nov 18 08:48:16 UTC 2015 - igonzalezsosa@suse.com
