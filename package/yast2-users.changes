-------------------------------------------------------------------
<<<<<<< HEAD
Mon Aug 20 14:10:16 CEST 2018 - schubi@suse.de

- Switched license in spec file from SPDX2 to SPDX3 format.
- Changed dir of COPYING file.
=======
Mon Sep 10 09:55:28 CEST 2018 - schubi@suse.de

- Fixed conflicting shortcuts in plugin module (bsc#1095320).
- 4.0.6
>>>>>>> affc8a12

-------------------------------------------------------------------
Fri Apr  6 13:34:48 UTC 2018 - igonzalezsosa@suse.com

- Do not crash if root user is not defined (bsc#1088183).
- 4.0.5

-------------------------------------------------------------------
Fri Mar 23 14:20:59 UTC 2018 - jreidinger@suse.com

- Fix import of RootPassword if user is specified in autoyast
  profile (bsc#1081958)
- 4.0.4

-------------------------------------------------------------------
Thu Mar  1 09:36:25 UTC 2018 - mvidner@suse.com

- Fixed removing the password expiration date (bsc#1080125)
- 4.0.3

-------------------------------------------------------------------
Tue Feb 27 13:49:22 UTC 2018 - jreidinger@suse.com

- fix generating pot files (bsc#1083015)
- 4.0.2

-------------------------------------------------------------------
Tue Nov 28 08:14:48 UTC 2017 - knut.anderssen@suse.com

- AutoYaST: Write and export SSH authorized keys also for root user
  (bsc#1066342).
- 4.0.1

-------------------------------------------------------------------
Wed Nov  8 12:16:47 UTC 2017 - jsrain@suse.cz

- Remove the support for encrypting home directory (fate#323541)
- 4.0.0

-------------------------------------------------------------------
Tue Sep  5 14:47:25 UTC 2017 - igonzalezsosa@suse.com

- Do not freeze while parsing authorized_keys (bsc#1053564)
- 3.2.12

-------------------------------------------------------------------
Thu Mar 16 15:35:45 UTC 2017 - kanderssen@suse.com

- Fixed a string comparison in Users perl module. (bsc#1029528)
- 3.2.11

-------------------------------------------------------------------
Tue Mar  7 13:49:49 UTC 2017 - jreidinger@suse.com

- do not ask again for already approved weak password second
  attempt, so it will work also if widget is recreated(bsc#1025835)
- 3.2.10

-------------------------------------------------------------------
Mon Feb 20 09:06:14 UTC 2017 - jreidinger@suse.com

- do not ask again for already approved weak password (bsc#1025835)
- 3.2.9

-------------------------------------------------------------------
Fri Jan 20 15:28:22 UTC 2017 - mvidner@suse.com

- Password widget: a compact layout, do not steal focus (FATE#322328)
- 3.2.8

-------------------------------------------------------------------
Wed Dec 14 14:35:57 UTC 2016 - jreidinger@suse.com

- Separate root password widget and keyboard layout test widget
  (needed for FATE#321754)
- 3.2.7

-------------------------------------------------------------------
Fri Dec  2 12:58:58 UTC 2016 - jreidinger@suse.com

- Set the focus to the first password field to keep the same
  behavior as before the last change. (for FATE#321754)
- 3.2.6

-------------------------------------------------------------------
Thu Dec  1 09:41:59 UTC 2016 - jreidinger@suse.com

- prepare reusable widget for setting root password
  (needed for FATE#321754)
- 3.2.5

-------------------------------------------------------------------
Tue Oct 11 15:10:21 UTC 2016 - hguo@suse.com

- Fix the invocation of authentication configuration instance
  (bsc#1000749).
- 3.2.4

-------------------------------------------------------------------
Tue Oct 11 14:24:52 UTC 2016 - ancor@suse.com

- Corrected version numbers to correctly coordinate Leap 42.2,
  SLE-12-SP2 maintenance updates and Tumbleweed.
- Needed to release the fix for bsc#1000749

-------------------------------------------------------------------
Tue Oct  4 13:12:40 CEST 2016 - schubi@suse.de

- Checking all possible /home mount points (/mnt/home and /home).
  (bnc#995299)
- 3.2.3

-------------------------------------------------------------------
Wed Sep 21 13:25:22 UTC 2016 - mvidner@suse.com

- Do not require yast2-ldap for build time tests (bsc#999203).
- 3.2.2

-------------------------------------------------------------------
Tue Sep 20 15:10:23 UTC 2016 - igonzalezsosa@suse.com

- Prevent a potential security issue if the target authorized_keys
  file is not a regular file (related to FATE#319471)
- Fix authorized_keys section of AutoYaST schema
- 3.2.1

-------------------------------------------------------------------
Fri Sep 16 09:03:32 UTC 2016 - igonzalezsosa@suse.com

- Add support to specify SSH authorized keys in the profile
  (FATE#319471)
- 3.2.0

-------------------------------------------------------------------
Fri Sep  2 15:16:37 CEST 2016 - schubi@suse.de

- AutoYaST: Ignore Users without UID while checking for duplicate
  UIDs (bnc#996823)
- 3.1.57

-------------------------------------------------------------------
Tue Aug 30 10:37:18 CEST 2016 - schubi@suse.de

- AutoYaST: Checking users entries for duplicate username/UIDs.
  (bnc#995397)
- 3.1.56

-------------------------------------------------------------------
Fri Aug 12 14:37:40 UTC 2016 - ancor@suse.com

- The YaST client using the user creation dialog can now know
  which action was selected by the user (needed to fix bsc#992245)
- 3.1.55

-------------------------------------------------------------------
Thu Aug 11 11:37:12 UTC 2016 - ancor@suse.com

- Fixed the installation dialog for user creation so it works
  also in YaST Firstboot (needed to fix bsc#992245)
- 3.1.54

-------------------------------------------------------------------
Mon Jun 27 09:18:59 UTC 2016 - igonzalezsosa@suse.com

- Fix creation of the first user account during installation
  (bsc#986542)
- 3.1.53

-------------------------------------------------------------------
Wed Jun  1 15:44:50 UTC 2016 - cwh@suse.com

- Removed devel-doc package (fate#320356)
- 3.1.52

-------------------------------------------------------------------
Mon May 23 15:36:01 UTC 2016 - igonzalezsosa@suse.com

- Fix a string concatenation in Users.pm relative introduced in
  bsc#980878.
- 3.1.51

-------------------------------------------------------------------
Mon May 23 08:08:58 UTC 2016 - igonzalezsosa@suse.com

- Fix detection of mounted /home partition during installation
  (bsc#980878)
- 3.1.50

-------------------------------------------------------------------
Thu May  5 13:22:29 UTC 2016 - ancor@suse.com

- Make user import work even if passwd and shadow files are not
  copied to /var/lib/YaST2 via "copy_to_system" (part of
  fate#319624)
- 3.1.49

-------------------------------------------------------------------
Thu May  5 12:32:39 UTC 2016 - igonzalezsosa@suse.com

- Fix users import when entries for all non-system users are missing in
  /etc/shadow (bsc#978648)
- 3.1.48

-------------------------------------------------------------------
Thu Apr  7 08:49:13 UTC 2016 - igonzalezsosa@suse.com

- Does not set empty passwords fields in /etc/shadow during
  installation (CVE-2016-1601, bnc#973639, bnc#974220)
- Set root password correctly when using a minimal profile
  (bnc#971804)
- 3.1.47

-------------------------------------------------------------------
Sat Mar  5 11:04:17 UTC 2016 - igonzalezsosa@suse.com

- Do not include inst-sys users when cloning the configuration
  after the installation (bnc#965852)
- 3.1.46

-------------------------------------------------------------------
Thu Feb 18 09:23:10 CET 2016 - schubi@suse.de

- Do not crash autoinstallation if the home directory of a user is
  directly under /.
  (bnc#966867)
- 3.1.45

-------------------------------------------------------------------
Thu Feb  4 10:05:57 UTC 2016 - jreidinger@suse.com

- Drop the Receive System Mail checkbox from the installation
  workflow (FATE#320448)
- 3.1.44

-------------------------------------------------------------------
Fri Jan 29 13:19:20 UTC 2016 - ancor@suse.com

- Small visual improvements in the "local user" installation
  dialog (bsc#893825)
- 3.1.43

-------------------------------------------------------------------
Wed Jan 27 13:36:05 UTC 2016 - ancor@suse.com

- Redesign of the installation dialogs (bsc#893825)
- 3.1.42

-------------------------------------------------------------------
Wed Nov 18 08:48:16 UTC 2015 - igonzalezsosa@suse.com

- fix validation of AutoYaST profiles (bsc#954412)
- 3.1.41

-------------------------------------------------------------------
Tue Sep  1 15:29:38 UTC 2015 - igonzalezsosa@suse.com

- Move users creation to first stage during autoinstallation,
  so it is not needed to run the 2nd stage to have a minimal system
  (bnc#892091)
- 3.1.40

-------------------------------------------------------------------
Thu Jul  2 20:49:05 UTC 2015 - igonzalezsosa@suse.com

- Allow editing password-less users (bsc#928607)
- 3.1.39

-------------------------------------------------------------------
Thu Jul  2 11:37:00 UTC 2015 - jreidinger@suse.com

- Allow setting the root password to "0" (the digit zero)
  (bnc#930909)
- 3.1.38

-------------------------------------------------------------------
Thu Feb  5 13:21:44 CET 2015 - gs@suse.de

- Text mode: set F9 function key binding correctly (bnc #881396)
- 3.1.37

-------------------------------------------------------------------
Thu Dec  4 09:51:47 UTC 2014 - jreidinger@suse.com

- remove X-KDE-Library from desktop file (bnc#899104)
- 3.1.36

-------------------------------------------------------------------
Thu Nov 20 09:26:20 CET 2014 - jsuchome@suse.cz

- enable changing of cn value if LDAP user is not saved yet
  (bnc#904645)
- 3.1.35

-------------------------------------------------------------------
Thu Oct 16 12:31:21 CEST 2014 - jsuchome@suse.cz

- fix calling auth client (bnc#901419)
- 3.1.34

-------------------------------------------------------------------
Tue Sep 23 10:14:55 CEST 2014 - jsuchome@suse.cz

- fix the usage of tail command, so the quota state is read
  correctly (bnc#887753)
- 3.1.33

-------------------------------------------------------------------
Wed Sep  3 08:26:34 CEST 2014 - schubi@suse.de

- Autoyast: Initialize the user hash in User module correctly
  This is needed for establishing the system users
  (espl. the root user). (bnc#893725)
- 3.1.32

-------------------------------------------------------------------
Mon Aug 25 09:21:30 CEST 2014 - schubi@suse.de

- Autoyast: Moved minimal configuration to a central place in
  inst_finish. (bnc#886464)
- 3.1.31

-------------------------------------------------------------------
Wed Aug 13 16:31:09 CEST 2014 - locilka@suse.com

- Fixed handling of the [Abort] button in inst_user_first, user is
  asked for confirmation (bnc#886662)
- Fixed UsersSimple.Transliterate not to return a trailing newline
- 3.1.30

-------------------------------------------------------------------
Thu Jul 31 17:31:29 CEST 2014 - schubi@suse.de

- Checking max UID for system users correctly while importing from
  autoinst.xml. (bnc#888154)
- 3.1.29

-------------------------------------------------------------------
Tue Jul 22 09:26:17 CEST 2014 - jsuchome@suse.cz

- Fixed 'Quota is not enabled on your system' by adapting
  to a change of the service name (bnc#887717).
- 3.1.28

-------------------------------------------------------------------
Tue Jun 10 08:57:29 CEST 2014 - locilka@suse.com

- Fixed text layout in root-password dialog in installation
  (bnc#878248)
- 3.1.27

-------------------------------------------------------------------
Mon Jun  2 13:40:11 CEST 2014 - schubi@suse.de

- Setting default home directory of user "root" to "/root"
  (bnc#878427)
- 3.1.26

-------------------------------------------------------------------
Fri May 23 14:57:15 CEST 2014 - schubi@suse.de

- Generating user section in autoinst.xml file
  (bnc#877985)
- 3.1.25

-------------------------------------------------------------------
Tue May 13 13:32:22 CEST 2014 - jsuchome@suse.cz

- added Test Keyboard Layout field into current root password dialog
  (bnc#877442)
- 3.1.24

-------------------------------------------------------------------
Wed May  7 14:57:31 UTC 2014 - jreidinger@suse.com

- do not modify frozen text from gettext call (bnc#876571)
- 3.1.23

-------------------------------------------------------------------
Fri Apr 18 08:34:35 UTC 2014 - mfilka@suse.com

- bnc#872903
  - fixed internal error (missing IsManaged method)
- 3.1.22

-------------------------------------------------------------------
Thu Apr  4 15:06:27 UTC 2014 - ckornacker@suse.com

- hide Kerberos passwords from process list
- 3.1.21

-------------------------------------------------------------------
Fri Apr  4 06:56:10 UTC 2014 - jreidinger@suse.com

- fix warning about constant redefinition (bnc#871805)
- 3.1.20

-------------------------------------------------------------------
Thu Apr  3 14:36:39 UTC 2014 - jreidinger@suse.com

- remember user input in user dialog when going forward and back
  (bnc#865540)
- 3.1.19

-------------------------------------------------------------------
Tue Mar 25 11:27:14 CET 2014 - jsuchome@suse.cz

- do not encrypt already crypted password of imported user
  (bnc#869798)
- 3.1.18

-------------------------------------------------------------------
Mon Mar 17 10:59:37 UTC 2014 - ckornacker@suse.com

- fix exception on missing yast2-auth-client module (bnc#868437)
- 3.1.17

-------------------------------------------------------------------
Thu Mar 13 15:35:00 UTC 2014 - varkoly@suse.com

- Adapt testsuit
- 3.1.16 

-------------------------------------------------------------------
Wed Mar 12 16:15:56 UTC 2014 - varkoly@suse.com

- Add plugin for creating kerberos accounts
- Modify check for aviability of LDAP 
- 3.1.15 

-------------------------------------------------------------------
Mon Mar  3 10:31:26 UTC 2014 - ckornacker@suse.com

- migrate ldap/kerberos-client to auth-client (bnc#865812)
- 3.1.14

-------------------------------------------------------------------
Fri Feb 28 13:41:12 CET 2014 - jsuchome@suse.cz

- skip username checks if there's user for import (bnc#866089)
- 3.1.13

-------------------------------------------------------------------
Wed Feb 26 16:49:55 CET 2014 - locilka@suse.com

- Fixed users plug-ins package names (bnc#865812)
- 3.1.12

-------------------------------------------------------------------
Thu Feb 20 10:46:56 CET 2014 - jsuchome@suse.cz

- save Autologin settings at the end of installation (bnc#863436)
- 3.1.11

-------------------------------------------------------------------
Tue Feb 18 11:14:05 CET 2014 - jsuchome@suse.cz

- check root's password when it is same as one for 1st user
  (bnc#864124)
- 3.1.10

-------------------------------------------------------------------
Thu Feb 13 11:01:33 UTC 2014 - varkoly@suse.com

- BNC#863612 YaST reports Cannot find client ldap/routines.rb 
- 3.1.9

-------------------------------------------------------------------
Wed Feb 12 11:53:03 UTC 2014 - jreidinger@suse.com

- fix namespace collision leading to error message in installation
- 3.1.8

-------------------------------------------------------------------
Fri Feb  7 17:06:47 UTC 2014 - jreidinger@suse.com

- support minimal installation(FATE#313149)
- 3.1.7

-------------------------------------------------------------------
Fri Feb  7 12:59:26 UTC 2014 - jreidinger@suse.com

- format spec file
- versioned build requires of yast2-ldap as it is used in testsuite
- 3.1.6

-------------------------------------------------------------------
Fri Jan 31 09:14:15 UTC 2014 - varkoly@suse.com

- Change requirement from yast2-ldap-client to yast2-ldap
- 3.1.5

-------------------------------------------------------------------
Fri Dec 13 10:44:23 CET 2013 - jsuchome@suse.cz

- added possibility to delete user although it has some processes
  running (bnc#849870)

-------------------------------------------------------------------
Mon Dec  9 14:26:06 UTC 2013 - lslezak@suse.cz

- fixed "can't modify frozen String" error (bnc#854495)
- 3.1.4

-------------------------------------------------------------------
Thu Dec  5 14:34:59 CET 2013 - jsuchome@suse.cz

- report error if cryptconfig was not installed (bnc#853189) 

-------------------------------------------------------------------
Wed Nov 13 16:25:29 UTC 2013 - lslezak@suse.cz

- installation: removed LDAP/Kerberos autodetection,
  allow configuring only local users (FATE#314695)
- 3.1.3

-------------------------------------------------------------------
Wed Nov 13 15:56:18 UTC 2013 - jreidinger@suse.com

- Add explicit COPYING file

-------------------------------------------------------------------
Wed Nov 13 12:32:34 UTC 2013 - lslezak@suse.cz

- require non-empty root password in the 1st stage (configuring
  later is not possible, the 2nd stage has been removed)

-------------------------------------------------------------------
Mon Nov 11 12:09:27 UTC 2013 - lslezak@suse.cz

- properly crypt the password for the initial user
- 3.1.2

-------------------------------------------------------------------
Wed Oct 30 14:09:52 UTC 2013 - lslezak@suse.cz

- do not save the data for the 2nd stage, create the users
  in the 1st stage directly
- 3.1.1

-------------------------------------------------------------------
Thu Sep 19 17:45:35 UTC 2013 - lslezak@suse.cz

- do not use *.spec.in template, use *.spec file with RPM macros
  instead
- 3.1.0

-------------------------------------------------------------------
Wed Aug  7 12:23:46 CEST 2013 - jsuchome@suse.cz

- do not recrypt group password provided in autoYaST profile
  (backport of bnc#722421) 
- 3.0.1

-------------------------------------------------------------------
Wed Jul 31 08:44:54 UTC 2013 - yast-devel@opensuse.org

- converted from YCP to Ruby by YCP Killer
  (https://github.com/yast/ycp-killer)
- version 3.0.0

-------------------------------------------------------------------
Mon Jul 29 05:47:54 UTC 2013 - lslezak@suse.cz

- move the development documentation to -devel-doc subpackage,
- agent-crack documentation - install JS and CSS files created
  by doxygen
- 2.24.1

-------------------------------------------------------------------
Thu Jul  4 12:19:46 CEST 2013 - jsuchome@suse.cz

- update testedfiles in tests (lslezak)
- 2.24.0 

-------------------------------------------------------------------
Thu Mar 28 14:38:56 CET 2013 - jsuchome@suse.cz

- set the value of CHARACTER_CLASS, read from /etc/login.defs
  (bnc#810482)
- 2.23.5

-------------------------------------------------------------------
Tue Feb 26 13:07:33 CET 2013 - jsuchome@suse.cz

- correctly check for nil value (bnc#803787)
- 2.23.4 

-------------------------------------------------------------------
Wed Feb  6 14:59:19 CET 2013 - jsuchome@suse.cz

- adapted to changes of /etc/login.defs (bnc#802006)
- 2.23.3 

-------------------------------------------------------------------
Thu Jan 17 14:22:01 CET 2013 - jsuchome@suse.cz

- enable using no secondary groups as a default (bnc#789635)
- 2.23.2 

-------------------------------------------------------------------
Thu Dec  6 13:23:33 CET 2012 - jsuchome@suse.cz

- replaced obsolete SuSEconfig call
- 2.23.1 

-------------------------------------------------------------------
Fri Oct 19 11:37:34 CEST 2012 - jsuchome@suse.cz

- report critical actions (adding/removing user) in syslog
- 2.23.0

-------------------------------------------------------------------
Thu Mar 29 16:25:07 CEST 2012 - jsuchome@suse.cz

- merged proofread texts 
- 2.22.4 

-------------------------------------------------------------------
Thu Mar 22 11:18:07 CET 2012 - jsuchome@suse.cz

- User specific LDAP configuration moved here from ldap-client,
  shown as "LDAP Administration Settings" dialog (fate#313143)
- fixed Password Policy handling 
- 2.22.3

-------------------------------------------------------------------
Tue Jan 31 15:50:13 CET 2012 - jsuchome@suse.cz

- check if security settings were not modified on read (bnc#743715)
- 2.22.2 

-------------------------------------------------------------------
Thu Jan 26 13:13:55 CET 2012 - jsuchome@suse.cz

- reverted accidental change
- 2.22.1 

-------------------------------------------------------------------
Wed Jan 25 14:13:51 CET 2012 - jsuchome@suse.cz

- confirmed license
- 2.22.0 

-------------------------------------------------------------------
Fri Nov 25 12:26:28 UTC 2011 - coolo@suse.com

- add libtool as buildrequire to avoid implicit dependency

-------------------------------------------------------------------
Mon Oct 24 11:35:05 CEST 2011 - jsuchome@suse.cz

- testsuite adapted to last change of yast2-pam
- 2.21.9 

-------------------------------------------------------------------
Mon Sep 26 16:01:05 CEST 2011 - visnov@suse.cz

- set dialog title
- 2.21.8 

-------------------------------------------------------------------
Thu Sep 22 11:04:05 CEST 2011 - jsuchome@suse.cz

- use first stage saved data only in second stage (bnc#712900)
- 2.21.7 

-------------------------------------------------------------------
Fri Aug  5 12:35:46 CEST 2011 - tgoettlicher@suse.de

- fixed .desktop file (bnc #681249)

-------------------------------------------------------------------
Wed Jul 20 11:10:22 CEST 2011 - jsuchome@suse.cz

- remove blowfish hash from selections, make sha512 the default
  (fate#312321)
- 2.21.6 

-------------------------------------------------------------------
Fri Jul 15 12:45:19 CEST 2011 - jsuchome@suse.cz

- adapted testsuite to previous change
- 2.21.5

-------------------------------------------------------------------
Fri Jul 15 12:41:25 CEST 2011 - jsuchome@suse.cz

- fixed typos (bnc#703227)
- 2.21.4 

-------------------------------------------------------------------
Tue Apr  5 11:01:12 CEST 2011 - jsuchome@suse.cz

- added support for SHA-2 based crypto methods (fate309705)
- 2.21.3 

-------------------------------------------------------------------
Fri Apr  1 10:13:20 CEST 2011 - jsuchome@suse.cz

- check for 'sss' in nsswitch.conf for LDAP users (bnc#683782)

-------------------------------------------------------------------
Wed Mar 23 12:10:32 CET 2011 - jsuchome@suse.cz

- do not abort whole installation from auth clients (bnc#678650)
- 2.21.2 

-------------------------------------------------------------------
Fri Mar 11 11:39:21 CET 2011 - jsuchome@suse.cz

- added tests for encrypted directories
- 2.21.1 

-------------------------------------------------------------------
Thu Mar 10 15:58:17 CET 2011 - jsuchome@suse.cz

- added possibility to take old encrypted directory by new user
  (bnc#425745)
- 2.21.0 

-------------------------------------------------------------------
Thu Feb 17 10:59:38 CET 2011 - jsuchome@suse.cz

- do not run both 'user' and 'user_non_interactive' steps
  (bnc#672139)
- 2.20.2

-------------------------------------------------------------------
Fri Dec  3 12:41:56 CET 2010 - jsuchome@suse.cz

- when user is disabled, disable its autologin (bnc#653559)
- 2.20.1 

-------------------------------------------------------------------
Mon Sep 13 15:38:48 CEST 2010 - jsuchome@suse.cz

- YaPI: user_attributes also for system users (bnc#638907)
- 2.20.0 

-------------------------------------------------------------------
Mon May 24 14:02:03 CEST 2010 - jsuchome@suse.cz

- UMASK setting moved to /etc/default/useradd (bnc#606249)
- /etc/login.defs no more written 
- 2/19.14

-------------------------------------------------------------------
Mon Apr 26 15:14:11 CEST 2010 - jsuchome@suse.cz

- skip root password creation if it was already saved (bnc#599287)
- 2.19.13 

-------------------------------------------------------------------
Thu Apr 22 12:13:51 CEST 2010 - jsuchome@suse.cz

- do not read autologin settings during autoinstallation
  (bnc#596750)
- 2.19.12

-------------------------------------------------------------------
Thu Apr  8 14:34:08 CEST 2010 - jsuchome@suse.cz

- check for autologin status also during firstboot (bnc#576899)
- 2.19.11 

-------------------------------------------------------------------
Thu Apr  1 12:58:05 CEST 2010 - jsuchome@suse.cz

- check user existence before adding to the group (bnc#592223)
- 2.19.10 

-------------------------------------------------------------------
Tue Mar 30 16:10:13 CEST 2010 - jsuchome@suse.cz

- change home directory onwer in case of GID change (bnc#592229)
- 2.19.9 

-------------------------------------------------------------------
Thu Mar 18 09:19:01 CET 2010 - jsuchome@suse.cz

- ask for confirmation when inital root pw not entered (bnc#569322)
- 2.19.8

-------------------------------------------------------------------
Thu Mar 11 10:56:49 CET 2010 - jsuchome@suse.cz

- YaPI enhanced to return default values
- 2.19.7 

-------------------------------------------------------------------
Wed Mar 10 15:11:56 CET 2010 - jsuchome@suse.cz

- YaPI: allow to specify default group by name (bnc#582254)
- 2.19.6 

-------------------------------------------------------------------
Mon Mar  8 11:55:53 CET 2010 - jsuchome@suse.cz

- handle possible empty shadow (bnc#583338)
- 2.19.5 

-------------------------------------------------------------------
Fri Feb 26 14:20:43 CET 2010 - jsuchome@suse.cz

- password warnings merged into one big message (bnc#571777)
- 2.19.4 

-------------------------------------------------------------------
Tue Feb 16 14:01:20 CET 2010 - jsuchome@suse.cz

- empty hash before reading, to avoid caching problems (bnc#580167)
- 2.19.3 

------------------------------------------------------------------
Wed Jan 13 18:56:03 CET 2010 - kmachalkova@suse.cz

- Adjusted .desktop file(s) to wrap /sbin/yast2/ calls in xdg-su
  where root privileges are needed, removed X-KDE-SubstituteUID key 
  (bnc#540627)

-------------------------------------------------------------------
Tue Dec  8 10:37:37 CET 2009 - jsuchome@suse.cz

- show Enabled/Disable checkbox for LDAP users only when action is
  available (bnc#557714)
- 2.19.2

-------------------------------------------------------------------
Mon Nov 30 14:37:51 CET 2009 - jsuchome@suse.cz

- YaPI: call newaliases after updating aliases (bnc#559135)
- 2.19.1

-------------------------------------------------------------------
Thu Nov 19 08:09:43 CET 2009 - jsuchome@suse.cz

- fix HTML list in proposal (bnc#544981)
- 2.19.0

-------------------------------------------------------------------
Fri Nov  6 13:49:32 CET 2009 - jsuchome@suse.cz

- live installation: implicit check for empty user login
- do not default secondary group list to "video" (bnc#552039)
- 2.18.15

-------------------------------------------------------------------
Thu Oct  1 14:41:38 CEST 2009 - jsuchome@suse.cz

- add GID to autoYaST group export map in more cases (bnc#540787)
- 2.18.14

-------------------------------------------------------------------
Thu Sep 17 14:20:04 CEST 2009 - jsuchome@suse.cz

- check for return value of extend (bnc#510999)
- 2.18.13 

-------------------------------------------------------------------
Mon Sep 14 14:08:31 CEST 2009 - jsuchome@suse.cz

- new file YaPI/ADMINISTRATOR.pm for root's password and aliases
- 2.18.12

-------------------------------------------------------------------
Thu Sep  3 14:12:49 CEST 2009 - jsuchome@suse.cz

- added keywords to desktop file
- 2.18.11 

-------------------------------------------------------------------
Thu Aug 20 16:43:17 CEST 2009 - jsuchome@suse.cz

- text fixes: use YaST, not YaST2 (bnc#532518)
- 2.18.10 

-------------------------------------------------------------------
Thu Aug 13 10:50:56 CEST 2009 - jsuchome@suse.cz

- fixed key names in the agent for reading NIS data (bnc#526211)
- 2.18.9

-------------------------------------------------------------------
Thu Jul 16 15:58:18 CEST 2009 - jsuchome@suse.cz

- use GetFeature instead of GetBooleanFeature to detect if the
  key is present
- 2.18.8

-------------------------------------------------------------------
Fri Jun 26 15:13:55 CEST 2009 - jsuchome@suse.cz

- manual installation of 32bit packages packages no longer needed
  (bnc#354164)
- 2.18.7

-------------------------------------------------------------------
Fri Jun 26 13:47:50 CEST 2009 - jsuchome@suse.cz

- YaPI: enable returing set of attributes (UsersGet, UserGet)
- 2.18.6

-------------------------------------------------------------------
Wed Jun 24 11:37:53 CEST 2009 - jsuchome@suse.cz

- in firstboot, allow "Use this password for root" check box
  (fate#306297)
- 2.18.5

-------------------------------------------------------------------
Fri Jun 19 12:13:05 CEST 2009 - mvidner@suse.cz

- Using autodocs-ycp.ami, which contains a fix for automake 1.11.

-------------------------------------------------------------------
Tue Jun  2 22:42:58 CEST 2009 - jsuchome@suse.cz

- OBSCURE_CHECKS_ENAB not available from PAM since
  yast2-security-2.18.0, making related functionality YaST specific
- 2.18.4

-------------------------------------------------------------------
Tue Jun  2 13:39:34 CEST 2009 - ug@suse.de

- RNC file is less strict for <user_defaults>

-------------------------------------------------------------------
Wed Mar 11 10:08:53 CET 2009 - jsuchome@suse.cz

- fixed schema file (bnc#480466) 

-------------------------------------------------------------------
Fri Feb 27 13:41:16 CET 2009 - jsuchome@suse.cz

- transliteration of UTF-8 accented characters to ASCII during
  name generation (bnc#442225)
- 2.18.3 

-------------------------------------------------------------------
Wed Feb 18 16:01:03 CET 2009 - jsuchome@suse.cz

- ask for disabling autologin only when adding 2nd user(bnc#332729) 

-------------------------------------------------------------------
Mon Feb  9 12:47:40 CET 2009 - jsuchome@suse.cz

- added new logging functions which should produce human readable
  log file (fate#100386)
- 2.18.2

-------------------------------------------------------------------
Wed Feb  4 15:21:48 CET 2009 - jsuchome@suse.cz

- read objectClass for LDAP users every time (bnc#471971) 

-------------------------------------------------------------------
Thu Jan 15 08:34:35 CET 2009 - jsuchome@suse.cz

- no exit confirmation popup if no changes were made (bnc#458329)
- fixed typo made in previous change

-------------------------------------------------------------------
Tue Jan  6 14:27:21 CET 2009 - jsuchome@suse.cz

- used String::RemoveShortcut where button labels are in the help
  texts (bnc#307220)
- 2.18.1 

-------------------------------------------------------------------
Tue Dec 16 19:44:10 CET 2008 - jsuchome@suse.cz

- do not try to detect network authentication methods during
  firstboot (bnc#458468)
- 2.18.0 

-------------------------------------------------------------------
Tue Dec  2 14:32:27 CET 2008 - ug@suse.de

- rnc file fixed

-------------------------------------------------------------------
Mon Dec  1 15:51:14 CET 2008 - jsuchome@suse.cz

- do not open user dialogs in 2nd stage if user was configured
  before (bnc#450231)
- check for network before checking for network methods (bnc#450469) 
- 2.17.27

-------------------------------------------------------------------
Tue Nov 25 10:38:49 CET 2008 - jsuchome@suse.cz

- installation: do not reset root password when modifying 1st user
  settings (bnc#445512)
- 2.17.26

-------------------------------------------------------------------
Fri Nov 14 15:15:40 CET 2008 - jsuchome@suse.cz

- do not use Wizard::OpenOKDialog together with hiding Abort button
  (bnc#444176)
- 2.17.25 

-------------------------------------------------------------------
Thu Nov 13 08:29:54 CET 2008 - jsuchome@suse.cz

- really rename 'bind.rpm' to 'bind' (bnc#438691)
- 2.17.24 

-------------------------------------------------------------------
Tue Nov 11 15:05:28 CET 2008 - jsuchome@suse.cz

- do not move LDAP objects in the tree when not needed (bnc#434324)
- 2.17.23

-------------------------------------------------------------------
Wed Nov  5 12:33:06 CET 2008 - jsuchome@suse.cz

- button labels adapted to current style guide (bnc#440518)
- 2.17.22 

-------------------------------------------------------------------
Fri Oct 31 15:09:40 CET 2008 - jsuchome@suse.cz

- delete crypted homes before writing /etc/passwd
- check for cracklib-devel in configure
- 2.17.21 

-------------------------------------------------------------------
Wed Oct 29 09:08:54 CET 2008 - jsuchome@suse.cz

- during live installation, available package is installed one
- bind tools are in 'bind' image, not 'bind.rpm' (bnc#438691)
- 2.17.20

-------------------------------------------------------------------
Wed Oct 22 12:55:32 CEST 2008 - jsuchome@suse.cz

- do not call extend during live installation
- 2.17.19 

-------------------------------------------------------------------
Thu Oct 16 11:32:53 CEST 2008 - jsuchome@suse.cz

- check the return value of dig command (bnc#435878)
- use domainname to get the domain name (workaround for bnc#393951)
- 2.17.18

-------------------------------------------------------------------
Mon Oct 13 16:06:59 CEST 2008 - jsuchome@suse.cz

- added CLI option 'batchmode': do not ask for data (bnc#431685)
- 2.17.17

-------------------------------------------------------------------
Thu Oct  9 14:24:45 CEST 2008 - jsuchome@suse.cz

- users.desktop adapted for autoYaST (bnc#430111)
- 2.17.16

-------------------------------------------------------------------
Mon Oct  6 13:01:38 CEST 2008 - jsuchome@suse.cz

- better message when loading package into inst-sys (bnc#432298)
- fingerprint-reader: thinkfinger replaced by fp (fate#300416)
- 2.17.15

-------------------------------------------------------------------
Fri Oct  3 12:26:07 CEST 2008 - jsuchome@suse.cz

- added autoYaST support for autologin (bnc#430111)
- UsersSimple: import Stage module before using it (bnc#431890)
- 2.17.14 

-------------------------------------------------------------------
Fri Sep 19 14:28:21 CEST 2008 - jsuchome@suse.cz

- detect authentication methods also in 2nd stage (bnc#427256)
- 2.17.13

-------------------------------------------------------------------
Wed Sep 17 13:37:22 CEST 2008 - jsuchome@suse.cz

- load/unload bind tools during installation (bnc#425382)
- 2.17.12 

-------------------------------------------------------------------
Tue Sep 16 15:32:47 CEST 2008 - jsuchome@suse.cz

- do not try to install cryptconfig.i386 package
- 2.17.11

-------------------------------------------------------------------
Mon Sep 15 16:38:15 CEST 2008 - jsrain@suse.cz

- adapted testsuite in order to build
- 2.17.10

-------------------------------------------------------------------
Thu Sep  4 13:32:10 CEST 2008 - jsuchome@suse.cz

- load/unload cracklib image during installation
- 2.17.9 

-------------------------------------------------------------------
Tue Sep  2 15:23:12 CEST 2008 - jsuchome@suse.cz

- do not show installation step when the work is hidden(bnc#401319)
- 2.17.8

-------------------------------------------------------------------
Mon Sep  1 10:17:24 CEST 2008 - jsuchome@suse.cz

- help text for directory encryption even if it is not available
- 2.17.7

-------------------------------------------------------------------
Fri Aug 29 11:53:07 CEST 2008 - jsuchome@suse.cz

- fixed capitalization of LDAP entries (bnc#420010)
- show if the "default policy" is active (bnc#421342, rhafer)
- 2.17.6

-------------------------------------------------------------------
Fri Aug 22 10:56:44 CEST 2008 - jsuchome@suse.cz

- fixed setting Kerberos during installation
- 2.17.5 

-------------------------------------------------------------------
Wed Aug 13 09:19:10 CEST 2008 - jsuchome@suse.cz

- detect available Kerberos and LDAP Servers during installation 
  (fate#301340)
- 2.17.4

-------------------------------------------------------------------
Thu Jul 24 15:42:24 CEST 2008 - jsuchome@suse.cz

- checkbox to force a change of password (bnc#368613)
- 2.17.3

-------------------------------------------------------------------
Mon Jul 21 14:13:56 CEST 2008 - jsuchome@suse.cz

- do not lowecase LDAP object names (fate#303596):
  internal user/group keys (not only LDAP) adapted to new schema
- 2.17.2

-------------------------------------------------------------------
Tue Jul  8 10:30:44 CEST 2008 - jsuchome@suse.cz

- do not mention "special characters" as password content
  (bnc#393730) 

-------------------------------------------------------------------
Thu Jun 19 10:09:58 CEST 2008 - jsuchome@suse.cz

- save the information if users were already written in 2nd stage
  of installation (bnc#395796)
- 2.17.1

-------------------------------------------------------------------
Mon Jun 16 16:26:22 CEST 2008 - jsuchome@suse.cz

- remember root password during installation (bnc#396399)

-------------------------------------------------------------------
Fri Jun 13 10:03:33 CEST 2008 - jsuchome@suse.cz

- set title icon in installation cliens (bnc#398335) 

-------------------------------------------------------------------
Fri Jun  6 16:16:04 CEST 2008 - jsuchome@suse.cz

- allow @ in home directory path (bnc#397811) 

-------------------------------------------------------------------
Fri Jun  6 10:28:23 CEST 2008 - jsuchome@suse.cz

- fixed typo (bnc#374628)
- 2.17.0 

-------------------------------------------------------------------
Fri May 23 15:51:33 CEST 2008 - jsuchome@suse.cz

- enable auth and user clients in 2nd stage when necessary
- ask for confirmation when 1st user creation is skipped
  (bnc#393722)
- 2.16.33

-------------------------------------------------------------------
Wed May 21 14:26:55 CEST 2008 - jsuchome@suse.cz

- install architecture dependent cryptconfig (bnc#392028)
- 2.16.32

-------------------------------------------------------------------
Tue May 20 10:34:59 CEST 2008 - jsuchome@suse.cz

- do not allow encrypting directories when pam_thinkfinger is used
  (bnc#390810)
- do not crypt already encrypted password when importing users
  (bnc#392053)
- ignore first user when imporing existing ones (bnc#392034)
- 2.16.31

-------------------------------------------------------------------
Fri May 16 16:40:22 CEST 2008 - jsrain@suse.cz

- added categories Settings and System into desktop file
  (bnc #382778)

-------------------------------------------------------------------
Tue May  6 11:06:37 CEST 2008 - jsuchome@suse.cz

- change ownership of home during autoinstallation (bnc#386329)
- 2.16.30

-------------------------------------------------------------------
Tue Apr 29 11:32:30 CEST 2008 - jsuchome@suse.cz

- correctly set maximum password length for LDAP (bnc#384414)
- 2.16.29 

-------------------------------------------------------------------
Fri Apr 18 14:48:08 CEST 2008 - jsuchome@suse.cz

- correctly change the encryption type for root (bnc#371147)
- 2.16.28

-------------------------------------------------------------------
Wed Apr 16 16:04:34 CEST 2008 - jsuchome@suse.cz

- during 1st stage of installation import users only once
- 2.16.27

-------------------------------------------------------------------
Wed Apr 16 14:31:03 CEST 2008 - jsuchome@suse.cz

- changed behavior of Check functions: remember the accepted values
- changing ownership of home directory now optional (bnc#308415)
- 2.16.26

-------------------------------------------------------------------
Mon Apr 14 15:54:26 CEST 2008 - jsuchome@suse.cz

- use SystemFilesCopy::CopyFilesToSystem to acquire /etc/passwd
  and /etc/shadow in the 1st stage (fate#302980) 
- show imported users in installation summary
- 2.16.25

-------------------------------------------------------------------
Fri Apr 11 15:44:37 CEST 2008 - jsuchome@suse.cz

- prepare API for "Import User From Previous Installation" in
  the 1st stage of installation (fate#302980)
- 2.16.24

-------------------------------------------------------------------
Fri Apr 11 09:13:47 CEST 2008 - jsuchome@suse.cz

- better fix of bnc#373654: read system settings in inst_user

-------------------------------------------------------------------
Mon Apr  7 13:38:19 CEST 2008 - jsuchome@suse.cz

- import the user settings before reading system ones (bnc#373654)
- 2.16.23 

-------------------------------------------------------------------
Thu Apr  3 14:10:57 CEST 2008 - jsrain@suse.cz

- save users configuration during live installation

-------------------------------------------------------------------
Tue Apr  1 11:34:17 CEST 2008 - jsuchome@suse.cz

- propose login only from the first chunk of full name (bnc#372202)
- 2.16.22 

-------------------------------------------------------------------
Mon Mar 31 15:48:58 CEST 2008 - jsuchome@suse.cz

- use the real password in the Password fields (bnc#374787)
- change the label for the additional groups (bnc#367926)
- fixed incorrect usage of YCPValue in crack-agent (bnc#375385)
- 2.16.21

-------------------------------------------------------------------
Wed Mar 26 10:51:12 CET 2008 - jsuchome@suse.cz

- installation proposal: show full name and encryption method
- installation dialogs: check for default values of autologin
  and "root password = user password" options
- use new ag_anyxml for reading pam_mount.conf.xml (bnc#366867)
- use OK button label instead of Accept (fate#120373)
- 2.16.20

-------------------------------------------------------------------
Wed Mar 19 15:58:17 CET 2008 - jsuchome@suse.cz

- read /etc/login.defs before writing it (bnc#369287)
- 2.16.19

-------------------------------------------------------------------
Wed Mar 19 10:06:26 CET 2008 - jsuchome@suse.cz

- blowfish is default: adapt maximum password length (bnc#371147),
  adapted testsuite
- 2.16.18

-------------------------------------------------------------------
Wed Mar 19 08:32:17 CET 2008 - jsuchome@suse.cz

- do not show "*****" for empty root password
- added list of system user names to check user name conflicts
  during 1st stage of installation
- updated list of system user names for translation
- better installation proposal
- 2.16.17

-------------------------------------------------------------------
Mon Mar 17 12:43:32 CET 2008 - jsrain@suse.cz

- added 'StartupNotify=true' to the desktop file (bnc #304964)

-------------------------------------------------------------------
Wed Mar  5 15:42:07 CET 2008 - jsuchome@suse.cz

- check home directory of first user right before writing 
- do not allow decrypting home when user is logged in (bnc#365547),
  remove old home directory after all critical actions are done
- added installation proposal for user settings (fate#302980)
- 2.16.16

-------------------------------------------------------------------
Wed Mar  5 09:36:14 CET 2008 - jsuchome@suse.cz

- during installation, check if future /home doesn't contain home
  directory for the first user and adapt UID of the user according
  to directory owner (fate#302980)
- use internal defaults if /etc/default/useradd cannot be read
  (bnc#365116)
- 2.16.15

-------------------------------------------------------------------
Fri Feb 29 13:45:31 CET 2008 - jsuchome@suse.cz

- fixed removing LDAP Shadow Account plugin (bnc#364833)
- 2.16.14

-------------------------------------------------------------------
Wed Feb 27 09:52:03 CET 2008 - jsuchome@suse.cz

- fixed enabling LDAP users with password policy (bnc#364837)
- 2.16.13 

-------------------------------------------------------------------
Mon Feb 25 16:12:45 CET 2008 - jsuchome@suse.cz

- proposing of username uses same method on installed system
  as in installation
- first dialog handled specially in text mode
- 2.16.12

-------------------------------------------------------------------
Thu Feb 21 16:22:29 CET 2008 - jsuchome@suse.cz

- added dialog for root pw in first stage (FATE 302980)
- more variables and API moved from Users to UsersSimple
- 2.16.11 

-------------------------------------------------------------------
Fri Feb 15 10:10:08 CET 2008 - jsuchome@suse.cz

- remove LDAP entries from custom settings if LDAP is not present
  in /etc/nsswitch.conf (#bnc360600)
- 2.16.10

-------------------------------------------------------------------
Fri Feb 15 08:21:47 CET 2008 - jsuchome@suse.cz

- moved password and user name checks to UsersSimple.pm to make
  them available during first stage of installation
- 2.16.9

-------------------------------------------------------------------
Thu Feb 13 14:36:28 CET 2008 - visnov@suse.cz

- show icons in users table

-------------------------------------------------------------------
Thu Jan 31 16:11:28 CET 2008 - jsuchome@suse.cz

- unified function names for RootAlias handling
- first steps for implementation of FATE 302980,
    "Simplified user config during installation" :
- added inst_user_first.ycp, client for user configuration in first
  stage of installation
- UsersSimple.pm is module for saving the data gathered from firs
  stage
- inst_root, inst_auth, inst_user updated to check for first stage
  configuration data
- 2.16.8

-------------------------------------------------------------------
Tue Jan 29 14:56:17 CET 2008 - jsuchome@suse.cz

- "User Management" is "User and Group Management" now in control
  center: group desktop file removed (F303392)
- 2.16.7

-------------------------------------------------------------------
Fri Jan 25 11:27:21 CET 2008 - jsuchome@suse.cz

- inst_auth: replaced deprecated NetworkDevices by NetworkInterfaces
- main UI updated for the usage of tabs (#279959)
- 2.16.6

-------------------------------------------------------------------
Thu Dec 13 15:33:04 CET 2007 - jsuchome@suse.cz

- allow to set delivering root's mail to user's mailbox: also
  on installed system (F302264)
- 2.16.5

-------------------------------------------------------------------
Mon Dec  3 15:35:41 CET 2007 - jsuchome@suse.cz

- merged texts from proofread

-------------------------------------------------------------------
Mon Dec  3 11:48:24 CET 2007 - jsuchome@suse.cz

- ask for CurrentButton property of RadioButtonGroup (#345490)
- 2.16.4

-------------------------------------------------------------------
Tue Nov 13 14:24:14 CET 2007 - jsuchome@suse.cz

- read /etc/security/pam_mount.conf.xml with ag_anyxml (#332187)
- 2.16.3

-------------------------------------------------------------------
Thu Nov  8 11:01:39 CET 2007 - jsuchome@suse.cz

- allow '\' in root's password (#337606)
- removed dependency on yast2-network via DSL module (#339027)
- 2.16.2

-------------------------------------------------------------------
Thu Nov  1 15:20:31 CET 2007 - jsuchome@suse.cz

- do not include default 'lxuser' name in the list of suggestions
- 2.16.1

-------------------------------------------------------------------
Fri Oct 19 10:53:46 CEST 2007 - jsuchome@suse.cz

- check for empty lines in passwd/group/shadow (#333305)
- 2.16.0 

-------------------------------------------------------------------
Fri Sep 21 15:08:40 CEST 2007 - jsuchome@suse.cz

- enable cryted directories for new users (#326794)
- 2.15.38 

-------------------------------------------------------------------
Tue Aug 21 16:45:00 CEST 2007 - jsuchome@suse.cz

- testsuite is back (removed in 2.13.24)
- added UsersPasswd::SetBaseDirectory (called from testsuite)
- 2.15.37

-------------------------------------------------------------------
Fri Aug 17 10:45:29 CEST 2007 - jsuchome@suse.cz

- use Perl built-ins instead of SCR (patch by locilka, #266179)
- 2.15.36 

-------------------------------------------------------------------
Thu Aug  9 14:40:49 CEST 2007 - jsuchome@suse.cz

- if quota is not configured, tell user how to do it
- help text for Test Keyboard Layout entry (#297163)
- 2.15.35 

-------------------------------------------------------------------
Mon Jul 30 12:43:33 CEST 2007 - jsuchome@suse.cz

- fixed help text (taroth) 
- 2.15.34

-------------------------------------------------------------------
Thu Jul 26 14:37:17 CEST 2007 - jsuchome@suse.cz

- added text entry for testing keyboard in inst_root (F120215)
- 2.15.33

-------------------------------------------------------------------
Wed Jul 25 15:09:15 CEST 2007 - jsuchome@suse.cz

- Write function from plugin API is now called also on deleted
  users (currently only local)
- added universal "plugin_modified" key to check whether user
  data were modified by plugin

-------------------------------------------------------------------
Wed Jul 11 14:42:41 CEST 2007 - jsuchome@suse.cz

- added plugin for user and group quotas (F120106)

-------------------------------------------------------------------
Mon Jun 18 10:25:53 CEST 2007 - jsuchome@suse.cz

- Authentication dialog: lazy checking if packages are available
  saves some time (#273013)
- 2.15.32

-------------------------------------------------------------------
Mon Jun 18 08:45:02 CEST 2007 - jsuchome@suse.cz

- fix checking autologin status during second stage (#285017)
- 2.15.31 

-------------------------------------------------------------------
Tue Jun 12 10:53:07 CEST 2007 - jsuchome@suse.cz

- additional warning in case of user name conflict (#228283)
- 2.15.30 

-------------------------------------------------------------------
Mon Jun 11 13:35:12 CEST 2007 - jsuchome@suse.cz

- ask for disabling autologin when adding new user (#166228)
- 2.15.29 

-------------------------------------------------------------------
Fri May 25 13:30:04 CEST 2007 - jsrain@suse.cz

- removed outdated translations from .desktop-files (#271209)

-------------------------------------------------------------------
Thu May 24 15:58:42 CEST 2007 - jsuchome@suse.cz

- check for crypted directories modifications before offering
  'cryptconfig' installation (#274861)
- 2.15.28

-------------------------------------------------------------------
Wed May 23 09:55:46 CEST 2007 - jsuchome@suse.cz

- use LDAPInitWithTLSCheck function for init - offer fallback to
  unencrypted connection (#246397)
- 2.15.27

-------------------------------------------------------------------
Fri May 11 13:23:21 CEST 2007 - jsuchome@suse.cz

- during autoinstallation, do not touch already created directories
  (#272744)
- 2.15.26 

-------------------------------------------------------------------
Fri May  4 08:35:09 CEST 2007 - varkoly@suse.de

- Bug 269867 - build cycle between yast2-users and yast2-mail
- 2.15.25 

-------------------------------------------------------------------
Fri Apr 20 15:31:48 CEST 2007 - jsuchome@suse.cz

- check more values in /etc/shadow for -1 (#259896)
- display -1 correctly in the UI (#259896)
- 2.15.24

-------------------------------------------------------------------
Thu Apr 19 15:55:03 CEST 2007 - jsuchome@suse.cz

- import YaST::YCP in Perl modules (#265875)
- 2.15.23 

-------------------------------------------------------------------
Thu Apr 19 08:29:53 CEST 2007 - jsuchome@suse.cz

- correct fix of writing -1 to /etc/shadow (#265704)
- 2.15.22

-------------------------------------------------------------------
Fri Apr 13 14:11:59 CEST 2007 - jsuchome@suse.cz

- do not write shadowInactive value of -1 to /etc/shadow (#259896)
- check for /etc/security/pam_mount.conf presence before reading from it
- 2.15.21 

-------------------------------------------------------------------
Wed Apr  4 09:20:16 CEST 2007 - jsuchome@suse.cz

- do not ask for password when user doesn't have encrypted home
  directory (#259874)
- correctly find image and key files of crypted home directory (#259880)
- 2.15.20

-------------------------------------------------------------------
Thu Mar 29 10:36:58 CEST 2007 - jsuchome@suse.cz

- check if ypbind is installed before reading service status (#256407) 
- 2.15.19

-------------------------------------------------------------------
Mon Mar 26 11:33:09 CEST 2007 - jsuchome@suse.cz

- correctly read minimal password length, if set to 0 (#257075) 
- do not throw away possible LDAP error message (UsersLDAP.pm)
- during firstboot, show the same behaviour as in 2nd stage
- 2.15.18

-------------------------------------------------------------------
Mon Mar 12 11:50:01 CET 2007 - jsuchome@suse.cz

- call cryptconfig again when home directory was renamed (#252325)
- 2.15.17 

-------------------------------------------------------------------
Wed Feb 28 13:46:19 CET 2007 - jsuchome@suse.cz

- ask for current user password for any change with crypted
  directory (#242531)
- correctly change the password for directory image (#242531) 
- 2.15.16

-------------------------------------------------------------------
Mon Feb 26 13:51:56 CET 2007 - jsuchome@suse.cz

- fixed usage of new Package::Available
- 2.15.15 

-------------------------------------------------------------------
Fri Feb 23 13:49:39 CET 2007 - jsuchome@suse.cz

- include documentaion for YaPI's USERS.pm (#248203)
- 2.15.14

-------------------------------------------------------------------
Thu Feb 22 15:23:12 CET 2007 - jsuchome@suse.cz

- do not ask if package is available when it is not possible
  to access installation source (#225484)
- check if package is installed before checking if it is available
- 2.15.13

-------------------------------------------------------------------
Wed Feb 21 15:51:14 CET 2007 - jsuchome@suse.cz

- implemented disabling of crypted home directories (#242531)
- when deleting crypted home, disable pam_mount
- 2.15.12

-------------------------------------------------------------------
Wed Feb 14 12:43:00 CET 2007 - jsuchome@suse.cz

- enable bigger size of encrypted directory (#244631)
- 2.15.11 

-------------------------------------------------------------------
Tue Feb 13 09:28:15 CET 2007 - jsuchome@suse.cz

- fixed autoyast schema file
- 2.15.10 

-------------------------------------------------------------------
Mon Feb  5 11:12:18 CET 2007 - jsuchome@suse.cz

- check the default group of user from previous installation (#239688)
- 2.15.9

-------------------------------------------------------------------
Thu Feb  1 14:09:21 CET 2007 - jsuchome@suse.cz

- fixed inst_auth workflow when "Read user data from previous installation"
  is checked but on user selected (#240287)
- 2.15.8

-------------------------------------------------------------------
Fri Jan 26 13:35:12 CET 2007 - jsuchome@suse.cz

- adapt inst_auth dialog layout for ncurses (#238726)
- fixed crypted directories handling on user name change and
  directory resize (#235097)
- ConvertMap: check for modifications before analyzing the attributes
- 2.15.7 

-------------------------------------------------------------------
Thu Jan 25 14:57:05 CET 2007 - jsuchome@suse.cz

- fixed value for pwdReset attribute (#238254)
- read the values of operational attributes (#238254)
- when adding user, add a new check if plugin should not be applied
- set the correct value for pwdAccountLockedTime attribute (#238712)
- 2.15.6

-------------------------------------------------------------------
Fri Jan 19 11:05:28 CET 2007 - jsuchome@suse.cz

- added missing help text for Password Policy Plugin (#236613) 
- 2.15.5

-------------------------------------------------------------------
Fri Jan 12 16:59:54 CET 2007 - jsuchome@suse.cz

- correctly set home directory mode for LDAP users (F3621)
- allow per-user home directory crypting (F301787)
- 2.15.4

-------------------------------------------------------------------
Fri Jan  5 08:52:25 CET 2007 - jsuchome@suse.cz

- fixed help text for "Move home directory" feature
- 2.15.3

-------------------------------------------------------------------
Thu Dec 21 10:25:57 CET 2006 - jsuchome@suse.cz

- added checkbox for "Move home directory"  (F300550)
- 2.15.2

-------------------------------------------------------------------
Thu Dec  7 13:24:44 CET 2006 - jsuchome@suse.cz

- new LDAP plugins for Password Policy and Shadow Account (F301179)
- when enabling plugins, remove plugin from "plugins_to_remove" list
- help text and wizard caption for authentication settings
- 2.15.1 

-------------------------------------------------------------------
Mon Dec  4 16:25:13 CET 2006 - jsuchome@suse.cz

- differ GenericName from Name in desktop files (#223549)
- check root password for CA constraints (F300438)
- 2.15.0

-------------------------------------------------------------------
Mon Nov 27 10:30:57 CET 2006 - jsuchome@suse.cz

- fixed schema file (#215249)
- 2.14.1 

-------------------------------------------------------------------
Wed Nov 22 17:24:17 CET 2006 - stbinner@suse.de

- don't repeate Name content as GenericName in .desktop files

-------------------------------------------------------------------
Mon Nov  6 11:53:27 CET 2006 - jsuchome@suse.cz

- new version for new product
- 2.14.0

-------------------------------------------------------------------
Thu Oct 26 14:28:58 CEST 2006 - jsuchome@suse.cz

- schema file moved from autoyast package (#215249)
- 2.13.33 

-------------------------------------------------------------------
Tue Oct 24 15:34:31 CEST 2006 - jsuchome@suse.cz

- fix initialization during read of /etc/group (#213025)
- 2.13.32

-------------------------------------------------------------------
Tue Oct 24 10:21:59 CEST 2006 - jsuchome@suse.cz

- better check if LDAP user password was modified (#213574)
- 2.13.31

-------------------------------------------------------------------
Mon Sep 25 15:45:43 CEST 2006 - jsuchome@suse.cz

- do not offer importing users when there are not available (#207973)
- 2.13.30

-------------------------------------------------------------------
Thu Sep 21 15:55:16 CEST 2006 - jsuchome@suse.cz

- setup Kerberos During Installation (F120214) 
- 2.13.29

-------------------------------------------------------------------
Wed Sep 20 08:14:49 CEST 2006 - jsuchome@suse.cz

- fixed installation failure caused by previous changes (#206839)
- fixed directory path with imported data (F120103)
- 2.13.28

-------------------------------------------------------------------
Tue Sep 19 14:07:13 CEST 2006 - jsuchome@suse.cz

- added help text for importing users from existing partition
- during installation do not show write progress if nothing was modified
- 2.13.27

-------------------------------------------------------------------
Mon Sep 18 17:46:52 CEST 2006 - jsuchome@suse.cz

- installation: import users from existing partition (F120103)
- 2.13.26

-------------------------------------------------------------------
Thu Sep 14 00:49:51 CEST 2006 - ro@suse.de

- added yast2-core-devel to BuildRequires

-------------------------------------------------------------------
Thu Sep  7 13:43:23 CEST 2006 - jsuchome@suse.cz

- minor fixes in help text (#203819)
- allowed changing of new user's home mode and default umask (F3621)
- fixed wrong usage of Progress->set
- fixed setting of user's default group (#203761)
- 2.13.25

-------------------------------------------------------------------
Thu Sep  7 11:22:04 CEST 2006 - jsuchome@suse.cz

- enhanced writing performance using UserPasswd.pm (#148482, F301176)
- because of UserPasswd.pm, disabled the tests relying on input data
- 2.13.24

-------------------------------------------------------------------
Wed Aug 16 10:17:59 CEST 2006 - jsuchome@suse.cz

- leave default when CHARACTER_CLASS is not in /etc/login.defs (#199476)
- 2.13.23 

-------------------------------------------------------------------
Tue Aug  1 10:02:02 CEST 2006 - jsuchome@suse.cz

- fixed testsuite (recent change in FileUtils.ycp)
- 2.13.22 

-------------------------------------------------------------------
Tue Jul 25 16:34:30 CEST 2006 - jsuchome@suse.cz

- allow usage of empty passwords (#144724)
- allow "x" and "!" values for passwords (#148464)
- show more descriptive help text about password contents (#146533)
- 2.13.21

-------------------------------------------------------------------
Tue Jul 11 10:36:15 CEST 2006 - jsuchome@suse.cz

- escape '@' to fix creating pot-file
- 2.13.20

-------------------------------------------------------------------
Thu Jun 29 09:09:02 CEST 2006 - jsuchome@suse.cz

- more characters allowed in password (#175706, #186833)
- enhanced checking for palindroms in passwords (#144725)
- returned missing part of help text about login
- added UserPasswd.pm module which can enhance writing performance (#148482)
- fixed layout of root password dialog (#164803)
- removed Frame from Login Settings popup (#179788)
- do not remove runme_at_boot (it's task for other parts of YaST)
- user regular expressions for text matching
- 2.13.19 

-------------------------------------------------------------------
Mon May 22 17:06:10 CEST 2006 - jsuchome@suse.cz

- fixed modifying of default group for new users (#176513)
- 2.13.18

-------------------------------------------------------------------
Tue May  9 12:25:06 CEST 2006 - gs@suse.de

- show root password confirmation field of equal length (bug #164803)
- 2.13.17

-------------------------------------------------------------------
Wed Mar 15 18:07:24 CET 2006 - jsuchome@suse.cz

- inst_auth: samba is now Windows Domain Membership (text change)
- 2.13.16

-------------------------------------------------------------------
Tue Mar 14 02:04:36 CET 2006 - jsrain@suse.de

- aded support for eDirectory LDAP during instyallation
- 2.13.15

-------------------------------------------------------------------
Thu Feb 23 16:07:51 CET 2006 - jsuchome@suse.cz

- correctly assign owners of LDAP users's home directories (#153078)
- Export group's GID for autoyast (#152265)
- 2.13.14

-------------------------------------------------------------------
Mon Feb 20 08:51:01 CET 2006 - jsuchome@suse.cz

- reduced BuildRequires 
- 2.13.13

-------------------------------------------------------------------
Mon Feb  6 15:16:21 CET 2006 - jsuchome@suse.cz

- fix bad chacking for duplicate UID (#146477)
- 2.13.12

-------------------------------------------------------------------
Fri Jan 27 08:32:22 CET 2006 - jsuchome@suse.cz

- merged texts from proofreading 
- 2.13.11 

-------------------------------------------------------------------
Thu Jan  5 15:49:08 CET 2006 - jsuchome@suse.cz

- user plugins: enable showing warning message (#58660)
- 2.13.10

-------------------------------------------------------------------
Thu Jan  5 15:12:25 CET 2006 - jsuchome@suse.cz

- inst_auth: check if NetworkManager is managing network

-------------------------------------------------------------------
Fri Dec  2 15:48:20 CET 2005 - jsuchome@suse.cz

- fixed Import (#136671) by removing forgotten line from old version
- 2.13.9
 
-------------------------------------------------------------------
Thu Dec  1 13:25:00 CET 2005 - jsuchome@suse.cz

- fix all GetGroupByName calls (#136267) + added test
- 2.13.8

-------------------------------------------------------------------
Mon Nov 28 10:46:29 CET 2005 - jsuchome@suse.cz

- autoinstallation: show system users and groups by default (#135486),
  do not filter out group "users"
- 2.13.7

-------------------------------------------------------------------
Wed Nov 16 17:35:11 CET 2005 - jsuchome@suse.cz

- allow non-unique UID's for users and GID's for groups (feature #300162)
- 2.13.6 

-------------------------------------------------------------------
Thu Oct 27 14:49:49 CEST 2005 - jsuchome@suse.cz

- user plugins: fixed call of Summary function (#130707),
  better check for restrictions
- 2.13.5

-------------------------------------------------------------------
Thu Oct 13 17:26:05 CEST 2005 - jsuchome@suse.cz

- after renaming user: move home correctly, update autologin (#127561)
- 2.13.4

-------------------------------------------------------------------
Fri Sep 30 12:18:16 CEST 2005 - jsuchome@suse.cz

- correcly call selected plugins from Plugin tab (#119593)
- 2.13.3 

-------------------------------------------------------------------
Thu Sep 29 13:11:35 CEST 2005 - jsuchome@suse.cz

- generate the home directory for LDAP users correctly (#119012)
- 2.13.2 

-------------------------------------------------------------------
Tue Sep 27 14:45:20 CEST 2005 - jsuchome@suse.cz

- set correctly minimal UID and GID from /etc/login.defs (#119006)
- 2.13.1 

-------------------------------------------------------------------
Fri Sep 16 11:26:40 CEST 2005 - jsuchome@suse.cz

- added missing comments for translators
- inform user about more characters allowed in password (#106714)
- 2.13.0 

-------------------------------------------------------------------
Wed Aug 24 16:32:45 CEST 2005 - jsuchome@suse.cz

- allow some more characters to be included in password (#106714)
- 2.12.8

-------------------------------------------------------------------
Tue Aug 23 12:20:32 CEST 2005 - jsuchome@suse.cz

- fixed allignment of dialog header
- removed yast2-installation from NFB (#106608)
- 2.12.7

-------------------------------------------------------------------
Thu Aug 11 16:00:28 CEST 2005 - jsuchome@suse.cz

- fixed setting of default group for new users (#104113)
- 2.12.6 

-------------------------------------------------------------------
Thu Aug  4 14:48:58 CEST 2005 - jsuchome@suse.cz

- installation: do not reset autologin status after Back (#99003)
- 2.12.5

-------------------------------------------------------------------
Tue Aug  2 13:45:07 CEST 2005 - jsuchome@suse.cz

- start main sequence directly from inst_user
  (which enables checking for parameters, e.g. "enable_back")
- 2.12.4

-------------------------------------------------------------------
Thu Jul 28 18:23:42 CEST 2005 - jsuchome@suse.cz

- do not re-generate home directory when username wasn't changed
- do not set autologin automatically after Back (#99003)
- 2.12.3

-------------------------------------------------------------------
Tue Jul 12 17:18:29 CEST 2005 - jsuchome@suse.cz

- fixed cloning users (#94340)
- 2.12.2 

-------------------------------------------------------------------
Tue May 17 18:00:30 CEST 2005 - jsuchome@suse.cz

- fixed texts from proofreading (rwalter)

-------------------------------------------------------------------
Tue Apr 26 10:59:37 CEST 2005 - jsuchome@suse.cz

- better fix for #76404
- GDM also supports Autologin (#74198) - adapted help texts and tests
- 2.12.1

-------------------------------------------------------------------
Tue Apr 19 10:01:59 CEST 2005 - jsuchome@suse.cz

- added support for "rootpassword=ask" option for autoinstallation
  (#76404)
- adapted for new ProductFeatures interface
- 2.12.0 

-------------------------------------------------------------------
Fri Mar  4 14:04:14 CET 2005 - jsuchome@suse.cz

- autoyast: do not import groups that already exist as new

-------------------------------------------------------------------
Fri Feb 25 16:13:58 CET 2005 - jsuchome@suse.cz

- fixed buttons hiding/showing during installation (#66589)  

-------------------------------------------------------------------
Mon Feb 21 18:26:33 CET 2005 - jsuchome@suse.cz

- adapted testsuite for new ProductFeatures variable
- 2.11.14

-------------------------------------------------------------------
Mon Feb 21 13:43:56 CET 2005 - jsuchome@suse.cz

- 2.11.13 

-------------------------------------------------------------------
Thu Feb 17 13:57:04 CET 2005 - jsuchome@suse.cz

- do not chown directory to old UID (#50971) 

-------------------------------------------------------------------
Mon Feb 14 11:04:38 CET 2005 - jsuchome@suse.cz

- fixed help text
- 2.11.12 

-------------------------------------------------------------------
Mon Feb  7 17:06:15 CET 2005 - jsuchome@suse.cz

- merged texts from proofreading 
- 2.11.11

-------------------------------------------------------------------
Fri Feb  4 14:32:03 CET 2005 - jsuchome@suse.cz

- call GROUPADD_CMD if provided in /etc/login.defs
- simplify adding 1st user in installation (= no tabs, #50475)
- 2.11.10

-------------------------------------------------------------------
Mon Jan 31 14:13:22 CET 2005 - jsuchome@suse.cz

- call /usr/sbin/useradd.local at the end of adding (#50242)
- 2.11.9 

-------------------------------------------------------------------
Mon Jan 31 10:25:36 CET 2005 - jsuchome@suse.cz

- added X-SuSE-YaST-AutoInstRequires to desktop file (nashif)

-------------------------------------------------------------------
Fri Jan 28 17:58:11 CET 2005 - jsuchome@suse.cz

- 2.11.8 

-------------------------------------------------------------------
Fri Jan 28 14:25:52 CET 2005 - jsuchome@suse.cz

- update table items correctly during installation
- fixed deleting users from command line
- autoyast: enable creating groups when gid is not provided
- autoyast fix: remove internal cache when importing (#50265)
- write empty vardir/users.ycp file if not present
- fixed button labels of 'first user screen' during installation

-------------------------------------------------------------------
Mon Jan 24 17:12:43 CET 2005 - nashif@suse.de

- Set arguments according to new installation workflow interface

-------------------------------------------------------------------
Fri Jan 21 15:31:21 CET 2005 - jsuchome@suse.cz

- offer adaptation of home directory when user name was changed
- 2.11.6 

-------------------------------------------------------------------
Wed Jan  5 15:42:07 CET 2005 - jsuchome@suse.cz

- use tabs in Edit User and Edit Group dialogs
- enable list values for LDAP attributes (cn, sn, givenname)
- 2.11.5 

-------------------------------------------------------------------
Wed Dec 15 14:51:15 CET 2004 - jsuchome@suse.cz

- do not show Abort button in pseudo-popups
- adapt to current Progress behaviour
- do not abort installation from 'User Management' screen
- special parameters for modules called from 'Data Sources' dialog
- 2.11.4

-------------------------------------------------------------------
Tue Dec  7 15:53:36 CET 2004 - jsuchome@suse.cz

- fixed helptext: group password is necessary for non-members (#48997)

-------------------------------------------------------------------
Wed Nov 24 09:47:52 CET 2004 - jsuchome@suse.cz

- use UMASK from /etc/login.defs when creating new directories (#48372)
- 2.11.3

-------------------------------------------------------------------
Mon Nov 15 16:43:48 CET 2004 - jsuchome@suse.cz

- fix of creating custom user/group filter (#45263)
- fix of initializing LDAP in YaPI (#45898)
- 2.11.2

-------------------------------------------------------------------
Thu Nov  4 13:43:41 CET 2004 - jsuchome@suse.cz

- lookup's and select's replaced by brackets
- fixed wrong message during group password checking (#45268)
- 2.11.1

-------------------------------------------------------------------
Fri Oct 29 10:07:20 CEST 2004 - jsuchome@suse.cz

- adapted for new Mode:: interface
- used common texts from Message module
- 2.11.0

-------------------------------------------------------------------
Mon Oct  4 17:05:08 CEST 2004 - jsuchome@suse.cz

- do not read settings from Security module if it were already modified
  (#46545)

-------------------------------------------------------------------
Wed Sep 29 19:04:59 CEST 2004 - jsuchome@suse.cz

- do not discard local users added from rpm scripts during
  autointstallation (#46269)
- 2.10.10

-------------------------------------------------------------------
Wed Sep 29 13:37:29 CEST 2004 - jsuchome@suse.cz

- do not allow non-ASCII characters in user/groupname (#46347)
- 2.10.9

-------------------------------------------------------------------
Fri Sep 17 16:01:52 CEST 2004 - jsuchome@suse.cz

- correct initialization of what to show in Summary (#45536)
- 2.10.8

-------------------------------------------------------------------
Wed Sep 15 10:43:21 CEST 2004 - jsuchome@suse.cz

- correctly check presence of groupname in group password (#45268)

-------------------------------------------------------------------
Wed Sep 15 10:29:59 CEST 2004 - jsuchome@suse.cz

- disable autologin for deleted user (#45261)

-------------------------------------------------------------------
Fri Sep 10 12:56:13 CEST 2004 - jsuchome@suse.cz

- exit with warning when creating backup files failed
  (this can happen when there is no space left: #44784)
- 2.10.7

-------------------------------------------------------------------
Mon Sep  6 13:03:50 CEST 2004 - jsuchome@suse.cz

- adapted for new autoyast behaviour (#44660)
- 2.10.6

-------------------------------------------------------------------
Thu Sep  2 17:26:40 CEST 2004 - jsuchome@suse.cz

- added new system user names for translation (passwd.ycp)

-------------------------------------------------------------------
Mon Aug 23 16:54:54 CEST 2004 - jsuchome@suse.cz

- 2.10.5

-------------------------------------------------------------------
Tue Aug 17 14:32:45 CEST 2004 - jsuchome@suse.cz

- correctly check if NIS server is present (#43889)
- adapted testsuite

-------------------------------------------------------------------
Wed Aug 11 15:49:23 CEST 2004 - jsuchome@suse.cz

- fix: wrong call of Message module from perl
- do not touch /etc/group when only user was added (+adapted testsuite)

-------------------------------------------------------------------
Tue Aug 10 09:37:04 CEST 2004 - jsuchome@suse.cz

- merged proofread texts

-------------------------------------------------------------------
Tue Aug  3 17:13:37 CEST 2004 - jsuchome@suse.cz

- adapted to current CWM::ShowAndRun interface
- show default group for LDAP user although group is not LDAP (#43433)
- properly initialize "enabled" status of user
- adapted to current LdapPopup::EditAttribute interface
- 2.10.4

-------------------------------------------------------------------
Fri Jul 30 13:09:28 CEST 2004 - jsuchome@suse.cz

- audio,uucp,dialout groups are not added as default (#43329)
- removed check for Mode::live_eval
- add warning when changing password encryption type on NIS server
- fixed testsuite
- 2.10.3

-------------------------------------------------------------------
Mon Jul 26 16:31:35 CEST 2004 - jsuchome@suse.cz

- use Message module for common messages
- use Package module instead of Require
- crypt group passwords using GROUP_CRYPT from /etc/default/passwd
- 2.10.2

-------------------------------------------------------------------
Tue Jul 20 15:04:22 CEST 2004 - jsuchome@suse.cz

- change owner of home directory of user with modified UID number (#43132)
- updated testsuite

-------------------------------------------------------------------
Mon Jul 19 21:21:45 CEST 2004 - jsuchome@suse.cz

- enable short passwords for users (#43033)
- enable starting Samba client from authentization dialog (installation)

-------------------------------------------------------------------
Fri Jul 16 15:49:46 CEST 2004 - jsuchome@suse.cz

- advanced check for user/group name contents (#43053)

-------------------------------------------------------------------
Wed Jul 14 17:53:32 CEST 2004 - jsuchome@suse.cz

- LDAP users: initially, read only minimal set of attributes; the rest
  is read in Edit function when it is called for first time
- use Ldap::GetRequiredAttributes for geting required attributes
  of an object class

-------------------------------------------------------------------
Mon Jul 12 15:45:06 CEST 2004 - jsuchome@suse.cz

- fix of editing the LDAP user or group that was just added (#42777)
- 2.10.1

-------------------------------------------------------------------
Mon Jul 12 13:57:23 CEST 2004 - jsuchome@suse.cz

- enhanced popup for creating LDAP search filter

-------------------------------------------------------------------
Tue Jun 29 20:50:54 CEST 2004 - jsuchome@suse.cz

- enable/disable user checkbox (#32587)
- enable creating of empty home (#35466)
- check group passwords

-------------------------------------------------------------------
Mon Jun 21 17:34:32 CEST 2004 - jsuchome@suse.cz

- command-line: ask for password, if not given
- clear nscd cache also if LDAP users/groups were modified (#41648)

-------------------------------------------------------------------
Tue Jun 15 20:58:03 CEST 2004 - jsuchome@suse.cz

- command-line: group management, LDAP support
- 2.10.0

-------------------------------------------------------------------
Wed Jun  9 11:01:19 CEST 2004 - jsuchome@suse.cz

- YaPI: correct initialization of LDAP configuration (#41806, #41850)
- 2.9.38

-------------------------------------------------------------------
Thu May 27 17:16:04 CEST 2004 - jsuchome@suse.cz

- read LDAP again when clicked `back during installation (#41299)
- crypt group passwords (#41300)
- 2.9.37

-------------------------------------------------------------------
Wed May 26 15:40:10 CEST 2004 - jsuchome@suse.cz

- LDAP: create correct object classes for groupUniqueOfNames (#41232)
- 2.9.36

-------------------------------------------------------------------
Tue May 25 15:32:58 CEST 2004 - jsuchome@suse.cz

- fixed testsuite (typo in ProductFeatures.ycp: #41038)

-------------------------------------------------------------------
Mon May 24 09:56:03 CEST 2004 - jsuchome@suse.cz

- autoyast: store user password during cloning users (#41026)
- 2.9.35

-------------------------------------------------------------------
Thu May 20 17:32:27 CEST 2004 - jsuchome@suse.cz

- fixed quoting in YCP paths (#40867) + adapted testsuite

-------------------------------------------------------------------
Wed May 19 13:52:22 CEST 2004 - jsuchome@suse.cz

- YaPI: added $VERSION and @CAPABILITIES (#40796)
- adapted to new +/- lines handling in ag_passwd (#40571)
- /var/lib/nobody can be used by myltiple users (#40365)
- do not move home directory if the new one already exists
- 2.9.34

-------------------------------------------------------------------
Fri May 14 12:30:05 CEST 2004 - jsuchome@suse.cz

- during deleting LDAP user/group, read the list of its plugins (#40561)
- 2.9.33

-------------------------------------------------------------------
Wed May 12 17:23:13 CEST 2004 - jsuchome@suse.cz

- enable '$' as a part of LDAP 'uid' attribute (Samba wants it: #40433)
- YaPI: enhanced testsuite

-------------------------------------------------------------------
Tue May 11 09:51:41 CEST 2004 - jsuchome@suse.cz

- fixed calling of gettext from Perl modules (#40160) 
- 2.9.32

-------------------------------------------------------------------
Fri May  7 16:25:47 CEST 2004 - jsuchome@suse.cz

- use correct translation function (#39954)

-------------------------------------------------------------------
Thu May  6 18:28:14 CEST 2004 - jsuchome@suse.cz

- LDAP: do not save unchanged values (#39472)

-------------------------------------------------------------------
Wed May  5 20:10:09 CEST 2004 - jsuchome@suse.cz

- inst_user: call users after ldap-client if ldap-client uses previously
  configured server (#39901) 
- Enable/Disable functions for LDAP user
- improved logging for Perl modules
- 2.9.31

-------------------------------------------------------------------
Tue May  4 09:38:07 CEST 2004 - jsuchome@suse.cz

- merged in proofread text

-------------------------------------------------------------------
Thu Apr 29 15:45:24 CEST 2004 - jsuchome@suse.cz

- enhanced plugin dialog (enables adding + removing)
- all YaPI functions should be functional

-------------------------------------------------------------------
Tue Apr 27 18:18:30 CEST 2004 - jsuchome@suse.cz

- plugins: enable deleting of objectClass (#38984)
- plugins: error handling (#38983), removing (#38984)
- create defult base in LDAP tree if it doesn't exist (#39476)
- 2.9.30

-------------------------------------------------------------------
Wed Apr 21 13:22:01 CEST 2004 - arvin@suse.de

- added special sles screen for user authentication

-------------------------------------------------------------------
Tue Apr 20 13:30:47 CEST 2004 - jsuchome@suse.cz

- fixed build
- 2.9.29

-------------------------------------------------------------------
Thu Apr 15 10:51:40 CEST 2004 - jsuchome@suse.cz

- fix: enable user membership management for LDAP groups (#38919)
- fix: add shadowAccount attribute if not present (#38467)
- fix: save encoding settings during installation
- fix: read LDAP users at module start when they are in custom set
- plugins: differ between plugin for users and groups
- 2.9.28

-------------------------------------------------------------------
Tue Apr  6 13:04:39 CEST 2004 - jsuchome@suse.cz

- fix: check for shadowAccount attribute of LDAP users (#38467)
- 2.9.27

-------------------------------------------------------------------
Mon Apr  5 10:53:53 CEST 2004 - jsuchome@suse.cz

- fix: correct initial ID for LDAP groups (#38250)
- 2.9.26

-------------------------------------------------------------------
Fri Apr  2 15:51:52 CEST 2004 - jsuchome@suse.cz

- changed license to GPL
- 2.9.25

-------------------------------------------------------------------
Fri Apr  2 10:10:00 CEST 2004 - jsuchome@suse.cz

- fix: enable deleting groups with long name (#38006)
- 2.9.24

-------------------------------------------------------------------
Wed Mar 31 15:16:27 CEST 2004 - jsuchome@suse.cz

- fix: build table items during installation (#37670)

-------------------------------------------------------------------
Tue Mar 30 21:23:39 CEST 2004 - jsuchome@suse.cz

- fix: update plugin list after PluginPresent (rhafer)
- fix: after 'Write changes now', enable delete previously added user
- fix: do not set both groupOfNames and groupOfUniqueNames for group
- fix: widget difinition for CWM
- YaPI: UserDisable, UserEnable, GroupModify
- 2.9.23

-------------------------------------------------------------------
Mon Mar 29 13:37:28 CEST 2004 - jsuchome@suse.cz

- plugins: check if plugin is defined for given user/group ('PluginPresent')
- plugins: use 'plugins_to_remove' flag
- 2.9.22

-------------------------------------------------------------------
Thu Mar 25 16:03:37 CET 2004 - jsuchome@suse.cz

- autoyast: properly handle 'shadowlastchange' value (#36804)

-------------------------------------------------------------------
Wed Mar 24 16:25:11 CET 2004 - jsuchome@suse.cz

- YaPI: UserModify
- LDAP configuration: new attribute names (with 'suse' prefix)

-------------------------------------------------------------------
Tue Mar 23 19:47:29 CET 2004 - jsuchome@suse.cz

- YaPI: UserAdd, UserDelete, UserGet, UsersGet
- autoyast fix: show empty user password in config mode (#36726)
- Users::Read and Users::Write now return error message, not boolean

-------------------------------------------------------------------
Tue Mar 23 10:04:56 CET 2004 - jsuchome@suse.cz

- autoyast fix: do not import groups with gid -1, do not forget to
  create user home directories
  (+ probably fixed #35600)
- 2.9.21

-------------------------------------------------------------------
Mon Mar 22 17:27:24 CET 2004 - jsuchome@suse.cz

- use only lowercase user/group attribute names
  (adapted also agent-nis and testusite for this change)

-------------------------------------------------------------------
Mon Mar 22 11:01:26 CET 2004 - jsuchome@suse.cz

- do not lose data of first user during installation (#36543)
- 2.9.20

-------------------------------------------------------------------
Fri Mar 19 15:32:44 CET 2004 - jsuchome@suse.cz

- plugins: support all current calls (Add/Edit/Write) also for groups

-------------------------------------------------------------------
Fri Mar 19 14:59:02 CET 2004 - mvidner@suse.cz

- added AGENT_LIBADD so that agents work from standalone Perl

-------------------------------------------------------------------
Thu Mar 18 18:24:25 CET 2004 - jsuchome@suse.cz

- adapted for the new perl bindings
- 2.9.19

-------------------------------------------------------------------
Tue Mar 16 20:53:18 CET 2004 - jsuchome@suse.cz

- plugins: call AddBefore, EditBefore also from GUI client

-------------------------------------------------------------------
Tue Mar 16 11:06:37 CET 2004 - jsuchome@suse.cz

- autoinstall fixes: do not lost gid, check if password should be crypted

-------------------------------------------------------------------
Mon Mar 15 17:09:56 CET 2004 - jsuchome@suse.cz

- plugins: changed calling convention (call only default ones,
    saved in LDAP configuration, unless directly choosed)
  internal information (like user type, type of modification)
    moved to config map
  many minor fixes
- 2.9.18

-------------------------------------------------------------------
Mon Mar 15 11:16:55 CET 2004 - jsuchome@suse.cz

- changed internal key names: "username" -> "uid", "groupname" -> "cn"
- adapted testsuite
- 2.9.17

-------------------------------------------------------------------
Sat Mar 13 19:09:34 CET 2004 - arvin@suse.de

- require yast2-perl-bindings (bug #35914)

-------------------------------------------------------------------
Wed Mar 10 14:53:26 CET 2004 - jsuchome@suse.cz

- agent-passwd moved to yast2-pam package
- 2.9.15

-------------------------------------------------------------------
Wed Mar 10 14:09:14 CET 2004 - jsuchome@suse.cz

- .pm files adapted for new perl-bindings (use array reference, not array)

-------------------------------------------------------------------
Wed Mar 10 09:45:36 CET 2004 - jsuchome@suse.de

- disabled testsuite
- 2.9.14

-------------------------------------------------------------------
Wed Mar 10 02:05:12 CET 2004 - sh@suse.de

- V 2.9.13
- Migration to new wizard

-------------------------------------------------------------------
Mon Mar  8 17:40:31 CET 2004 - jsuchome@suse.cz

- set wizard icon

-------------------------------------------------------------------
Mon Mar  8 16:49:46 CET 2004 - jsuchome@suse.cz

- fix: check group name
- fixes of default LDAP plugin
- 2.9.12

-------------------------------------------------------------------
Thu Mar  4 20:45:29 CET 2004 - jsuchome@suse.cz

- plugins: differs user from groups (=2 map parameters to every function)
    check plugin availability for given user/group type,
    "rest of LDAP attributes" is default plugin,
- LDAP: check attributes required by the LDAP schema

-------------------------------------------------------------------
Wed Mar  3 16:55:39 CET 2004 - jsuchome@suse.cz

- LDAP: configurable group member attribute (member vs. uniqueMember)
- check for errors in config files (/etc/passwd) and warn user
- error popups when LDAP writing fails
- 2.9.11

-------------------------------------------------------------------
Wed Mar  3 11:12:43 CET 2004 - jsuchome@suse.cz

- fix of inst_root client

-------------------------------------------------------------------
Tue Mar  2 17:21:25 CET 2004 - jsuchome@suse.cz

- call LDAP configuration from Users
- enable writing without finish

-------------------------------------------------------------------
Mon Mar  1 17:36:19 CET 2004 - jsuchome@suse.cz

- merged texts from proofread
- change of plugin handling
- 2.9.10

-------------------------------------------------------------------
Thu Feb 26 09:30:16 CET 2004 - jsuchome@suse.cz

- fixed calling from control center (#35006)

-------------------------------------------------------------------
Wed Feb 25 15:12:59 CET 2004 - jsuchome@suse.cz

- initial support for plugins

-------------------------------------------------------------------
Mon Feb 23 17:28:35 CET 2004 - jsuchome@suse.cz

- error messages after failure of system files (/etc/passwd) read
- more autoyast fixes (export only changed values)

-------------------------------------------------------------------
Fri Feb 20 15:11:53 CET 2004 - jsuchome@suse.cz

- do not break special files (e.g. /dev/null) when set as home dir

-------------------------------------------------------------------
Fri Feb 20 11:25:53 CET 2004 - jsuchome@suse.cz

- autoyast interface
- 2.9.9

-------------------------------------------------------------------
Wed Feb 18 16:43:46 CET 2004 - jsuchome@suse.cz

- do not import Kerberos,Samba,Nis

-------------------------------------------------------------------
Mon Feb 16 17:54:52 CET 2004 - jsuchome@suse.cz

- fix: enable whitespace in passwords (#34590)

-------------------------------------------------------------------
Mon Feb 16 17:16:51 CET 2004 - jsuchome@suse.cz

- support for autoyast (initial for new module backend)
- 2.9.8

-------------------------------------------------------------------
Mon Feb 16 13:37:51 CET 2004 - jsuchome@suse.cz

- fixed testsuite
- fixed needforbuild

-------------------------------------------------------------------
Fri Feb 13 15:00:26 CET 2004 - jsuchome@suse.cz

- enhanced cmd-line interface support
- fixes: multiple changes of uid,username,home,gid,groupname

-------------------------------------------------------------------
Wed Feb 11 17:04:51 CET 2004 - jsuchome@suse.cz

- agent-passwd: correct default values, store password from shadow
- save + lines at the end of config files when NIS is enabled
- LDAP: rename objects, configure search filters
- corrected helptexts
- 2.9.7

-------------------------------------------------------------------
Wed Feb 11 10:55:40 CET 2004 - jsuchome@suse.cz

- fix: correct path to config files

-------------------------------------------------------------------
Tue Feb 10 19:09:17 CET 2004 - jsuchome@suse.cz

- LDAP: write groups
- new file: UsersRoutines.pm

-------------------------------------------------------------------
Mon Feb  9 17:13:18 CET 2004 - jsuchome@suse.cz

- more functions for LDAP support (write users, read groups)
- fixed installation clients
- 2.9.6

-------------------------------------------------------------------
Mon Feb 09 11:58:31 CET 2004 - arvin@suse.de

- removed config files (*.y2cc)

-------------------------------------------------------------------
Tue Feb  3 19:23:14 CET 2004 - jsuchome@suse.cz

- agent for NIS users/groups
- initial LDAP support (with new Perl backend)

-------------------------------------------------------------------
Mon Feb  2 14:49:18 CET 2004 - jsuchome@suse.cz

- new backend, written in Perl
- 2.9.4

-------------------------------------------------------------------
Mon Jan 19 10:56:43 CET 2004 - jsrain@suse.de

- merged the new interpreter branch

-------------------------------------------------------------------
Mon Dec  1 14:20:39 CET 2003 - jsuchome@suse.cz

- syntax fixes for new interpreter
- 2.9.3

-------------------------------------------------------------------
Thu Nov 27 15:27:09 CET 2003 - jsuchome@suse.cz

- LDAP: added crypting passwords via slappaswd

-------------------------------------------------------------------
Tue Nov 25 15:43:19 CET 2003 - jsuchome@suse.cz

- fix for LDAP: ignore non-existent attribute, until it is set again
  (caused "No such attribute" error when agent tried
  to remove actualy non-existent one from user/group entry)

-------------------------------------------------------------------
Tue Nov 18 14:31:51 CET 2003 - jsuchome@suse.cz

- used UI:: builtins for file selection widgets
- migrated to doxygen
- 2.9.2

-------------------------------------------------------------------
Mon Oct  6 17:41:27 CEST 2003 - jsuchome@suse.cz

- basic command-line interface
- removed CallModule calls
- 2.9.1

-------------------------------------------------------------------
Fri Oct  3 12:59:43 CEST 2003 - jsuchome@suse.cz

- 'fullname' attribute renamed to 'cn' to follow LDAP specifications

-------------------------------------------------------------------
Wed Oct  1 10:38:18 CEST 2003 - jsuchome@suse.cz

- autologin: added configuration popup (initial), used Autologin module

-------------------------------------------------------------------
Mon Sep 29 13:15:01 CEST 2003 - jsuchome@suse.cz

- properly differ between local/system users (#31515),
  manage new variables from /etc/login.defs,
  enable change of user/group type (by changing uid/gid)
- 2.9.0

-------------------------------------------------------------------
Tue Sep 23 12:28:50 CEST 2003 - jsuchome@suse.cz

- run suseconfig after writing autologin value (#31470)
- 2.8.20

-------------------------------------------------------------------
Fri Sep 19 15:42:18 CEST 2003 - jsuchome@suse.cz

- fixed: non-ISO-1 chars in fullname not shown (#31405)
- fixed testsuite
- 2.8.19

-------------------------------------------------------------------
Thu Sep 18 22:58:39 CEST 2003 - nashif@suse.de

- fixed testsuite
- 2.8.18

-------------------------------------------------------------------
Thu Sep 18 14:04:28 CEST 2003 - jsuchome@suse.cz

- disable also login without passwords if there are more users (#31141)
- recode error messages from cracklib to UTF-8
- 2.8.17

-------------------------------------------------------------------
Wed Sep 17 14:10:21 CEST 2003 - jsuchome@suse.cz

- disable autologin when there are more users (#31141)
- 2.8.16

-------------------------------------------------------------------
Mon Sep 15 16:18:25 CEST 2003 - jsuchome@suse.cz

- in autoyast config mode, clear password entries for system users (#30573)
- fixed testsuite
- 2.8.15

-------------------------------------------------------------------
Sat Sep 13 19:00:22 CEST 2003 - nashif@suse.de

- Turn off progress during autoinstallation

-------------------------------------------------------------------
Thu Sep 11 13:03:52 CEST 2003 - jsuchome@suse.cz

- layout of first dialog (#29389)

-------------------------------------------------------------------
Wed Sep 10 17:51:43 CEST 2003 - jsuchome@suse.cz

- check if autologin is available (only works for KDM, bug #30385)

-------------------------------------------------------------------
Tue Sep  9 09:41:54 CEST 2003 - jsuchome@suse.cz

- flush /etc/sysconfig/displaymanager after write during installation
  (autologin bug #30124)
- 2.8.14

-------------------------------------------------------------------
Mon Sep  8 16:14:12 CEST 2003 - jsuchome@suse.cz

- check if NIS was enabled while module is running (#30256)

-------------------------------------------------------------------
Mon Sep  8 13:02:08 CEST 2003 - jsuchome@suse.cz

- do not create root's home direcotry in autoyast install (#30186)

-------------------------------------------------------------------
Fri Sep  5 11:12:28 CEST 2003 - jsuchome@suse.cz

- save changed autologin status (#30105)

-------------------------------------------------------------------
Fri Sep  5 10:07:28 CEST 2003 - jsuchome@suse.cz

- merged in proofread texts
- 2.8.13

-------------------------------------------------------------------
Tue Sep  2 17:31:23 CEST 2003 - jsuchome@suse.cz

- fixed helptexts

-------------------------------------------------------------------
Mon Sep  1 17:02:58 CEST 2003 - jsuchome@suse.cz

- LDAP users: chek for object class existence

-------------------------------------------------------------------
Mon Sep  1 09:26:58 CEST 2003 - jsuchome@suse.cz

- removed checking for kerberos
- rearanged buttons for 'add user dialog' during installation
  (from sh@suse.de, bug #29389)
- 2.8.12

-------------------------------------------------------------------
Sun Aug 31 15:13:25 CEST 2003 - arvin@suse.de

- use Popup::ConfirmAbort

-------------------------------------------------------------------
Mon Aug 25 17:08:45 CEST 2003 - jsuchome@suse.de

- enabled autologin (#29207)

-------------------------------------------------------------------
Fri Aug 22 15:59:29 CEST 2003 - jsuchome@suse.de

- 2.8.11

-------------------------------------------------------------------
Wed Aug 20 13:08:11 CEST 2003 - jsuchome@suse.de

- removed redundant "initialization dialog" (#28779)
- fixed help text

-------------------------------------------------------------------
Wed Aug 13 13:53:53 CEST 2003 - jsuchome@suse.de

- added new system user names for translation (passwd.ycp)
- 2.8.10

-------------------------------------------------------------------
Mon Aug 11 10:50:12 CEST 2003 - jsuchome@suse.de

- proofread texts, 1st round
- 2.8.9

-------------------------------------------------------------------
Wed Aug  6 14:33:38 CEST 2003 - jsuchome@suse.de

- fixed: importing empty group (#28491)
- do not abort from Read in installation mode

-------------------------------------------------------------------
Thu Jul 24 11:10:03 CEST 2003 - msvec@suse.de

- added yast2-pam to needededforbuild
- 2.8.8

-------------------------------------------------------------------
Thu Jul 24 10:33:59 CEST 2003 - arvin@suse.de

- adapted neededforbuild to changes in yast2-security

-------------------------------------------------------------------
Thu Jul 17 10:47:11 CEST 2003 - jsuchome@suse.de

- system settings (/etc/login.defs etc.) are read from Security module
- helptexts

-------------------------------------------------------------------
Mon Jul 14 18:57:10 CEST 2003 - jsuchome@suse.de

- fix on inst_user dialog (#27859)
- fix: proper saving of "Expiration date" (#27863)

-------------------------------------------------------------------
Thu Jul 10 11:37:46 CEST 2003 - jsuchome@suse.de

- secondary groups for new users saved in /etc/default/useradd
- LDAP users and groups management:
    password length checks (length defined in LDAP configuration)
    saving last used Id to LDAP config object
    solved LDAP groups (groupOfUniqueNames cannot be empty)
- adapted testsuite
- 2.8.6

-------------------------------------------------------------------
Fri Jun 27 15:13:05 CEST 2003 - jsuchome@suse.de

- ldap defaults read from config modules stored in LDAP directory
- for manipulation with LDAP, used ldap-client API
- possibility to re-read LDAP settings after call of ldap-client
- fix: changing home directory
- 2.8.5

-------------------------------------------------------------------
Fri Jun 20 14:04:56 CEST 2003 - jsuchome@suse.de

- adapted to new agent-ldap (using c++ API)
- added missing imports
- adapted testsuite
- adapted to Label/Popup modules
- 2.8.4

-------------------------------------------------------------------
Fri Jun 20 13:56:02 CEST 2003 - mvidner@suse.cz

- Requires yast2-mail-aliases, which has been split off yast2.rpm

-------------------------------------------------------------------
Wed Jun  4 10:07:11 CEST 2003 - jsuchome@suse.de

- added agent-crack for checking passwords strength (bug #21266)
- 2.8.3

-------------------------------------------------------------------
Fri May 23 15:30:53 CEST 2003 - jsuchome@suse.de

- warning when username has uppercase letters (bug #26409)

-------------------------------------------------------------------
Mon May  5 13:00:51 CEST 2003 - jsuchome@suse.de

- popup for setting LDAP search filters
- agent-ldap: check if filter is correct

-------------------------------------------------------------------
Wed Apr 30 09:23:42 CEST 2003 - jsuchome@suse.cz

- browse buttons for default home and skeleton directories
- popup for LDAP search filter

-------------------------------------------------------------------
Wed Apr 23 15:30:50 CEST 2003 - jsuchome@suse.cz

- LDAP users: edit shadow setting, "more settings" dialog
- agent-ldap: change DN after change of username (groupname)

-------------------------------------------------------------------
Tue Apr 22 10:11:49 CEST 2003 - jsuchome@suse.de

- only one field for fullname (#21175)
- "Browse" button for home directory

-------------------------------------------------------------------
Thu Apr 17 13:35:25 CEST 2003 - jsuchome@suse.de

- check passwords max length (#13291)
- home directories (enable re-using of directories marked for deletion)
- managing group mambership of ldap users
- ldap error messages
- 2.8.2

-------------------------------------------------------------------
Mon Apr 14 09:15:46 CEST 2003 - jsuchome@suse.de

- new "agent-uid" for testing uid/username existence
- proposed some layout changes: separate dialogs for auth and encryption
- new "agent-ldap" for LDAP user/group operations (don't use "cpu" more)
- adapted testsuite

-------------------------------------------------------------------
Thu Mar 27 10:55:34 CET 2003 - jsuchome@suse.de

- fixes in LDAP users management:
    display error messages, use spaces in fullname, don't ask for
    delete directory if it is not present
- don't save users when no really change was done (ReallyModified())
- changed abort popup
- 2.8.1

-------------------------------------------------------------------
Tue Mar 25 11:08:35 CET 2003 - jsuchome@suse.de

- adapted to Require interface
- change ownership only when necessary (#25200)
- check for duplicate values in /etc/passwd and other files (#25394)
- remove temporary files with user data directly after reading

-------------------------------------------------------------------
Mon Mar 24 17:35:15 CET 2003 - jsuchome@suse.de

- corrected texts (#25130)
- confirmation dialog when no user added in during installation (#25072)
- password length description (#24152)
- 2.8.0

-------------------------------------------------------------------
Wed Mar 12 16:10:46 CET 2003 - jsuchome@suse.de

- missing texts for translations (#25189)

-------------------------------------------------------------------
Mon Mar 10 15:25:47 CET 2003 - jsuchome@suse.de

- enable uppercase in user/groupnames (#24891)
- removed text which was missed for translations

-------------------------------------------------------------------
Wed Mar  5 10:09:27 CET 2003 - jsuchome@suse.de

- fix: cloning users during autoinstallation (#24629)
- fix: creating homes during autoinstallation (#24731)
- fix: remove nscd cache before chown (#24748)
- 2.7.20

-------------------------------------------------------------------
Mon Mar  3 12:54:27 CET 2003 - jsuchome@suse.de

- merged proofreaded texts
- inst_auth: fix network devices testing (#24004) - msvec@suse.cz
- 2.7.19

-------------------------------------------------------------------
Thu Feb 27 18:26:37 CET 2003 - jsuchome@suse.de

- added popup for confirmation of short root's password (#24294)
- inst_auth: ldap/nisplus options not greyed, but removed if package
    is not available (#24358)
- fix: first user is displayed more times after multiple next & back
    (during installation, bug #24441)
- 2.7.18

-------------------------------------------------------------------
Wed Feb 26 17:54:25 CET 2003 - arvin@suse.de

- removed calling of kbuildsycoca since it's now done in
  suseconfig

-------------------------------------------------------------------
Tue Feb 25 12:33:00 CET 2003 - jsuchome@suse.de

- fixes of _auto client (nashif@suse.de):
- fix: "user password lost after details menu" (#24231)
- 2.7.17

-------------------------------------------------------------------
Tue Feb 25 11:36:02 CET 2003 - arvin@suse.de

- save use of notify events in inst_auth.ycp

-------------------------------------------------------------------
Mon Feb 24 17:26:34 CET 2003 - jsuchome@suse.de

- enable re-connecting to ldap server (bug #24198)

-------------------------------------------------------------------
Mon Feb 24 10:03:47 CET 2003 - jsuchome@suse.de

- fix: group ownership for home directory not set if group is newly
  created (#24130)
- 2.7.16

-------------------------------------------------------------------
Fri Feb 21 15:21:18 CET 2003 - arvin@suse.de

- better text for "abort installation" popup (bug #24019)

-------------------------------------------------------------------
Fri Feb 21 10:27:34 CET 2003 - jsuchome@suse.de

- changed text for no user during installation
- fix: LDAP/NIS user cannot be added to local group (#24022)
- function ReadNewSet is now global (used by phone-services, #23961)
- 2.7.15

-------------------------------------------------------------------
Thu Feb 20 13:57:37 CET 2003 - jsuchome@suse.de

- added label with current filter (bug #23920)

-------------------------------------------------------------------
Wed Feb 19 09:23:47 CET 2003 - jsuchome@suse.de

- inst_auth: check if {ldap,nisplus}-client is available (#23762)

-------------------------------------------------------------------
Mon Feb 17 16:23:50 CET 2003 - jsuchome@suse.de

- call "sux kbuildsycoca" after adding user during installation
- inst_auth: check for DSL device
- 2.7.14

-------------------------------------------------------------------
Fri Feb 14 13:35:17 CET 2003 - jsuchome@suse.de

- fixed typos in texts

-------------------------------------------------------------------
Thu Feb 13 17:23:45 CET 2003 - jsuchome@suse.de

- inst_user: use CallFunction, not CallModule

-------------------------------------------------------------------
Wed Feb 12 12:38:45 CET 2003 - jsuchome@suse.de

- additional text corrected

-------------------------------------------------------------------
Tue Feb 11 13:27:57 CET 2003 - jsuchome@suse.de

- check for installed {nis,nisplus,ldap}-client module before called
- more checks for new hoe directory
- add user dialog (#23512)
  password and home are not checked when clicking "Details"
- 2.7.13

-------------------------------------------------------------------
Tue Feb 11 00:49:18 CET 2003 - nashif@suse.de

- Update shadow settings with new password when importing

-------------------------------------------------------------------
Mon Feb 10 17:09:33 CET 2003 - jsuchome@suse.de

- check for Lan in inst_auth
- fix: check if home directory can be created

-------------------------------------------------------------------
Mon Feb 10 12:40:07 CET 2003 - jsuchome@suse.de

- proofreaded texts: 3rd round

-------------------------------------------------------------------
Wed Feb  5 13:06:09 CET 2003 - jsuchome@suse.de

- inst_user: calling modules after inst_auth dialog
- defaults dialog: small widgets moving
- 2.7.12

-------------------------------------------------------------------
Tue Feb  4 09:24:01 CET 2003 - jsuchome@suse.cz

- autoinst: fixed importing user (missing shadow map)
- added progress for LDAP

-------------------------------------------------------------------
Mon Feb  3 11:26:55 CET 2003 - jsuchome@suse.de

- NIS+ entry in expert_login

-------------------------------------------------------------------
Fri Jan 31 12:55:14 CET 2003 - jsuchome@suse.de

- expert settings for root: used only popup again
- new file inst_auth.ycp: authentication setting during installation
- expert_settings: show NIS in authentication table
- 2.7.11

-------------------------------------------------------------------
Wed Jan 29 11:15:05 CET 2003 - jsuchome@suse.cz

- gathered new system users to passwd.ycp (do not use passwd.sh now)
- translations of System users indexed by fullname, not by username
- when adding new user, Next is the default button (#23172)
- merged proofreaded texts
- 2.7.10

-------------------------------------------------------------------
Mon Jan 27 13:23:39 CET 2003 - jsuchome@suse.cz

- autoinst fix: do not export group with only cache structures changed
- fix: changing id's more times, check for keys to remove from maps
- adapted testsuite

-------------------------------------------------------------------
Mon Jan 27 12:09:04 CET 2003 - jsuchome@suse.cz

- autoinstall: check for imported users without uid's
- changed checkbox "forward root's mail"
- fix: recode gecos for system users when saving
- yast2-security is needed for build
- 2.7.9

-------------------------------------------------------------------
Fri Jan 24 18:22:00 CET 2003 - jsuchome@suse.cz

- reading and saving custom settings
- testing for nis via Runlevel module
- fixed sequence in expert dialog
- fix of cursor "bug" (#23048)
- saving only modified customs/defaults
- fixed generating grouplist for nis/ldap
- added tests
- 2.7.8

-------------------------------------------------------------------
Wed Jan 22 15:43:56 CET 2003 - jsuchome@suse.de

- autoinstalation: only modified users and groups exported
- encryption settings and password checks read from Security module
- added some checks for password content
- new translation texts
- 2.7.7

-------------------------------------------------------------------
Mon Jan 20 17:00:40 CET 2003 - jsuchome@suse.cz

- fix in recoding strings
- function keys (ncurses)
- new user entry (for finger, bug 18270) + helptext
- adapted testsuite
- 2.7.6

-------------------------------------------------------------------
Fri Jan 17 14:57:03 CET 2003 - jsuchome@suse.cz

- ldap: enabled modification of email, seting gecos,
    password shouldn't be changed by cpu when editing

-------------------------------------------------------------------
Thu Jan 16 19:25:56 CET 2003 - jsuchome@suse.de

- autoinst
- fixed build_additional_users.pl script

-------------------------------------------------------------------
Wed Jan 15 17:58:36 CET 2003 - jsuchome@suse.cz

- use cpu_configure from ldap-client to set cpu.cfg values (for LDAP)
- not neccessary to have anonymous access to LDAP server
  (-> ask for password)
- 2.7.5

-------------------------------------------------------------------
Wed Jan  8 13:04:06 CET 2003 - jsuchome@suse.de

- fix: created path to home directory if not exist
- check if home directory is mounted (bug #20365)
- check for installed packages
- read speedup (script)
- enabled reading NIS groups
- enabled reading and editing LDAP groups
- 2.7.4

-------------------------------------------------------------------
Wed Dec 18 10:17:42 CET 2002 - jsuchome@suse.de

- fixes: missing newlines on write, reading /etc/group, writing shadow
- auth.ycp + expert dialog from inst_root.ycp -> expert_login.ycp
- running expert dialog from main users dialog
- reading speedup
- adding blanks to uid entry in table widget
- 2.7.3

-------------------------------------------------------------------
Mon Dec 16 17:29:08 CET 2002 - jsuchome@suse.de

- fixed broken installation sequence
- first fix of #22443 (strange [unicode] characters in curses)
- enabled change of UID (#16084)
- 2.7.2

-------------------------------------------------------------------
Fri Dec 13 11:13:36 CET 2002 - jsuchome@suse.de

- new client for authentication: enables running NIS, LDAP, Kerberos modules
- new kerberos module:
    - basic configuration of kerberos client (agent for /etc/krb5.conf)
    - basic PAM settings for pam_krb5
- support for LDAP users:
    - for generating list is the package perl-ldap used
    - anonymous read access to LDAP server is required
    - for modifications, cpu package is used
- script for reading splited, some data can be read later on demand
    (typically NIS/LDAP users)
- autoinstalation
- nis: users, are retrieved with ypcat
- editgroup dialog: 2 widgets of users
- group users (100 will change to 500) is now local (#19253)
- new helptexts
- 2.7.1

-------------------------------------------------------------------
Wed Nov 27 09:20:09 CET 2002 - jsuchome@suse.cz

- New version of Users module:
- rewrite of code
- new files structure
- new data structures, enabling faster behaviour
- data structures are pre-builded via perl-script
- data are written directly to config (passwd...) files, not by extern
  tools (useradd etc.)
- dialog for changing /etc/default/useradd values (#14129)
- updated documentation
- etc_default_useradd.scr changed to use ini-agent
- 2.7.0

-------------------------------------------------------------------
Wed Oct  2 14:25:28 CEST 2002 - mvidner@suse.cz

- Improved the terrible performance for large numbers of users (#20072).
- Fixed #20360 - an error popped up for each NIS user when renaming a group.
- Fixed #20363 - could not add and remove users in a group at the same time.
- Better progress reporting (verbose for 'yast2 users progress_enabled').
- 2.6.30

-------------------------------------------------------------------
Tue Oct  1 11:30:23 CEST 2002 - jsrain@suse.cz

- fixed sorting of users by UID (#17650)

-------------------------------------------------------------------
Tue Sep 17 16:02:06 CEST 2002 - lslezak@suse.de

- fixed typo - write "blowfish" instead of "blowhish" to file
  /etc/security/pam_pwcheck.conf (#19741)
- version 2.6.29

-------------------------------------------------------------------
Tue Sep 17 14:49:42 CEST 2002 - mvidner@suse.de

- Fixed untranslated help text in the control center (#19753).
- 2.6.28

-------------------------------------------------------------------
Wed Sep 11 10:21:43 CEST 2002 - mvidner@suse.cz

- When displaying only non-system groups, display also "users" (#19253).
- 2.6.27

-------------------------------------------------------------------
Fri Sep  6 16:28:47 CEST 2002 - jsrain@suse.cz

- fixed provides/obsoletes
- fixed translation of expiration date help (Bug #18601)
- added error popup to avoid deleting remote NIS server user
- 2.6.26

-------------------------------------------------------------------
Thu Sep  5 11:48:14 CEST 2002 - jsrain@suse.cz

- fixed help text for root password setting
- 2.6.25

-------------------------------------------------------------------
Fri Aug 30 12:35:36 CEST 2002 - jsrain@suse.cz

- not removing /var/lib/YaST2/runme_at_boot in case of ssh
  installation (Bug #18580)
- redirecting output of yphelper (Bug #18621)
- dixed last p[assword change date for new user (Bug #18601)
- 2.6.24

-------------------------------------------------------------------
Thu Aug 29 14:45:15 CEST 2002 - jsrain@suse.cz

- fixed building
- 2.6.23

-------------------------------------------------------------------
Mon Aug 26 16:55:33 CEST 2002 - jsrain@suse.cz

- fixed informations shown during installation (Bug #18331)
- fixed ncurses buttons size (Bug #18251)
- 2.6.22

-------------------------------------------------------------------
Fri Aug 23 17:55:40 CEST 2002 - jsrain@suse.cz

- fixed help for password encryption selection
- 2.6.21

-------------------------------------------------------------------
Fri Aug 23 11:41:25 CEST 2002 - jsrain@suse.cz

- fixed provides and obsoletes
- sorting made more effective (and removed where not needed)
- 2.6.20

-------------------------------------------------------------------
Fri Aug 16 13:27:03 CEST 2002 - jsrain@suse.cz

- fixed kdoc comments
- merged proofread strings
- fixed sorting by UID /GID (Bug #17653)
- 2.6.19

-------------------------------------------------------------------
Fri Aug  9 09:22:32 CEST 2002 - jsrain@suse.de

- fixed initialization help text (Bug #17542)
- 2.6.18

-------------------------------------------------------------------
Thu Aug  8 11:36:17 CEST 2002 - jsrain@suse.de

- added more testsuites
- 2.6.17

-------------------------------------------------------------------
Mon Aug  5 15:01:47 CEST 2002 - jsrain@suse.cz

- added more verbose error logging
- 2.6.16

-------------------------------------------------------------------
Thu Aug  1 10:48:47 CEST 2002 - jsrain@suse.cz

- fixed reading values from /etc/login.defs
- fixed forwarding root's mail
- allowed to enter custom shell (Bug #10290)
- 2.6.15

-------------------------------------------------------------------
Tue Jul 30 11:32:47 CEST 2002 - jsrain@suse.cz

- fixed comments for translators
- removed "add user" and "add group" icons from YaST2 conrol center
- 2.6.14

-------------------------------------------------------------------
Fri Jul 26 15:22:49 CEST 2002 - jsrain@suse.cz

- yast2-security now not needed for running
- 2.6.13

-------------------------------------------------------------------
Mon Jul 22 12:34:25 CEST 2002 - jsrain@suse.cz

- removed yast2-mail from list of required packages
- fixed root password during installation (Bug #17126)

-------------------------------------------------------------------
Fri Jul 19 15:50:03 CEST 2002 - jsrain@suse.cz

- Removed yast2-nis from list of required packages
- Merged proofread texts

-------------------------------------------------------------------
Thu Jul 18 14:40:19 CEST 2002 - jsrain@suse.cz

- Added blowfish password encryption support

-------------------------------------------------------------------
Tue Jul 16 10:50:05 CEST 2002 - jsrain@suse.cz

- Removed namaspace using for Args and CallFunction
- Added support for seting forwaring root's mail during
  installation

-------------------------------------------------------------------
Mon Jul 15 18:43:37 CEST 2002 - jsrain@suse.cz

- Fixed installation workflow (Bug #14079)
- Fixed console encoding detection (Bug #16827)

-------------------------------------------------------------------
Fri Jul 12 16:10:45 CEST 2002 - jsrain@suse.cz

- Fixed detection whether is NIS domain master

-------------------------------------------------------------------
Fri Jul 12 15:22:15 CEST 2002 - arvin@suse.de

- use proper namespace for Args and CallFunction (#16776)

-------------------------------------------------------------------
Wed Jul 10 14:16:54 CEST 2002 - jsrain@suse.cz

- Fixed maintenance of users/group for NIS when using other dir
  than /etc for files (Bug #14817)
- Addedf possibility to add non-local users to local groups
  (Bug #15013)

-------------------------------------------------------------------
Tue Jul  9 21:31:58 CEST 2002 - msvec@suse.cz

- added missing textdomains
- unified textdomains to users
- added translation of system accounts
- 2.6.5

-------------------------------------------------------------------
Thu Jul 04 20:48:38 CEST 2002 - arvin@suse.de

- moved non binary file to /usr/share/YaST2

-------------------------------------------------------------------
Thu Jul  4 13:42:31 CEST 2002 - jsrain@suse.cz

- Able to edit password settings (Bug #15841)
- Helps update of Users module
- added yast2-country to requires
- Added testsuite
- Now allowed "=" in password (#15646)

-------------------------------------------------------------------
Tue Jul  2 13:47:57 CEST 2002 - jsrain@suse.cz

- added the installation files

-------------------------------------------------------------------
Fri Jun 28 17:18:30 CEST 2002 - arvin@suse.de

- renamed package from yast2-config-users to yast2-users

-------------------------------------------------------------------
Tue Jun 25 15:22:47 CEST 2002 - jsrain@suse.cz

- Allowed password longer than 8 characters (#9810)
- Fixed changing of home dir UID (#15552)
- Fixed deleting home dir (#10994)
- Added /etc/shadow reading
- Adapted for new result values of Any-agent

-------------------------------------------------------------------
Wed Mar 27 10:51:37 CET 2002 - mvidner@suse.cz

- Prevent deleting a currently logged-in user. (#15557)

-------------------------------------------------------------------
Fri Mar  8 16:37:12 CET 2002 - jbuch@suse.de

- remove incorrect help text (#14712)

-------------------------------------------------------------------
Fri Mar  8 16:21:09 CET 2002 - jbuch@suse.de

- fixed bug - changing password of an existing user

-------------------------------------------------------------------
Fri Mar  8 14:36:23 CET 2002 - jbuch@suse.de

- Set focus on userpage to forename field (Bug #14664)
  Use helptext form inst_root.ycp for password (Bug #13383)

-------------------------------------------------------------------
Fri Mar  1 14:42:39 CET 2002 - jbuch@suse.de

- use min_pas_len from /etc/login.defs for md5 too

-------------------------------------------------------------------
Thu Feb 28 16:52:35 MET 2002 - jbuch@suse.de

- bug 14105: fixed problems with users that have nearly the same
  name

-------------------------------------------------------------------
Tue Feb 26 18:03:30 MET 2002 - jbuch@suse.de

- fixed bug 12647 - change the home directory
- in continue mode call the abort Popup from user module (not
  inst_user.ycp)

-------------------------------------------------------------------
Mon Feb 25 17:37:51 MET 2002 - jbuch@suse.de

- utf-8 -> UTF-8
  Encodings must be upper case !

-------------------------------------------------------------------
Mon Feb 25 17:12:58 MET 2002 - jbuch@suse.de

- fixed module syntax (Users.ycp)

-------------------------------------------------------------------
Mon Feb 25 16:29:09 MET 2002 - jbuch@suse.de

- fixed call of pam agent

-------------------------------------------------------------------
Mon Feb 25 15:20:54 MET 2002 - jbuch@suse.de

- fixed sequencer bug in the inst-sys
  don't show group nobody
  use value "umask" from /etc/login.defs

-------------------------------------------------------------------
Fri Feb 22 19:26:56 MET 2002 - jbuch@suse.de

- raise login name length limit to 32 chars
  fixed bad help text
  fixed SetFocus bugs
  fixed one ShortCut bug
  changed allowed password characters

-------------------------------------------------------------------
Thu Feb 21 11:50:05 CET 2002 - lslezak@suse.cz

- fixed bug (#13199) - user configuration in installation
  can be skipped now
- version 2.5.10

-------------------------------------------------------------------
Mon Feb 18 17:28:08 CET 2002 - sh@suse.de

- V 2.5.9
- Fixed bug #13518: Keyboard focus not in input field when adding
  user

-------------------------------------------------------------------
Mon Feb 18 14:31:44 CET 2002 - sh@suse.de

- V 2.5.8
- Fixed bug #13383: Letters not mentioned as valid chars in help
  text

-------------------------------------------------------------------
Mon Feb 18 13:20:00 CET 2002 - kkaempf@suse.de

- use etc_passwd.scr as provided by yast2.rpm.

-------------------------------------------------------------------
Mon Feb 18 12:00:49 CET 2002 - kkaempf@suse.de

- provide .scr files in filelist.

-------------------------------------------------------------------
Mon Feb 18 11:38:47 CET 2002 - kkaempf@suse.de

- defined any agent config files used here.
- don't use /tmp file but parse command output directly.

-------------------------------------------------------------------
Tue Feb 12 11:10:41 CET 2002 - kkaempf@suse.de

- re-enable chown after useradd.local

-------------------------------------------------------------------
Mon Feb 11 17:56:14 CET 2002 - nashif@suse.de

- more autoinstall updates
- 2.5.3

-------------------------------------------------------------------
Sat Feb  9 17:31:28 PST 2002 - nashif@suse.de

- Adapted for auto-installation
- 2.5.2

-------------------------------------------------------------------
Fri Feb  8 20:14:31 MET 2002 - tom@suse.de

- Now the config module is being called from the installation
  workflow.

-------------------------------------------------------------------
Tue Sep 11 11:33:40 CEST 2001 - jbuch@suse.de

- Fixed error in switching between groups and users

-------------------------------------------------------------------
Sat Sep  8 14:54:44 CEST 2001 - jbuch@suse.de

- Add the new CheckBox "Also view system users/groups"
- Changed TextEntry for userlist/grouplist to MultiSelectionBox

-------------------------------------------------------------------
Fri Sep  7 18:08:20 CEST 2001 - jbuch@suse.de

- fixed bug 10290

-------------------------------------------------------------------
Tue Aug 21 14:34:33 CEST 2001 - jbuch@suse.de

- add yast2-agent-pam to spec file
  replaced fileexist

-------------------------------------------------------------------
Thu Aug  9 11:02:45 CEST 2001 - jbuch@suse.de

- add crypt md5 password

-------------------------------------------------------------------
Mon Aug  6 16:35:17 CEST 2001 - jbuch@suse.de

- edit user/group with double click

-------------------------------------------------------------------
Fri May 18 13:50:52 CEST 2001 - kendy@suse.cz

- fixed MAINTAINER: jbuch@suse.de, not me

-------------------------------------------------------------------
Mon May 14 15:30:34 CEST 2001 - jbuch@suse.de

- added if( test_mode) for test output
  else the user can read a map saved in the directory /tmp/..
  that contains crypted passwords and other user and group
  informations

-------------------------------------------------------------------
Thu May 10 16:19:30 MEST 2001 - gs@suse.de

- icons for module Create an user and Create a group added (bug
  7234)

-------------------------------------------------------------------
Mon May  7 15:23:22 CEST 2001 - jbuch@suse.de

- UI(`GetLanguage()) to UI(`GetLanguage(true))

-------------------------------------------------------------------
Mon May  7 14:06:12 CEST 2001 - jbuch@suse.de

- new version

-------------------------------------------------------------------
Mon May  7 12:48:24 CEST 2001 - jbuch@suse.de

- fixed Encoding/Uncoding fullname

-------------------------------------------------------------------
Thu May  3 15:12:39 CEST 2001 - jbuch@suse.de

- fixed bug 7517 and 7428

-------------------------------------------------------------------
Mon Apr 30 13:03:04 CEST 2001 - jbuch@suse.de

- add icons for menu; fixed shell bug

-------------------------------------------------------------------
Thu Apr 26 21:26:07 CEST 2001 - jbuch@suse.de

- add saving group password

-------------------------------------------------------------------
Tue Apr 24 13:52:31 CEST 2001 - jbuch@suse.de

- check_ycp ok

-------------------------------------------------------------------
Tue Apr 24 09:37:46 CEST 2001 - jbuch@suse.de

- new menuentry and isnil(..) -> .. != nil

-------------------------------------------------------------------
Tue Apr 17 15:56:01 CEST 2001 - jbuch@suse.de

- initial
<|MERGE_RESOLUTION|>--- conflicted
+++ resolved
@@ -1,15 +1,14 @@
 -------------------------------------------------------------------
-<<<<<<< HEAD
+Mon Sep 10 09:55:28 CEST 2018 - schubi@suse.de
+
+- Fixed conflicting shortcuts in plugin module (bsc#1095320).
+- 4.0.6
+
+-------------------------------------------------------------------
 Mon Aug 20 14:10:16 CEST 2018 - schubi@suse.de
 
 - Switched license in spec file from SPDX2 to SPDX3 format.
 - Changed dir of COPYING file.
-=======
-Mon Sep 10 09:55:28 CEST 2018 - schubi@suse.de
-
-- Fixed conflicting shortcuts in plugin module (bsc#1095320).
-- 4.0.6
->>>>>>> affc8a12
 
 -------------------------------------------------------------------
 Fri Apr  6 13:34:48 UTC 2018 - igonzalezsosa@suse.com
