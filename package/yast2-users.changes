-------------------------------------------------------------------
<<<<<<< HEAD
Thu Apr  1 09:10:11 UTC 2021 - José Iván López González <jlopez@suse.com>

- Copy files from /usr/etc/skel when creating the home directory.
- bsc#1183136 and related to bsc#1179261.
- 4.4.0
=======
Tue Jun 15 09:17:24 UTC 2021 - Imobach Gonzalez Sosa <igonzalezsosa@suse.com>

- Fix the Comment entry in the desktop file so the tooltip
  in the control center is properly translated (bsc#1187270).
- 4.3.12
>>>>>>> e382a0bd

-------------------------------------------------------------------
Thu Apr  1 08:22:28 UTC 2021 - Josef Reidinger <jreidinger@suse.com>

- Fix missing Reset handling in auto client leading to crash in
  autoyast UI (bsc#1184216)
- 4.3.11

-------------------------------------------------------------------
Wed Dec  2 10:41:55 UTC 2020 - Imobach Gonzalez Sosa <igonzalezsosa@suse.com>

- In the public key selector, allow to choose any device that
  contains any filesystem except swap and squashfs (bsc#1178509).
- 4.3.10

-------------------------------------------------------------------
Wed Nov 11 11:09:04 UTC 2020 - Stefan Schubert <schubi@suse.de>

- Importing public SSH key in administrator screen: Disable
  browser button if no block device is available (bsc#1178509).
- 4.3.9

-------------------------------------------------------------------
Mon Sep  7 11:03:04 CEST 2020 - schubi@suse.de

- Using ":" in the autoyast(...) supplements (bsc#1146494).
- 4.3.8

-------------------------------------------------------------------
Mon Aug 10 18:05:20 CEST 2020 - schubi@suse.de

- AutoYaST: Added supplements: autoyast(users,groups,user_defaults)
  into the spec file in order to install this packages if the
  section has been defined in the AY configuration file (bsc#1146494).
- 4.3.7

-------------------------------------------------------------------
Mon Aug  3 12:42:59 UTC 2020 - Martin Vidner <mvidner@suse.com>

- Remove ag_uid to save memory at installation time (bsc#1172139).
- 4.3.6

-------------------------------------------------------------------
Fri Jul 24 14:00:40 UTC 2020 - David Diaz <dgonzalez@suse.com>

- Load the right nsswitch.conf from either, /usr/etc or /etc
- Related to bsc#1173119.
- 4.3.5

-------------------------------------------------------------------
Tue Jul 14 15:06:32 UTC 2020 - José Iván López González <jlopez@suse.com>

- Use available kadmin.local binary (either at /usr/lib/mit/sbin
  or /usr/sbin).
- Related to bsc#1174078.
- 4.3.4

-------------------------------------------------------------------
Mon Jun 29 15:28:01 UTC 2020 - Imobach Gonzalez Sosa <igonzalezsosa@suse.com>

- Honor the 'target' argument when cloning the system. If it is
  set to 'compact', a reduced list of users and groups is generated
  (bsc#1172749).
- 4.3.3

-------------------------------------------------------------------
Wed May 27 11:55:44 UTC 2020 - David Diaz <dgonzalez@suse.com>

- Dropped legacy testsuite (related to bsc#1138668).
- 4.3.2

-------------------------------------------------------------------
Wed May 13 14:04:35 UTC 2020 - schubi@suse.de

- AY proposal: Fixed crash. Showing user settings only because the
  UI does not fit to the AY settings. The user cannot change these
  settings anymore (bsc#1170815).
- 4.3.1

-------------------------------------------------------------------
Wed May 13 10:55:56 UTC 2020 - Josef Reidinger <jreidinger@suse.com>

- Autoyast schema: Allow optional types for string and map objects
  (bsc#1170886)
- 4.3.0

-------------------------------------------------------------------
Thu Mar 12 19:35:07 UTC 2020 - Knut Anderssen <kanderssen@suse.com>

- Request confirmation for aborting in the dialog for setting the
  root password (bsc#1165506)
- 4.2.10

-------------------------------------------------------------------
Tue Feb  4 14:14:31 UTC 2020 - Josef Reidinger <jreidinger@suse.com>

- Mark users as WSL capable module (bsc#1162650) 
- 4.2.9

-------------------------------------------------------------------
Fri Jan 24 15:43:42 UTC 2020 - Josef Reidinger <jreidinger@suse.com>

- Fix return code for `yast2 users list` and `yast2 users show`
  (bsc#1143516)
- 4.2.8

-------------------------------------------------------------------
Thu Jan 16 09:46:36 UTC 2020 - Ludwig Nussel <lnussel@suse.de>

- Disable block device selector in WSL (boo#1154238)
- 4.2.7

-------------------------------------------------------------------
Mon Nov 25 15:37:16 UTC 2019 - Imobach Gonzalez Sosa <igonzalezsosa@suse.com>

- bsc#1155735, bsc#1157541:
  - Read /usr/etc/login.defs.
  - Write login.defs configuration to /etc/login.defs.d/.
- 4.2.6

-------------------------------------------------------------------
Tue Aug 27 18:47:28 CEST 2019 - schubi@suse.de

- Set X-SuSE-YaST-AutoInstResource in desktop file (bsc#144894).
- 4.2.5

-------------------------------------------------------------------
Thu Jul 11 09:52:50 UTC 2019 - Steffen Winterfeldt <snwint@suse.com>

- hide all password fields in log (bsc#1141017)
- 4.2.4

-------------------------------------------------------------------
Wed Jun 19 07:39:49 UTC 2019 - Ladislav Slezák <lslezak@suse.cz>

- Fixed failing old testsuite: do not depend on the environment,
  skip nscd restart in Mode.test() (bsc#1138668)
- 4.2.3

-------------------------------------------------------------------
Fri May 31 12:42:14 UTC 2019 - Stasiek Michalski <hellcp@mailbox.org>

- Add metainfo (fate#319035)
- Revamp spec
- Replace GenericName with Comment
- 4.2.2

-------------------------------------------------------------------
Thu May 16 14:13:03 UTC 2019 - David Diaz <dgonzalez@suse.com>

- Fix the user creation in the installed systems, obeying the
  decision about creating the user's home as a plain directory
  or as a Btrfs subvolume (bsc#1134970).
- 4.2.1

-------------------------------------------------------------------
Tue Apr 16 14:27:28 UTC 2019 - Stefan Hundhammer <shundhammer@suse.com>

- Offer autologin only if a display manager that supports it is
  installed (bsc#1128385)
- 4.2.0

-------------------------------------------------------------------
Mon Apr 15 13:57:04 CEST 2019 - schubi@suse.de

- AY creating user: Improved checking of already existing home
  directories (bsc#1130158)
- 4.1.12

-------------------------------------------------------------------
Mon Mar 11 16:22:01 CET 2019 - schubi@suse.de

- Added tag home_btrfs_subvolume to *.rnc file (bsc#1128707)
- Improved error message layout while creating btrfs subvolumes.
- 4.1.11

-------------------------------------------------------------------
Thu Feb 28 14:30:45 CET 2019 - schubi@suse.de

- Removed "btrfs_subvolume" from user default values (bsc#1125779)
- Added AutoYaST support for home Btrfs subvolumes.
- 4.1.10

-------------------------------------------------------------------
Wed Feb 27 14:32:46 UTC 2019 - mvidner@suse.com

- Delete remaining dead code for encrypted homes
  (bsc#1127138, fate#323541).
- 4.1.9

-------------------------------------------------------------------
Mon Feb 18 11:22:24 CET 2019 - schubi@suse.de

- Fixed console warning produced by Users.pm module.
  (bsc#1121070)
  Fixed typo CRACKLIB_DICT_PATH in security setting.
- 4.1.8

-------------------------------------------------------------------
Mon Feb 11 09:38:24 UTC 2019 - dgonzalez@suse.com

- Allow to create the user home directory as Btrfs subvolume
  (fate#316134).
- 4.1.7

-------------------------------------------------------------------
Fri Jan 11 10:05:50 UTC 2019 - igonzalezsosa@suse.com

- Fixed call to renamed method (bsc#1121473).
- 4.1.6

-------------------------------------------------------------------
Tue Jan  8 13:17:16 UTC 2019 - mvidner@suse.com

- Fixed a syntax error in UsersPluginQuota.pm introduced
  in the previous change (bsc#1118291).
- 4.1.5

-------------------------------------------------------------------
Thu Dec 20 14:56:07 UTC 2018 - Josef Reidinger <jreidinger@suse.com>

- always use absolute path to binaries (bsc#1118291)
- properly escape shell arguments (bsc#1118291)
- 4.1.4

-------------------------------------------------------------------
Wed Dec 19 13:13:38 CET 2018 - schubi@suse.de

- Improved layout for root password screen mask (bsc#1119671).
- 4.1.3

-------------------------------------------------------------------
Thu Dec  6 12:59:32 CET 2018 - schubi@suse.de

- Label for importing public SSH key changed (bsc#1118617).
- 4.1.2

-------------------------------------------------------------------
Thu Nov 29 14:38:29 UTC 2018 - dgonzalez@suse.com

- Allow to import, during the installation, users from the more
  recently accessed Linux installation in the system (bsc#1048983)
- 4.1.1

-------------------------------------------------------------------
Mon Nov 26 05:47:10 UTC 2018 - Noah Davis <noahadvs@gmail.com>

- Provide icon with module (boo#1109310)
- 4.1.0

-------------------------------------------------------------------
Wed Nov 21 17:34:57 UTC 2018 - Stefan Hundhammer <shundhammer@suse.com>

- Allow system role to default to no local user (Fate#326447)

-------------------------------------------------------------------
Mon Nov 12 14:34:21 UTC 2018 - igonzalezsosa@suse.com

- Improve public key selector help (related to fate#324690).
- 4.0.10

-------------------------------------------------------------------
Fri Nov  9 08:01:15 UTC 2018 - igonzalezsosa@suse.com

- Add public keys handling support in an installed system
  (related to fate#324690).
- 4.0.9

-------------------------------------------------------------------
Fri Nov  2 08:46:35 UTC 2018 - igonzalezsosa@suse.com

- Allow the root user to use a public key for authentication
  (fate#324690).
- 4.0.8

-------------------------------------------------------------------
Fri Oct 19 13:58:31 UTC 2018 - snwint@suse.com

- read ssh keys from root user only if the user exists (bsc#1112119,
  bsc#1107456)
- 4.0.7

-------------------------------------------------------------------
Mon Sep 10 09:55:28 CEST 2018 - schubi@suse.de

- Fixed conflicting shortcuts in plugin module (bsc#1095320).
- 4.0.6

-------------------------------------------------------------------
Mon Aug 20 14:10:16 CEST 2018 - schubi@suse.de

- Switched license in spec file from SPDX2 to SPDX3 format.
- Changed dir of COPYING file.

-------------------------------------------------------------------
Fri Apr  6 13:34:48 UTC 2018 - igonzalezsosa@suse.com

- Do not crash if root user is not defined (bsc#1088183).
- 4.0.5

-------------------------------------------------------------------
Fri Mar 23 14:20:59 UTC 2018 - jreidinger@suse.com

- Fix import of RootPassword if user is specified in autoyast
  profile (bsc#1081958)
- 4.0.4

-------------------------------------------------------------------
Thu Mar  1 09:36:25 UTC 2018 - mvidner@suse.com

- Fixed removing the password expiration date (bsc#1080125)
- 4.0.3

-------------------------------------------------------------------
Tue Feb 27 13:49:22 UTC 2018 - jreidinger@suse.com

- fix generating pot files (bsc#1083015)
- 4.0.2

-------------------------------------------------------------------
Tue Nov 28 08:14:48 UTC 2017 - knut.anderssen@suse.com

- AutoYaST: Write and export SSH authorized keys also for root user
  (bsc#1066342).
- 4.0.1

-------------------------------------------------------------------
Wed Nov  8 12:16:47 UTC 2017 - jsrain@suse.cz

- Remove the support for encrypting home directory (fate#323541)
- 4.0.0

-------------------------------------------------------------------
Tue Sep  5 14:47:25 UTC 2017 - igonzalezsosa@suse.com

- Do not freeze while parsing authorized_keys (bsc#1053564)
- 3.2.12

-------------------------------------------------------------------
Thu Mar 16 15:35:45 UTC 2017 - kanderssen@suse.com

- Fixed a string comparison in Users perl module. (bsc#1029528)
- 3.2.11

-------------------------------------------------------------------
Tue Mar  7 13:49:49 UTC 2017 - jreidinger@suse.com

- do not ask again for already approved weak password second
  attempt, so it will work also if widget is recreated(bsc#1025835)
- 3.2.10

-------------------------------------------------------------------
Mon Feb 20 09:06:14 UTC 2017 - jreidinger@suse.com

- do not ask again for already approved weak password (bsc#1025835)
- 3.2.9

-------------------------------------------------------------------
Fri Jan 20 15:28:22 UTC 2017 - mvidner@suse.com

- Password widget: a compact layout, do not steal focus (FATE#322328)
- 3.2.8

-------------------------------------------------------------------
Wed Dec 14 14:35:57 UTC 2016 - jreidinger@suse.com

- Separate root password widget and keyboard layout test widget
  (needed for FATE#321754)
- 3.2.7

-------------------------------------------------------------------
Fri Dec  2 12:58:58 UTC 2016 - jreidinger@suse.com

- Set the focus to the first password field to keep the same
  behavior as before the last change. (for FATE#321754)
- 3.2.6

-------------------------------------------------------------------
Thu Dec  1 09:41:59 UTC 2016 - jreidinger@suse.com

- prepare reusable widget for setting root password
  (needed for FATE#321754)
- 3.2.5

-------------------------------------------------------------------
Tue Oct 11 15:10:21 UTC 2016 - hguo@suse.com

- Fix the invocation of authentication configuration instance
  (bsc#1000749).
- 3.2.4

-------------------------------------------------------------------
Tue Oct 11 14:24:52 UTC 2016 - ancor@suse.com

- Corrected version numbers to correctly coordinate Leap 42.2,
  SLE-12-SP2 maintenance updates and Tumbleweed.
- Needed to release the fix for bsc#1000749

-------------------------------------------------------------------
Tue Oct  4 13:12:40 CEST 2016 - schubi@suse.de

- Checking all possible /home mount points (/mnt/home and /home).
  (bnc#995299)
- 3.2.3

-------------------------------------------------------------------
Wed Sep 21 13:25:22 UTC 2016 - mvidner@suse.com

- Do not require yast2-ldap for build time tests (bsc#999203).
- 3.2.2

-------------------------------------------------------------------
Tue Sep 20 15:10:23 UTC 2016 - igonzalezsosa@suse.com

- Prevent a potential security issue if the target authorized_keys
  file is not a regular file (related to FATE#319471)
- Fix authorized_keys section of AutoYaST schema
- 3.2.1

-------------------------------------------------------------------
Fri Sep 16 09:03:32 UTC 2016 - igonzalezsosa@suse.com

- Add support to specify SSH authorized keys in the profile
  (FATE#319471)
- 3.2.0

-------------------------------------------------------------------
Fri Sep  2 15:16:37 CEST 2016 - schubi@suse.de

- AutoYaST: Ignore Users without UID while checking for duplicate
  UIDs (bnc#996823)
- 3.1.57

-------------------------------------------------------------------
Tue Aug 30 10:37:18 CEST 2016 - schubi@suse.de

- AutoYaST: Checking users entries for duplicate username/UIDs.
  (bnc#995397)
- 3.1.56

-------------------------------------------------------------------
Fri Aug 12 14:37:40 UTC 2016 - ancor@suse.com

- The YaST client using the user creation dialog can now know
  which action was selected by the user (needed to fix bsc#992245)
- 3.1.55

-------------------------------------------------------------------
Thu Aug 11 11:37:12 UTC 2016 - ancor@suse.com

- Fixed the installation dialog for user creation so it works
  also in YaST Firstboot (needed to fix bsc#992245)
- 3.1.54

-------------------------------------------------------------------
Mon Jun 27 09:18:59 UTC 2016 - igonzalezsosa@suse.com

- Fix creation of the first user account during installation
  (bsc#986542)
- 3.1.53

-------------------------------------------------------------------
Wed Jun  1 15:44:50 UTC 2016 - cwh@suse.com

- Removed devel-doc package (fate#320356)
- 3.1.52

-------------------------------------------------------------------
Mon May 23 15:36:01 UTC 2016 - igonzalezsosa@suse.com

- Fix a string concatenation in Users.pm relative introduced in
  bsc#980878.
- 3.1.51

-------------------------------------------------------------------
Mon May 23 08:08:58 UTC 2016 - igonzalezsosa@suse.com

- Fix detection of mounted /home partition during installation
  (bsc#980878)
- 3.1.50

-------------------------------------------------------------------
Thu May  5 13:22:29 UTC 2016 - ancor@suse.com

- Make user import work even if passwd and shadow files are not
  copied to /var/lib/YaST2 via "copy_to_system" (part of
  fate#319624)
- 3.1.49

-------------------------------------------------------------------
Thu May  5 12:32:39 UTC 2016 - igonzalezsosa@suse.com

- Fix users import when entries for all non-system users are missing in
  /etc/shadow (bsc#978648)
- 3.1.48

-------------------------------------------------------------------
Thu Apr  7 08:49:13 UTC 2016 - igonzalezsosa@suse.com

- Does not set empty passwords fields in /etc/shadow during
  installation (CVE-2016-1601, bnc#973639, bnc#974220)
- Set root password correctly when using a minimal profile
  (bnc#971804)
- 3.1.47

-------------------------------------------------------------------
Sat Mar  5 11:04:17 UTC 2016 - igonzalezsosa@suse.com

- Do not include inst-sys users when cloning the configuration
  after the installation (bnc#965852)
- 3.1.46

-------------------------------------------------------------------
Thu Feb 18 09:23:10 CET 2016 - schubi@suse.de

- Do not crash autoinstallation if the home directory of a user is
  directly under /.
  (bnc#966867)
- 3.1.45

-------------------------------------------------------------------
Thu Feb  4 10:05:57 UTC 2016 - jreidinger@suse.com

- Drop the Receive System Mail checkbox from the installation
  workflow (FATE#320448)
- 3.1.44

-------------------------------------------------------------------
Fri Jan 29 13:19:20 UTC 2016 - ancor@suse.com

- Small visual improvements in the "local user" installation
  dialog (bsc#893825)
- 3.1.43

-------------------------------------------------------------------
Wed Jan 27 13:36:05 UTC 2016 - ancor@suse.com

- Redesign of the installation dialogs (bsc#893825)
- 3.1.42

-------------------------------------------------------------------
Wed Nov 18 08:48:16 UTC 2015 - igonzalezsosa@suse.com

- fix validation of AutoYaST profiles (bsc#954412)
- 3.1.41

-------------------------------------------------------------------
Tue Sep  1 15:29:38 UTC 2015 - igonzalezsosa@suse.com

- Move users creation to first stage during autoinstallation,
  so it is not needed to run the 2nd stage to have a minimal system
  (bnc#892091)
- 3.1.40

-------------------------------------------------------------------
Thu Jul  2 20:49:05 UTC 2015 - igonzalezsosa@suse.com

- Allow editing password-less users (bsc#928607)
- 3.1.39

-------------------------------------------------------------------
Thu Jul  2 11:37:00 UTC 2015 - jreidinger@suse.com

- Allow setting the root password to "0" (the digit zero)
  (bnc#930909)
- 3.1.38

-------------------------------------------------------------------
Thu Feb  5 13:21:44 CET 2015 - gs@suse.de

- Text mode: set F9 function key binding correctly (bnc #881396)
- 3.1.37

-------------------------------------------------------------------
Thu Dec  4 09:51:47 UTC 2014 - jreidinger@suse.com

- remove X-KDE-Library from desktop file (bnc#899104)
- 3.1.36

-------------------------------------------------------------------
Thu Nov 20 09:26:20 CET 2014 - jsuchome@suse.cz

- enable changing of cn value if LDAP user is not saved yet
  (bnc#904645)
- 3.1.35

-------------------------------------------------------------------
Thu Oct 16 12:31:21 CEST 2014 - jsuchome@suse.cz

- fix calling auth client (bnc#901419)
- 3.1.34

-------------------------------------------------------------------
Tue Sep 23 10:14:55 CEST 2014 - jsuchome@suse.cz

- fix the usage of tail command, so the quota state is read
  correctly (bnc#887753)
- 3.1.33

-------------------------------------------------------------------
Wed Sep  3 08:26:34 CEST 2014 - schubi@suse.de

- Autoyast: Initialize the user hash in User module correctly
  This is needed for establishing the system users
  (espl. the root user). (bnc#893725)
- 3.1.32

-------------------------------------------------------------------
Mon Aug 25 09:21:30 CEST 2014 - schubi@suse.de

- Autoyast: Moved minimal configuration to a central place in
  inst_finish. (bnc#886464)
- 3.1.31

-------------------------------------------------------------------
Wed Aug 13 16:31:09 CEST 2014 - locilka@suse.com

- Fixed handling of the [Abort] button in inst_user_first, user is
  asked for confirmation (bnc#886662)
- Fixed UsersSimple.Transliterate not to return a trailing newline
- 3.1.30

-------------------------------------------------------------------
Thu Jul 31 17:31:29 CEST 2014 - schubi@suse.de

- Checking max UID for system users correctly while importing from
  autoinst.xml. (bnc#888154)
- 3.1.29

-------------------------------------------------------------------
Tue Jul 22 09:26:17 CEST 2014 - jsuchome@suse.cz

- Fixed 'Quota is not enabled on your system' by adapting
  to a change of the service name (bnc#887717).
- 3.1.28

-------------------------------------------------------------------
Tue Jun 10 08:57:29 CEST 2014 - locilka@suse.com

- Fixed text layout in root-password dialog in installation
  (bnc#878248)
- 3.1.27

-------------------------------------------------------------------
Mon Jun  2 13:40:11 CEST 2014 - schubi@suse.de

- Setting default home directory of user "root" to "/root"
  (bnc#878427)
- 3.1.26

-------------------------------------------------------------------
Fri May 23 14:57:15 CEST 2014 - schubi@suse.de

- Generating user section in autoinst.xml file
  (bnc#877985)
- 3.1.25

-------------------------------------------------------------------
Tue May 13 13:32:22 CEST 2014 - jsuchome@suse.cz

- added Test Keyboard Layout field into current root password dialog
  (bnc#877442)
- 3.1.24

-------------------------------------------------------------------
Wed May  7 14:57:31 UTC 2014 - jreidinger@suse.com

- do not modify frozen text from gettext call (bnc#876571)
- 3.1.23

-------------------------------------------------------------------
Fri Apr 18 08:34:35 UTC 2014 - mfilka@suse.com

- bnc#872903
  - fixed internal error (missing IsManaged method)
- 3.1.22

-------------------------------------------------------------------
Thu Apr  4 15:06:27 UTC 2014 - ckornacker@suse.com

- hide Kerberos passwords from process list
- 3.1.21

-------------------------------------------------------------------
Fri Apr  4 06:56:10 UTC 2014 - jreidinger@suse.com

- fix warning about constant redefinition (bnc#871805)
- 3.1.20

-------------------------------------------------------------------
Thu Apr  3 14:36:39 UTC 2014 - jreidinger@suse.com

- remember user input in user dialog when going forward and back
  (bnc#865540)
- 3.1.19

-------------------------------------------------------------------
Tue Mar 25 11:27:14 CET 2014 - jsuchome@suse.cz

- do not encrypt already crypted password of imported user
  (bnc#869798)
- 3.1.18

-------------------------------------------------------------------
Mon Mar 17 10:59:37 UTC 2014 - ckornacker@suse.com

- fix exception on missing yast2-auth-client module (bnc#868437)
- 3.1.17

-------------------------------------------------------------------
Thu Mar 13 15:35:00 UTC 2014 - varkoly@suse.com

- Adapt testsuit
- 3.1.16 

-------------------------------------------------------------------
Wed Mar 12 16:15:56 UTC 2014 - varkoly@suse.com

- Add plugin for creating kerberos accounts
- Modify check for aviability of LDAP 
- 3.1.15 

-------------------------------------------------------------------
Mon Mar  3 10:31:26 UTC 2014 - ckornacker@suse.com

- migrate ldap/kerberos-client to auth-client (bnc#865812)
- 3.1.14

-------------------------------------------------------------------
Fri Feb 28 13:41:12 CET 2014 - jsuchome@suse.cz

- skip username checks if there's user for import (bnc#866089)
- 3.1.13

-------------------------------------------------------------------
Wed Feb 26 16:49:55 CET 2014 - locilka@suse.com

- Fixed users plug-ins package names (bnc#865812)
- 3.1.12

-------------------------------------------------------------------
Thu Feb 20 10:46:56 CET 2014 - jsuchome@suse.cz

- save Autologin settings at the end of installation (bnc#863436)
- 3.1.11

-------------------------------------------------------------------
Tue Feb 18 11:14:05 CET 2014 - jsuchome@suse.cz

- check root's password when it is same as one for 1st user
  (bnc#864124)
- 3.1.10

-------------------------------------------------------------------
Thu Feb 13 11:01:33 UTC 2014 - varkoly@suse.com

- BNC#863612 YaST reports Cannot find client ldap/routines.rb 
- 3.1.9

-------------------------------------------------------------------
Wed Feb 12 11:53:03 UTC 2014 - jreidinger@suse.com

- fix namespace collision leading to error message in installation
- 3.1.8

-------------------------------------------------------------------
Fri Feb  7 17:06:47 UTC 2014 - jreidinger@suse.com

- support minimal installation(FATE#313149)
- 3.1.7

-------------------------------------------------------------------
Fri Feb  7 12:59:26 UTC 2014 - jreidinger@suse.com

- format spec file
- versioned build requires of yast2-ldap as it is used in testsuite
- 3.1.6

-------------------------------------------------------------------
Fri Jan 31 09:14:15 UTC 2014 - varkoly@suse.com

- Change requirement from yast2-ldap-client to yast2-ldap
- 3.1.5

-------------------------------------------------------------------
Fri Dec 13 10:44:23 CET 2013 - jsuchome@suse.cz

- added possibility to delete user although it has some processes
  running (bnc#849870)

-------------------------------------------------------------------
Mon Dec  9 14:26:06 UTC 2013 - lslezak@suse.cz

- fixed "can't modify frozen String" error (bnc#854495)
- 3.1.4

-------------------------------------------------------------------
Thu Dec  5 14:34:59 CET 2013 - jsuchome@suse.cz

- report error if cryptconfig was not installed (bnc#853189) 

-------------------------------------------------------------------
Wed Nov 13 16:25:29 UTC 2013 - lslezak@suse.cz

- installation: removed LDAP/Kerberos autodetection,
  allow configuring only local users (FATE#314695)
- 3.1.3

-------------------------------------------------------------------
Wed Nov 13 15:56:18 UTC 2013 - jreidinger@suse.com

- Add explicit COPYING file

-------------------------------------------------------------------
Wed Nov 13 12:32:34 UTC 2013 - lslezak@suse.cz

- require non-empty root password in the 1st stage (configuring
  later is not possible, the 2nd stage has been removed)

-------------------------------------------------------------------
Mon Nov 11 12:09:27 UTC 2013 - lslezak@suse.cz

- properly crypt the password for the initial user
- 3.1.2

-------------------------------------------------------------------
Wed Oct 30 14:09:52 UTC 2013 - lslezak@suse.cz

- do not save the data for the 2nd stage, create the users
  in the 1st stage directly
- 3.1.1

-------------------------------------------------------------------
Thu Sep 19 17:45:35 UTC 2013 - lslezak@suse.cz

- do not use *.spec.in template, use *.spec file with RPM macros
  instead
- 3.1.0

-------------------------------------------------------------------
Wed Aug  7 12:23:46 CEST 2013 - jsuchome@suse.cz

- do not recrypt group password provided in autoYaST profile
  (backport of bnc#722421) 
- 3.0.1

-------------------------------------------------------------------
Wed Jul 31 08:44:54 UTC 2013 - yast-devel@opensuse.org

- converted from YCP to Ruby by YCP Killer
  (https://github.com/yast/ycp-killer)
- version 3.0.0

-------------------------------------------------------------------
Mon Jul 29 05:47:54 UTC 2013 - lslezak@suse.cz

- move the development documentation to -devel-doc subpackage,
- agent-crack documentation - install JS and CSS files created
  by doxygen
- 2.24.1

-------------------------------------------------------------------
Thu Jul  4 12:19:46 CEST 2013 - jsuchome@suse.cz

- update testedfiles in tests (lslezak)
- 2.24.0 

-------------------------------------------------------------------
Thu Mar 28 14:38:56 CET 2013 - jsuchome@suse.cz

- set the value of CHARACTER_CLASS, read from /etc/login.defs
  (bnc#810482)
- 2.23.5

-------------------------------------------------------------------
Tue Feb 26 13:07:33 CET 2013 - jsuchome@suse.cz

- correctly check for nil value (bnc#803787)
- 2.23.4 

-------------------------------------------------------------------
Wed Feb  6 14:59:19 CET 2013 - jsuchome@suse.cz

- adapted to changes of /etc/login.defs (bnc#802006)
- 2.23.3 

-------------------------------------------------------------------
Thu Jan 17 14:22:01 CET 2013 - jsuchome@suse.cz

- enable using no secondary groups as a default (bnc#789635)
- 2.23.2 

-------------------------------------------------------------------
Thu Dec  6 13:23:33 CET 2012 - jsuchome@suse.cz

- replaced obsolete SuSEconfig call
- 2.23.1 

-------------------------------------------------------------------
Fri Oct 19 11:37:34 CEST 2012 - jsuchome@suse.cz

- report critical actions (adding/removing user) in syslog
- 2.23.0

-------------------------------------------------------------------
Thu Mar 29 16:25:07 CEST 2012 - jsuchome@suse.cz

- merged proofread texts 
- 2.22.4 

-------------------------------------------------------------------
Thu Mar 22 11:18:07 CET 2012 - jsuchome@suse.cz

- User specific LDAP configuration moved here from ldap-client,
  shown as "LDAP Administration Settings" dialog (fate#313143)
- fixed Password Policy handling 
- 2.22.3

-------------------------------------------------------------------
Tue Jan 31 15:50:13 CET 2012 - jsuchome@suse.cz

- check if security settings were not modified on read (bnc#743715)
- 2.22.2 

-------------------------------------------------------------------
Thu Jan 26 13:13:55 CET 2012 - jsuchome@suse.cz

- reverted accidental change
- 2.22.1 

-------------------------------------------------------------------
Wed Jan 25 14:13:51 CET 2012 - jsuchome@suse.cz

- confirmed license
- 2.22.0 

-------------------------------------------------------------------
Fri Nov 25 12:26:28 UTC 2011 - coolo@suse.com

- add libtool as buildrequire to avoid implicit dependency

-------------------------------------------------------------------
Mon Oct 24 11:35:05 CEST 2011 - jsuchome@suse.cz

- testsuite adapted to last change of yast2-pam
- 2.21.9 

-------------------------------------------------------------------
Mon Sep 26 16:01:05 CEST 2011 - visnov@suse.cz

- set dialog title
- 2.21.8 

-------------------------------------------------------------------
Thu Sep 22 11:04:05 CEST 2011 - jsuchome@suse.cz

- use first stage saved data only in second stage (bnc#712900)
- 2.21.7 

-------------------------------------------------------------------
Fri Aug  5 12:35:46 CEST 2011 - tgoettlicher@suse.de

- fixed .desktop file (bnc #681249)

-------------------------------------------------------------------
Wed Jul 20 11:10:22 CEST 2011 - jsuchome@suse.cz

- remove blowfish hash from selections, make sha512 the default
  (fate#312321)
- 2.21.6 

-------------------------------------------------------------------
Fri Jul 15 12:45:19 CEST 2011 - jsuchome@suse.cz

- adapted testsuite to previous change
- 2.21.5

-------------------------------------------------------------------
Fri Jul 15 12:41:25 CEST 2011 - jsuchome@suse.cz

- fixed typos (bnc#703227)
- 2.21.4 

-------------------------------------------------------------------
Tue Apr  5 11:01:12 CEST 2011 - jsuchome@suse.cz

- added support for SHA-2 based crypto methods (fate309705)
- 2.21.3 

-------------------------------------------------------------------
Fri Apr  1 10:13:20 CEST 2011 - jsuchome@suse.cz

- check for 'sss' in nsswitch.conf for LDAP users (bnc#683782)

-------------------------------------------------------------------
Wed Mar 23 12:10:32 CET 2011 - jsuchome@suse.cz

- do not abort whole installation from auth clients (bnc#678650)
- 2.21.2 

-------------------------------------------------------------------
Fri Mar 11 11:39:21 CET 2011 - jsuchome@suse.cz

- added tests for encrypted directories
- 2.21.1 

-------------------------------------------------------------------
Thu Mar 10 15:58:17 CET 2011 - jsuchome@suse.cz

- added possibility to take old encrypted directory by new user
  (bnc#425745)
- 2.21.0 

-------------------------------------------------------------------
Thu Feb 17 10:59:38 CET 2011 - jsuchome@suse.cz

- do not run both 'user' and 'user_non_interactive' steps
  (bnc#672139)
- 2.20.2

-------------------------------------------------------------------
Fri Dec  3 12:41:56 CET 2010 - jsuchome@suse.cz

- when user is disabled, disable its autologin (bnc#653559)
- 2.20.1 

-------------------------------------------------------------------
Mon Sep 13 15:38:48 CEST 2010 - jsuchome@suse.cz

- YaPI: user_attributes also for system users (bnc#638907)
- 2.20.0 

-------------------------------------------------------------------
Mon May 24 14:02:03 CEST 2010 - jsuchome@suse.cz

- UMASK setting moved to /etc/default/useradd (bnc#606249)
- /etc/login.defs no more written 
- 2/19.14

-------------------------------------------------------------------
Mon Apr 26 15:14:11 CEST 2010 - jsuchome@suse.cz

- skip root password creation if it was already saved (bnc#599287)
- 2.19.13 

-------------------------------------------------------------------
Thu Apr 22 12:13:51 CEST 2010 - jsuchome@suse.cz

- do not read autologin settings during autoinstallation
  (bnc#596750)
- 2.19.12

-------------------------------------------------------------------
Thu Apr  8 14:34:08 CEST 2010 - jsuchome@suse.cz

- check for autologin status also during firstboot (bnc#576899)
- 2.19.11 

-------------------------------------------------------------------
Thu Apr  1 12:58:05 CEST 2010 - jsuchome@suse.cz

- check user existence before adding to the group (bnc#592223)
- 2.19.10 

-------------------------------------------------------------------
Tue Mar 30 16:10:13 CEST 2010 - jsuchome@suse.cz

- change home directory onwer in case of GID change (bnc#592229)
- 2.19.9 

-------------------------------------------------------------------
Thu Mar 18 09:19:01 CET 2010 - jsuchome@suse.cz

- ask for confirmation when inital root pw not entered (bnc#569322)
- 2.19.8

-------------------------------------------------------------------
Thu Mar 11 10:56:49 CET 2010 - jsuchome@suse.cz

- YaPI enhanced to return default values
- 2.19.7 

-------------------------------------------------------------------
Wed Mar 10 15:11:56 CET 2010 - jsuchome@suse.cz

- YaPI: allow to specify default group by name (bnc#582254)
- 2.19.6 

-------------------------------------------------------------------
Mon Mar  8 11:55:53 CET 2010 - jsuchome@suse.cz

- handle possible empty shadow (bnc#583338)
- 2.19.5 

-------------------------------------------------------------------
Fri Feb 26 14:20:43 CET 2010 - jsuchome@suse.cz

- password warnings merged into one big message (bnc#571777)
- 2.19.4 

-------------------------------------------------------------------
Tue Feb 16 14:01:20 CET 2010 - jsuchome@suse.cz

- empty hash before reading, to avoid caching problems (bnc#580167)
- 2.19.3 

------------------------------------------------------------------
Wed Jan 13 18:56:03 CET 2010 - kmachalkova@suse.cz

- Adjusted .desktop file(s) to wrap /sbin/yast2/ calls in xdg-su
  where root privileges are needed, removed X-KDE-SubstituteUID key 
  (bnc#540627)

-------------------------------------------------------------------
Tue Dec  8 10:37:37 CET 2009 - jsuchome@suse.cz

- show Enabled/Disable checkbox for LDAP users only when action is
  available (bnc#557714)
- 2.19.2

-------------------------------------------------------------------
Mon Nov 30 14:37:51 CET 2009 - jsuchome@suse.cz

- YaPI: call newaliases after updating aliases (bnc#559135)
- 2.19.1

-------------------------------------------------------------------
Thu Nov 19 08:09:43 CET 2009 - jsuchome@suse.cz

- fix HTML list in proposal (bnc#544981)
- 2.19.0

-------------------------------------------------------------------
Fri Nov  6 13:49:32 CET 2009 - jsuchome@suse.cz

- live installation: implicit check for empty user login
- do not default secondary group list to "video" (bnc#552039)
- 2.18.15

-------------------------------------------------------------------
Thu Oct  1 14:41:38 CEST 2009 - jsuchome@suse.cz

- add GID to autoYaST group export map in more cases (bnc#540787)
- 2.18.14

-------------------------------------------------------------------
Thu Sep 17 14:20:04 CEST 2009 - jsuchome@suse.cz

- check for return value of extend (bnc#510999)
- 2.18.13 

-------------------------------------------------------------------
Mon Sep 14 14:08:31 CEST 2009 - jsuchome@suse.cz

- new file YaPI/ADMINISTRATOR.pm for root's password and aliases
- 2.18.12

-------------------------------------------------------------------
Thu Sep  3 14:12:49 CEST 2009 - jsuchome@suse.cz

- added keywords to desktop file
- 2.18.11 

-------------------------------------------------------------------
Thu Aug 20 16:43:17 CEST 2009 - jsuchome@suse.cz

- text fixes: use YaST, not YaST2 (bnc#532518)
- 2.18.10 

-------------------------------------------------------------------
Thu Aug 13 10:50:56 CEST 2009 - jsuchome@suse.cz

- fixed key names in the agent for reading NIS data (bnc#526211)
- 2.18.9

-------------------------------------------------------------------
Thu Jul 16 15:58:18 CEST 2009 - jsuchome@suse.cz

- use GetFeature instead of GetBooleanFeature to detect if the
  key is present
- 2.18.8

-------------------------------------------------------------------
Fri Jun 26 15:13:55 CEST 2009 - jsuchome@suse.cz

- manual installation of 32bit packages packages no longer needed
  (bnc#354164)
- 2.18.7

-------------------------------------------------------------------
Fri Jun 26 13:47:50 CEST 2009 - jsuchome@suse.cz

- YaPI: enable returing set of attributes (UsersGet, UserGet)
- 2.18.6

-------------------------------------------------------------------
Wed Jun 24 11:37:53 CEST 2009 - jsuchome@suse.cz

- in firstboot, allow "Use this password for root" check box
  (fate#306297)
- 2.18.5

-------------------------------------------------------------------
Fri Jun 19 12:13:05 CEST 2009 - mvidner@suse.cz

- Using autodocs-ycp.ami, which contains a fix for automake 1.11.

-------------------------------------------------------------------
Tue Jun  2 22:42:58 CEST 2009 - jsuchome@suse.cz

- OBSCURE_CHECKS_ENAB not available from PAM since
  yast2-security-2.18.0, making related functionality YaST specific
- 2.18.4

-------------------------------------------------------------------
Tue Jun  2 13:39:34 CEST 2009 - ug@suse.de

- RNC file is less strict for <user_defaults>

-------------------------------------------------------------------
Wed Mar 11 10:08:53 CET 2009 - jsuchome@suse.cz

- fixed schema file (bnc#480466) 

-------------------------------------------------------------------
Fri Feb 27 13:41:16 CET 2009 - jsuchome@suse.cz

- transliteration of UTF-8 accented characters to ASCII during
  name generation (bnc#442225)
- 2.18.3 

-------------------------------------------------------------------
Wed Feb 18 16:01:03 CET 2009 - jsuchome@suse.cz

- ask for disabling autologin only when adding 2nd user(bnc#332729) 

-------------------------------------------------------------------
Mon Feb  9 12:47:40 CET 2009 - jsuchome@suse.cz

- added new logging functions which should produce human readable
  log file (fate#100386)
- 2.18.2

-------------------------------------------------------------------
Wed Feb  4 15:21:48 CET 2009 - jsuchome@suse.cz

- read objectClass for LDAP users every time (bnc#471971) 

-------------------------------------------------------------------
Thu Jan 15 08:34:35 CET 2009 - jsuchome@suse.cz

- no exit confirmation popup if no changes were made (bnc#458329)
- fixed typo made in previous change

-------------------------------------------------------------------
Tue Jan  6 14:27:21 CET 2009 - jsuchome@suse.cz

- used String::RemoveShortcut where button labels are in the help
  texts (bnc#307220)
- 2.18.1 

-------------------------------------------------------------------
Tue Dec 16 19:44:10 CET 2008 - jsuchome@suse.cz

- do not try to detect network authentication methods during
  firstboot (bnc#458468)
- 2.18.0 

-------------------------------------------------------------------
Tue Dec  2 14:32:27 CET 2008 - ug@suse.de

- rnc file fixed

-------------------------------------------------------------------
Mon Dec  1 15:51:14 CET 2008 - jsuchome@suse.cz

- do not open user dialogs in 2nd stage if user was configured
  before (bnc#450231)
- check for network before checking for network methods (bnc#450469) 
- 2.17.27

-------------------------------------------------------------------
Tue Nov 25 10:38:49 CET 2008 - jsuchome@suse.cz

- installation: do not reset root password when modifying 1st user
  settings (bnc#445512)
- 2.17.26

-------------------------------------------------------------------
Fri Nov 14 15:15:40 CET 2008 - jsuchome@suse.cz

- do not use Wizard::OpenOKDialog together with hiding Abort button
  (bnc#444176)
- 2.17.25 

-------------------------------------------------------------------
Thu Nov 13 08:29:54 CET 2008 - jsuchome@suse.cz

- really rename 'bind.rpm' to 'bind' (bnc#438691)
- 2.17.24 

-------------------------------------------------------------------
Tue Nov 11 15:05:28 CET 2008 - jsuchome@suse.cz

- do not move LDAP objects in the tree when not needed (bnc#434324)
- 2.17.23

-------------------------------------------------------------------
Wed Nov  5 12:33:06 CET 2008 - jsuchome@suse.cz

- button labels adapted to current style guide (bnc#440518)
- 2.17.22 

-------------------------------------------------------------------
Fri Oct 31 15:09:40 CET 2008 - jsuchome@suse.cz

- delete crypted homes before writing /etc/passwd
- check for cracklib-devel in configure
- 2.17.21 

-------------------------------------------------------------------
Wed Oct 29 09:08:54 CET 2008 - jsuchome@suse.cz

- during live installation, available package is installed one
- bind tools are in 'bind' image, not 'bind.rpm' (bnc#438691)
- 2.17.20

-------------------------------------------------------------------
Wed Oct 22 12:55:32 CEST 2008 - jsuchome@suse.cz

- do not call extend during live installation
- 2.17.19 

-------------------------------------------------------------------
Thu Oct 16 11:32:53 CEST 2008 - jsuchome@suse.cz

- check the return value of dig command (bnc#435878)
- use domainname to get the domain name (workaround for bnc#393951)
- 2.17.18

-------------------------------------------------------------------
Mon Oct 13 16:06:59 CEST 2008 - jsuchome@suse.cz

- added CLI option 'batchmode': do not ask for data (bnc#431685)
- 2.17.17

-------------------------------------------------------------------
Thu Oct  9 14:24:45 CEST 2008 - jsuchome@suse.cz

- users.desktop adapted for autoYaST (bnc#430111)
- 2.17.16

-------------------------------------------------------------------
Mon Oct  6 13:01:38 CEST 2008 - jsuchome@suse.cz

- better message when loading package into inst-sys (bnc#432298)
- fingerprint-reader: thinkfinger replaced by fp (fate#300416)
- 2.17.15

-------------------------------------------------------------------
Fri Oct  3 12:26:07 CEST 2008 - jsuchome@suse.cz

- added autoYaST support for autologin (bnc#430111)
- UsersSimple: import Stage module before using it (bnc#431890)
- 2.17.14 

-------------------------------------------------------------------
Fri Sep 19 14:28:21 CEST 2008 - jsuchome@suse.cz

- detect authentication methods also in 2nd stage (bnc#427256)
- 2.17.13

-------------------------------------------------------------------
Wed Sep 17 13:37:22 CEST 2008 - jsuchome@suse.cz

- load/unload bind tools during installation (bnc#425382)
- 2.17.12 

-------------------------------------------------------------------
Tue Sep 16 15:32:47 CEST 2008 - jsuchome@suse.cz

- do not try to install cryptconfig.i386 package
- 2.17.11

-------------------------------------------------------------------
Mon Sep 15 16:38:15 CEST 2008 - jsrain@suse.cz

- adapted testsuite in order to build
- 2.17.10

-------------------------------------------------------------------
Thu Sep  4 13:32:10 CEST 2008 - jsuchome@suse.cz

- load/unload cracklib image during installation
- 2.17.9 

-------------------------------------------------------------------
Tue Sep  2 15:23:12 CEST 2008 - jsuchome@suse.cz

- do not show installation step when the work is hidden(bnc#401319)
- 2.17.8

-------------------------------------------------------------------
Mon Sep  1 10:17:24 CEST 2008 - jsuchome@suse.cz

- help text for directory encryption even if it is not available
- 2.17.7

-------------------------------------------------------------------
Fri Aug 29 11:53:07 CEST 2008 - jsuchome@suse.cz

- fixed capitalization of LDAP entries (bnc#420010)
- show if the "default policy" is active (bnc#421342, rhafer)
- 2.17.6

-------------------------------------------------------------------
Fri Aug 22 10:56:44 CEST 2008 - jsuchome@suse.cz

- fixed setting Kerberos during installation
- 2.17.5 

-------------------------------------------------------------------
Wed Aug 13 09:19:10 CEST 2008 - jsuchome@suse.cz

- detect available Kerberos and LDAP Servers during installation 
  (fate#301340)
- 2.17.4

-------------------------------------------------------------------
Thu Jul 24 15:42:24 CEST 2008 - jsuchome@suse.cz

- checkbox to force a change of password (bnc#368613)
- 2.17.3

-------------------------------------------------------------------
Mon Jul 21 14:13:56 CEST 2008 - jsuchome@suse.cz

- do not lowecase LDAP object names (fate#303596):
  internal user/group keys (not only LDAP) adapted to new schema
- 2.17.2

-------------------------------------------------------------------
Tue Jul  8 10:30:44 CEST 2008 - jsuchome@suse.cz

- do not mention "special characters" as password content
  (bnc#393730) 

-------------------------------------------------------------------
Thu Jun 19 10:09:58 CEST 2008 - jsuchome@suse.cz

- save the information if users were already written in 2nd stage
  of installation (bnc#395796)
- 2.17.1

-------------------------------------------------------------------
Mon Jun 16 16:26:22 CEST 2008 - jsuchome@suse.cz

- remember root password during installation (bnc#396399)

-------------------------------------------------------------------
Fri Jun 13 10:03:33 CEST 2008 - jsuchome@suse.cz

- set title icon in installation cliens (bnc#398335) 

-------------------------------------------------------------------
Fri Jun  6 16:16:04 CEST 2008 - jsuchome@suse.cz

- allow @ in home directory path (bnc#397811) 

-------------------------------------------------------------------
Fri Jun  6 10:28:23 CEST 2008 - jsuchome@suse.cz

- fixed typo (bnc#374628)
- 2.17.0 

-------------------------------------------------------------------
Fri May 23 15:51:33 CEST 2008 - jsuchome@suse.cz

- enable auth and user clients in 2nd stage when necessary
- ask for confirmation when 1st user creation is skipped
  (bnc#393722)
- 2.16.33

-------------------------------------------------------------------
Wed May 21 14:26:55 CEST 2008 - jsuchome@suse.cz

- install architecture dependent cryptconfig (bnc#392028)
- 2.16.32

-------------------------------------------------------------------
Tue May 20 10:34:59 CEST 2008 - jsuchome@suse.cz

- do not allow encrypting directories when pam_thinkfinger is used
  (bnc#390810)
- do not crypt already encrypted password when importing users
  (bnc#392053)
- ignore first user when imporing existing ones (bnc#392034)
- 2.16.31

-------------------------------------------------------------------
Fri May 16 16:40:22 CEST 2008 - jsrain@suse.cz

- added categories Settings and System into desktop file
  (bnc #382778)

-------------------------------------------------------------------
Tue May  6 11:06:37 CEST 2008 - jsuchome@suse.cz

- change ownership of home during autoinstallation (bnc#386329)
- 2.16.30

-------------------------------------------------------------------
Tue Apr 29 11:32:30 CEST 2008 - jsuchome@suse.cz

- correctly set maximum password length for LDAP (bnc#384414)
- 2.16.29 

-------------------------------------------------------------------
Fri Apr 18 14:48:08 CEST 2008 - jsuchome@suse.cz

- correctly change the encryption type for root (bnc#371147)
- 2.16.28

-------------------------------------------------------------------
Wed Apr 16 16:04:34 CEST 2008 - jsuchome@suse.cz

- during 1st stage of installation import users only once
- 2.16.27

-------------------------------------------------------------------
Wed Apr 16 14:31:03 CEST 2008 - jsuchome@suse.cz

- changed behavior of Check functions: remember the accepted values
- changing ownership of home directory now optional (bnc#308415)
- 2.16.26

-------------------------------------------------------------------
Mon Apr 14 15:54:26 CEST 2008 - jsuchome@suse.cz

- use SystemFilesCopy::CopyFilesToSystem to acquire /etc/passwd
  and /etc/shadow in the 1st stage (fate#302980) 
- show imported users in installation summary
- 2.16.25

-------------------------------------------------------------------
Fri Apr 11 15:44:37 CEST 2008 - jsuchome@suse.cz

- prepare API for "Import User From Previous Installation" in
  the 1st stage of installation (fate#302980)
- 2.16.24

-------------------------------------------------------------------
Fri Apr 11 09:13:47 CEST 2008 - jsuchome@suse.cz

- better fix of bnc#373654: read system settings in inst_user

-------------------------------------------------------------------
Mon Apr  7 13:38:19 CEST 2008 - jsuchome@suse.cz

- import the user settings before reading system ones (bnc#373654)
- 2.16.23 

-------------------------------------------------------------------
Thu Apr  3 14:10:57 CEST 2008 - jsrain@suse.cz

- save users configuration during live installation

-------------------------------------------------------------------
Tue Apr  1 11:34:17 CEST 2008 - jsuchome@suse.cz

- propose login only from the first chunk of full name (bnc#372202)
- 2.16.22 

-------------------------------------------------------------------
Mon Mar 31 15:48:58 CEST 2008 - jsuchome@suse.cz

- use the real password in the Password fields (bnc#374787)
- change the label for the additional groups (bnc#367926)
- fixed incorrect usage of YCPValue in crack-agent (bnc#375385)
- 2.16.21

-------------------------------------------------------------------
Wed Mar 26 10:51:12 CET 2008 - jsuchome@suse.cz

- installation proposal: show full name and encryption method
- installation dialogs: check for default values of autologin
  and "root password = user password" options
- use new ag_anyxml for reading pam_mount.conf.xml (bnc#366867)
- use OK button label instead of Accept (fate#120373)
- 2.16.20

-------------------------------------------------------------------
Wed Mar 19 15:58:17 CET 2008 - jsuchome@suse.cz

- read /etc/login.defs before writing it (bnc#369287)
- 2.16.19

-------------------------------------------------------------------
Wed Mar 19 10:06:26 CET 2008 - jsuchome@suse.cz

- blowfish is default: adapt maximum password length (bnc#371147),
  adapted testsuite
- 2.16.18

-------------------------------------------------------------------
Wed Mar 19 08:32:17 CET 2008 - jsuchome@suse.cz

- do not show "*****" for empty root password
- added list of system user names to check user name conflicts
  during 1st stage of installation
- updated list of system user names for translation
- better installation proposal
- 2.16.17

-------------------------------------------------------------------
Mon Mar 17 12:43:32 CET 2008 - jsrain@suse.cz

- added 'StartupNotify=true' to the desktop file (bnc #304964)

-------------------------------------------------------------------
Wed Mar  5 15:42:07 CET 2008 - jsuchome@suse.cz

- check home directory of first user right before writing 
- do not allow decrypting home when user is logged in (bnc#365547),
  remove old home directory after all critical actions are done
- added installation proposal for user settings (fate#302980)
- 2.16.16

-------------------------------------------------------------------
Wed Mar  5 09:36:14 CET 2008 - jsuchome@suse.cz

- during installation, check if future /home doesn't contain home
  directory for the first user and adapt UID of the user according
  to directory owner (fate#302980)
- use internal defaults if /etc/default/useradd cannot be read
  (bnc#365116)
- 2.16.15

-------------------------------------------------------------------
Fri Feb 29 13:45:31 CET 2008 - jsuchome@suse.cz

- fixed removing LDAP Shadow Account plugin (bnc#364833)
- 2.16.14

-------------------------------------------------------------------
Wed Feb 27 09:52:03 CET 2008 - jsuchome@suse.cz

- fixed enabling LDAP users with password policy (bnc#364837)
- 2.16.13 

-------------------------------------------------------------------
Mon Feb 25 16:12:45 CET 2008 - jsuchome@suse.cz

- proposing of username uses same method on installed system
  as in installation
- first dialog handled specially in text mode
- 2.16.12

-------------------------------------------------------------------
Thu Feb 21 16:22:29 CET 2008 - jsuchome@suse.cz

- added dialog for root pw in first stage (FATE 302980)
- more variables and API moved from Users to UsersSimple
- 2.16.11 

-------------------------------------------------------------------
Fri Feb 15 10:10:08 CET 2008 - jsuchome@suse.cz

- remove LDAP entries from custom settings if LDAP is not present
  in /etc/nsswitch.conf (#bnc360600)
- 2.16.10

-------------------------------------------------------------------
Fri Feb 15 08:21:47 CET 2008 - jsuchome@suse.cz

- moved password and user name checks to UsersSimple.pm to make
  them available during first stage of installation
- 2.16.9

-------------------------------------------------------------------
Thu Feb 13 14:36:28 CET 2008 - visnov@suse.cz

- show icons in users table

-------------------------------------------------------------------
Thu Jan 31 16:11:28 CET 2008 - jsuchome@suse.cz

- unified function names for RootAlias handling
- first steps for implementation of FATE 302980,
    "Simplified user config during installation" :
- added inst_user_first.ycp, client for user configuration in first
  stage of installation
- UsersSimple.pm is module for saving the data gathered from firs
  stage
- inst_root, inst_auth, inst_user updated to check for first stage
  configuration data
- 2.16.8

-------------------------------------------------------------------
Tue Jan 29 14:56:17 CET 2008 - jsuchome@suse.cz

- "User Management" is "User and Group Management" now in control
  center: group desktop file removed (F303392)
- 2.16.7

-------------------------------------------------------------------
Fri Jan 25 11:27:21 CET 2008 - jsuchome@suse.cz

- inst_auth: replaced deprecated NetworkDevices by NetworkInterfaces
- main UI updated for the usage of tabs (#279959)
- 2.16.6

-------------------------------------------------------------------
Thu Dec 13 15:33:04 CET 2007 - jsuchome@suse.cz

- allow to set delivering root's mail to user's mailbox: also
  on installed system (F302264)
- 2.16.5

-------------------------------------------------------------------
Mon Dec  3 15:35:41 CET 2007 - jsuchome@suse.cz

- merged texts from proofread

-------------------------------------------------------------------
Mon Dec  3 11:48:24 CET 2007 - jsuchome@suse.cz

- ask for CurrentButton property of RadioButtonGroup (#345490)
- 2.16.4

-------------------------------------------------------------------
Tue Nov 13 14:24:14 CET 2007 - jsuchome@suse.cz

- read /etc/security/pam_mount.conf.xml with ag_anyxml (#332187)
- 2.16.3

-------------------------------------------------------------------
Thu Nov  8 11:01:39 CET 2007 - jsuchome@suse.cz

- allow '\' in root's password (#337606)
- removed dependency on yast2-network via DSL module (#339027)
- 2.16.2

-------------------------------------------------------------------
Thu Nov  1 15:20:31 CET 2007 - jsuchome@suse.cz

- do not include default 'lxuser' name in the list of suggestions
- 2.16.1

-------------------------------------------------------------------
Fri Oct 19 10:53:46 CEST 2007 - jsuchome@suse.cz

- check for empty lines in passwd/group/shadow (#333305)
- 2.16.0 

-------------------------------------------------------------------
Fri Sep 21 15:08:40 CEST 2007 - jsuchome@suse.cz

- enable cryted directories for new users (#326794)
- 2.15.38 

-------------------------------------------------------------------
Tue Aug 21 16:45:00 CEST 2007 - jsuchome@suse.cz

- testsuite is back (removed in 2.13.24)
- added UsersPasswd::SetBaseDirectory (called from testsuite)
- 2.15.37

-------------------------------------------------------------------
Fri Aug 17 10:45:29 CEST 2007 - jsuchome@suse.cz

- use Perl built-ins instead of SCR (patch by locilka, #266179)
- 2.15.36 

-------------------------------------------------------------------
Thu Aug  9 14:40:49 CEST 2007 - jsuchome@suse.cz

- if quota is not configured, tell user how to do it
- help text for Test Keyboard Layout entry (#297163)
- 2.15.35 

-------------------------------------------------------------------
Mon Jul 30 12:43:33 CEST 2007 - jsuchome@suse.cz

- fixed help text (taroth) 
- 2.15.34

-------------------------------------------------------------------
Thu Jul 26 14:37:17 CEST 2007 - jsuchome@suse.cz

- added text entry for testing keyboard in inst_root (F120215)
- 2.15.33

-------------------------------------------------------------------
Wed Jul 25 15:09:15 CEST 2007 - jsuchome@suse.cz

- Write function from plugin API is now called also on deleted
  users (currently only local)
- added universal "plugin_modified" key to check whether user
  data were modified by plugin

-------------------------------------------------------------------
Wed Jul 11 14:42:41 CEST 2007 - jsuchome@suse.cz

- added plugin for user and group quotas (F120106)

-------------------------------------------------------------------
Mon Jun 18 10:25:53 CEST 2007 - jsuchome@suse.cz

- Authentication dialog: lazy checking if packages are available
  saves some time (#273013)
- 2.15.32

-------------------------------------------------------------------
Mon Jun 18 08:45:02 CEST 2007 - jsuchome@suse.cz

- fix checking autologin status during second stage (#285017)
- 2.15.31 

-------------------------------------------------------------------
Tue Jun 12 10:53:07 CEST 2007 - jsuchome@suse.cz

- additional warning in case of user name conflict (#228283)
- 2.15.30 

-------------------------------------------------------------------
Mon Jun 11 13:35:12 CEST 2007 - jsuchome@suse.cz

- ask for disabling autologin when adding new user (#166228)
- 2.15.29 

-------------------------------------------------------------------
Fri May 25 13:30:04 CEST 2007 - jsrain@suse.cz

- removed outdated translations from .desktop-files (#271209)

-------------------------------------------------------------------
Thu May 24 15:58:42 CEST 2007 - jsuchome@suse.cz

- check for crypted directories modifications before offering
  'cryptconfig' installation (#274861)
- 2.15.28

-------------------------------------------------------------------
Wed May 23 09:55:46 CEST 2007 - jsuchome@suse.cz

- use LDAPInitWithTLSCheck function for init - offer fallback to
  unencrypted connection (#246397)
- 2.15.27

-------------------------------------------------------------------
Fri May 11 13:23:21 CEST 2007 - jsuchome@suse.cz

- during autoinstallation, do not touch already created directories
  (#272744)
- 2.15.26 

-------------------------------------------------------------------
Fri May  4 08:35:09 CEST 2007 - varkoly@suse.de

- Bug 269867 - build cycle between yast2-users and yast2-mail
- 2.15.25 

-------------------------------------------------------------------
Fri Apr 20 15:31:48 CEST 2007 - jsuchome@suse.cz

- check more values in /etc/shadow for -1 (#259896)
- display -1 correctly in the UI (#259896)
- 2.15.24

-------------------------------------------------------------------
Thu Apr 19 15:55:03 CEST 2007 - jsuchome@suse.cz

- import YaST::YCP in Perl modules (#265875)
- 2.15.23 

-------------------------------------------------------------------
Thu Apr 19 08:29:53 CEST 2007 - jsuchome@suse.cz

- correct fix of writing -1 to /etc/shadow (#265704)
- 2.15.22

-------------------------------------------------------------------
Fri Apr 13 14:11:59 CEST 2007 - jsuchome@suse.cz

- do not write shadowInactive value of -1 to /etc/shadow (#259896)
- check for /etc/security/pam_mount.conf presence before reading from it
- 2.15.21 

-------------------------------------------------------------------
Wed Apr  4 09:20:16 CEST 2007 - jsuchome@suse.cz

- do not ask for password when user doesn't have encrypted home
  directory (#259874)
- correctly find image and key files of crypted home directory (#259880)
- 2.15.20

-------------------------------------------------------------------
Thu Mar 29 10:36:58 CEST 2007 - jsuchome@suse.cz

- check if ypbind is installed before reading service status (#256407) 
- 2.15.19

-------------------------------------------------------------------
Mon Mar 26 11:33:09 CEST 2007 - jsuchome@suse.cz

- correctly read minimal password length, if set to 0 (#257075) 
- do not throw away possible LDAP error message (UsersLDAP.pm)
- during firstboot, show the same behaviour as in 2nd stage
- 2.15.18

-------------------------------------------------------------------
Mon Mar 12 11:50:01 CET 2007 - jsuchome@suse.cz

- call cryptconfig again when home directory was renamed (#252325)
- 2.15.17 

-------------------------------------------------------------------
Wed Feb 28 13:46:19 CET 2007 - jsuchome@suse.cz

- ask for current user password for any change with crypted
  directory (#242531)
- correctly change the password for directory image (#242531) 
- 2.15.16

-------------------------------------------------------------------
Mon Feb 26 13:51:56 CET 2007 - jsuchome@suse.cz

- fixed usage of new Package::Available
- 2.15.15 

-------------------------------------------------------------------
Fri Feb 23 13:49:39 CET 2007 - jsuchome@suse.cz

- include documentaion for YaPI's USERS.pm (#248203)
- 2.15.14

-------------------------------------------------------------------
Thu Feb 22 15:23:12 CET 2007 - jsuchome@suse.cz

- do not ask if package is available when it is not possible
  to access installation source (#225484)
- check if package is installed before checking if it is available
- 2.15.13

-------------------------------------------------------------------
Wed Feb 21 15:51:14 CET 2007 - jsuchome@suse.cz

- implemented disabling of crypted home directories (#242531)
- when deleting crypted home, disable pam_mount
- 2.15.12

-------------------------------------------------------------------
Wed Feb 14 12:43:00 CET 2007 - jsuchome@suse.cz

- enable bigger size of encrypted directory (#244631)
- 2.15.11 

-------------------------------------------------------------------
Tue Feb 13 09:28:15 CET 2007 - jsuchome@suse.cz

- fixed autoyast schema file
- 2.15.10 

-------------------------------------------------------------------
Mon Feb  5 11:12:18 CET 2007 - jsuchome@suse.cz

- check the default group of user from previous installation (#239688)
- 2.15.9

-------------------------------------------------------------------
Thu Feb  1 14:09:21 CET 2007 - jsuchome@suse.cz

- fixed inst_auth workflow when "Read user data from previous installation"
  is checked but on user selected (#240287)
- 2.15.8

-------------------------------------------------------------------
Fri Jan 26 13:35:12 CET 2007 - jsuchome@suse.cz

- adapt inst_auth dialog layout for ncurses (#238726)
- fixed crypted directories handling on user name change and
  directory resize (#235097)
- ConvertMap: check for modifications before analyzing the attributes
- 2.15.7 

-------------------------------------------------------------------
Thu Jan 25 14:57:05 CET 2007 - jsuchome@suse.cz

- fixed value for pwdReset attribute (#238254)
- read the values of operational attributes (#238254)
- when adding user, add a new check if plugin should not be applied
- set the correct value for pwdAccountLockedTime attribute (#238712)
- 2.15.6

-------------------------------------------------------------------
Fri Jan 19 11:05:28 CET 2007 - jsuchome@suse.cz

- added missing help text for Password Policy Plugin (#236613) 
- 2.15.5

-------------------------------------------------------------------
Fri Jan 12 16:59:54 CET 2007 - jsuchome@suse.cz

- correctly set home directory mode for LDAP users (F3621)
- allow per-user home directory crypting (F301787)
- 2.15.4

-------------------------------------------------------------------
Fri Jan  5 08:52:25 CET 2007 - jsuchome@suse.cz

- fixed help text for "Move home directory" feature
- 2.15.3

-------------------------------------------------------------------
Thu Dec 21 10:25:57 CET 2006 - jsuchome@suse.cz

- added checkbox for "Move home directory"  (F300550)
- 2.15.2

-------------------------------------------------------------------
Thu Dec  7 13:24:44 CET 2006 - jsuchome@suse.cz

- new LDAP plugins for Password Policy and Shadow Account (F301179)
- when enabling plugins, remove plugin from "plugins_to_remove" list
- help text and wizard caption for authentication settings
- 2.15.1 

-------------------------------------------------------------------
Mon Dec  4 16:25:13 CET 2006 - jsuchome@suse.cz

- differ GenericName from Name in desktop files (#223549)
- check root password for CA constraints (F300438)
- 2.15.0

-------------------------------------------------------------------
Mon Nov 27 10:30:57 CET 2006 - jsuchome@suse.cz

- fixed schema file (#215249)
- 2.14.1 

-------------------------------------------------------------------
Wed Nov 22 17:24:17 CET 2006 - stbinner@suse.de

- don't repeate Name content as GenericName in .desktop files

-------------------------------------------------------------------
Mon Nov  6 11:53:27 CET 2006 - jsuchome@suse.cz

- new version for new product
- 2.14.0

-------------------------------------------------------------------
Thu Oct 26 14:28:58 CEST 2006 - jsuchome@suse.cz

- schema file moved from autoyast package (#215249)
- 2.13.33 

-------------------------------------------------------------------
Tue Oct 24 15:34:31 CEST 2006 - jsuchome@suse.cz

- fix initialization during read of /etc/group (#213025)
- 2.13.32

-------------------------------------------------------------------
Tue Oct 24 10:21:59 CEST 2006 - jsuchome@suse.cz

- better check if LDAP user password was modified (#213574)
- 2.13.31

-------------------------------------------------------------------
Mon Sep 25 15:45:43 CEST 2006 - jsuchome@suse.cz

- do not offer importing users when there are not available (#207973)
- 2.13.30

-------------------------------------------------------------------
Thu Sep 21 15:55:16 CEST 2006 - jsuchome@suse.cz

- setup Kerberos During Installation (F120214) 
- 2.13.29

-------------------------------------------------------------------
Wed Sep 20 08:14:49 CEST 2006 - jsuchome@suse.cz

- fixed installation failure caused by previous changes (#206839)
- fixed directory path with imported data (F120103)
- 2.13.28

-------------------------------------------------------------------
Tue Sep 19 14:07:13 CEST 2006 - jsuchome@suse.cz

- added help text for importing users from existing partition
- during installation do not show write progress if nothing was modified
- 2.13.27

-------------------------------------------------------------------
Mon Sep 18 17:46:52 CEST 2006 - jsuchome@suse.cz

- installation: import users from existing partition (F120103)
- 2.13.26

-------------------------------------------------------------------
Thu Sep 14 00:49:51 CEST 2006 - ro@suse.de

- added yast2-core-devel to BuildRequires

-------------------------------------------------------------------
Thu Sep  7 13:43:23 CEST 2006 - jsuchome@suse.cz

- minor fixes in help text (#203819)
- allowed changing of new user's home mode and default umask (F3621)
- fixed wrong usage of Progress->set
- fixed setting of user's default group (#203761)
- 2.13.25

-------------------------------------------------------------------
Thu Sep  7 11:22:04 CEST 2006 - jsuchome@suse.cz

- enhanced writing performance using UserPasswd.pm (#148482, F301176)
- because of UserPasswd.pm, disabled the tests relying on input data
- 2.13.24

-------------------------------------------------------------------
Wed Aug 16 10:17:59 CEST 2006 - jsuchome@suse.cz

- leave default when CHARACTER_CLASS is not in /etc/login.defs (#199476)
- 2.13.23 

-------------------------------------------------------------------
Tue Aug  1 10:02:02 CEST 2006 - jsuchome@suse.cz

- fixed testsuite (recent change in FileUtils.ycp)
- 2.13.22 

-------------------------------------------------------------------
Tue Jul 25 16:34:30 CEST 2006 - jsuchome@suse.cz

- allow usage of empty passwords (#144724)
- allow "x" and "!" values for passwords (#148464)
- show more descriptive help text about password contents (#146533)
- 2.13.21

-------------------------------------------------------------------
Tue Jul 11 10:36:15 CEST 2006 - jsuchome@suse.cz

- escape '@' to fix creating pot-file
- 2.13.20

-------------------------------------------------------------------
Thu Jun 29 09:09:02 CEST 2006 - jsuchome@suse.cz

- more characters allowed in password (#175706, #186833)
- enhanced checking for palindroms in passwords (#144725)
- returned missing part of help text about login
- added UserPasswd.pm module which can enhance writing performance (#148482)
- fixed layout of root password dialog (#164803)
- removed Frame from Login Settings popup (#179788)
- do not remove runme_at_boot (it's task for other parts of YaST)
- user regular expressions for text matching
- 2.13.19 

-------------------------------------------------------------------
Mon May 22 17:06:10 CEST 2006 - jsuchome@suse.cz

- fixed modifying of default group for new users (#176513)
- 2.13.18

-------------------------------------------------------------------
Tue May  9 12:25:06 CEST 2006 - gs@suse.de

- show root password confirmation field of equal length (bug #164803)
- 2.13.17

-------------------------------------------------------------------
Wed Mar 15 18:07:24 CET 2006 - jsuchome@suse.cz

- inst_auth: samba is now Windows Domain Membership (text change)
- 2.13.16

-------------------------------------------------------------------
Tue Mar 14 02:04:36 CET 2006 - jsrain@suse.de

- aded support for eDirectory LDAP during instyallation
- 2.13.15

-------------------------------------------------------------------
Thu Feb 23 16:07:51 CET 2006 - jsuchome@suse.cz

- correctly assign owners of LDAP users's home directories (#153078)
- Export group's GID for autoyast (#152265)
- 2.13.14

-------------------------------------------------------------------
Mon Feb 20 08:51:01 CET 2006 - jsuchome@suse.cz

- reduced BuildRequires 
- 2.13.13

-------------------------------------------------------------------
Mon Feb  6 15:16:21 CET 2006 - jsuchome@suse.cz

- fix bad chacking for duplicate UID (#146477)
- 2.13.12

-------------------------------------------------------------------
Fri Jan 27 08:32:22 CET 2006 - jsuchome@suse.cz

- merged texts from proofreading 
- 2.13.11 

-------------------------------------------------------------------
Thu Jan  5 15:49:08 CET 2006 - jsuchome@suse.cz

- user plugins: enable showing warning message (#58660)
- 2.13.10

-------------------------------------------------------------------
Thu Jan  5 15:12:25 CET 2006 - jsuchome@suse.cz

- inst_auth: check if NetworkManager is managing network

-------------------------------------------------------------------
Fri Dec  2 15:48:20 CET 2005 - jsuchome@suse.cz

- fixed Import (#136671) by removing forgotten line from old version
- 2.13.9
 
-------------------------------------------------------------------
Thu Dec  1 13:25:00 CET 2005 - jsuchome@suse.cz

- fix all GetGroupByName calls (#136267) + added test
- 2.13.8

-------------------------------------------------------------------
Mon Nov 28 10:46:29 CET 2005 - jsuchome@suse.cz

- autoinstallation: show system users and groups by default (#135486),
  do not filter out group "users"
- 2.13.7

-------------------------------------------------------------------
Wed Nov 16 17:35:11 CET 2005 - jsuchome@suse.cz

- allow non-unique UID's for users and GID's for groups (feature #300162)
- 2.13.6 

-------------------------------------------------------------------
Thu Oct 27 14:49:49 CEST 2005 - jsuchome@suse.cz

- user plugins: fixed call of Summary function (#130707),
  better check for restrictions
- 2.13.5

-------------------------------------------------------------------
Thu Oct 13 17:26:05 CEST 2005 - jsuchome@suse.cz

- after renaming user: move home correctly, update autologin (#127561)
- 2.13.4

-------------------------------------------------------------------
Fri Sep 30 12:18:16 CEST 2005 - jsuchome@suse.cz

- correcly call selected plugins from Plugin tab (#119593)
- 2.13.3 

-------------------------------------------------------------------
Thu Sep 29 13:11:35 CEST 2005 - jsuchome@suse.cz

- generate the home directory for LDAP users correctly (#119012)
- 2.13.2 

-------------------------------------------------------------------
Tue Sep 27 14:45:20 CEST 2005 - jsuchome@suse.cz

- set correctly minimal UID and GID from /etc/login.defs (#119006)
- 2.13.1 

-------------------------------------------------------------------
Fri Sep 16 11:26:40 CEST 2005 - jsuchome@suse.cz

- added missing comments for translators
- inform user about more characters allowed in password (#106714)
- 2.13.0 

-------------------------------------------------------------------
Wed Aug 24 16:32:45 CEST 2005 - jsuchome@suse.cz

- allow some more characters to be included in password (#106714)
- 2.12.8

-------------------------------------------------------------------
Tue Aug 23 12:20:32 CEST 2005 - jsuchome@suse.cz

- fixed allignment of dialog header
- removed yast2-installation from NFB (#106608)
- 2.12.7

-------------------------------------------------------------------
Thu Aug 11 16:00:28 CEST 2005 - jsuchome@suse.cz

- fixed setting of default group for new users (#104113)
- 2.12.6 

-------------------------------------------------------------------
Thu Aug  4 14:48:58 CEST 2005 - jsuchome@suse.cz

- installation: do not reset autologin status after Back (#99003)
- 2.12.5

-------------------------------------------------------------------
Tue Aug  2 13:45:07 CEST 2005 - jsuchome@suse.cz

- start main sequence directly from inst_user
  (which enables checking for parameters, e.g. "enable_back")
- 2.12.4

-------------------------------------------------------------------
Thu Jul 28 18:23:42 CEST 2005 - jsuchome@suse.cz

- do not re-generate home directory when username wasn't changed
- do not set autologin automatically after Back (#99003)
- 2.12.3

-------------------------------------------------------------------
Tue Jul 12 17:18:29 CEST 2005 - jsuchome@suse.cz

- fixed cloning users (#94340)
- 2.12.2 

-------------------------------------------------------------------
Tue May 17 18:00:30 CEST 2005 - jsuchome@suse.cz

- fixed texts from proofreading (rwalter)

-------------------------------------------------------------------
Tue Apr 26 10:59:37 CEST 2005 - jsuchome@suse.cz

- better fix for #76404
- GDM also supports Autologin (#74198) - adapted help texts and tests
- 2.12.1

-------------------------------------------------------------------
Tue Apr 19 10:01:59 CEST 2005 - jsuchome@suse.cz

- added support for "rootpassword=ask" option for autoinstallation
  (#76404)
- adapted for new ProductFeatures interface
- 2.12.0 

-------------------------------------------------------------------
Fri Mar  4 14:04:14 CET 2005 - jsuchome@suse.cz

- autoyast: do not import groups that already exist as new

-------------------------------------------------------------------
Fri Feb 25 16:13:58 CET 2005 - jsuchome@suse.cz

- fixed buttons hiding/showing during installation (#66589)  

-------------------------------------------------------------------
Mon Feb 21 18:26:33 CET 2005 - jsuchome@suse.cz

- adapted testsuite for new ProductFeatures variable
- 2.11.14

-------------------------------------------------------------------
Mon Feb 21 13:43:56 CET 2005 - jsuchome@suse.cz

- 2.11.13 

-------------------------------------------------------------------
Thu Feb 17 13:57:04 CET 2005 - jsuchome@suse.cz

- do not chown directory to old UID (#50971) 

-------------------------------------------------------------------
Mon Feb 14 11:04:38 CET 2005 - jsuchome@suse.cz

- fixed help text
- 2.11.12 

-------------------------------------------------------------------
Mon Feb  7 17:06:15 CET 2005 - jsuchome@suse.cz

- merged texts from proofreading 
- 2.11.11

-------------------------------------------------------------------
Fri Feb  4 14:32:03 CET 2005 - jsuchome@suse.cz

- call GROUPADD_CMD if provided in /etc/login.defs
- simplify adding 1st user in installation (= no tabs, #50475)
- 2.11.10

-------------------------------------------------------------------
Mon Jan 31 14:13:22 CET 2005 - jsuchome@suse.cz

- call /usr/sbin/useradd.local at the end of adding (#50242)
- 2.11.9 

-------------------------------------------------------------------
Mon Jan 31 10:25:36 CET 2005 - jsuchome@suse.cz

- added X-SuSE-YaST-AutoInstRequires to desktop file (nashif)

-------------------------------------------------------------------
Fri Jan 28 17:58:11 CET 2005 - jsuchome@suse.cz

- 2.11.8 

-------------------------------------------------------------------
Fri Jan 28 14:25:52 CET 2005 - jsuchome@suse.cz

- update table items correctly during installation
- fixed deleting users from command line
- autoyast: enable creating groups when gid is not provided
- autoyast fix: remove internal cache when importing (#50265)
- write empty vardir/users.ycp file if not present
- fixed button labels of 'first user screen' during installation

-------------------------------------------------------------------
Mon Jan 24 17:12:43 CET 2005 - nashif@suse.de

- Set arguments according to new installation workflow interface

-------------------------------------------------------------------
Fri Jan 21 15:31:21 CET 2005 - jsuchome@suse.cz

- offer adaptation of home directory when user name was changed
- 2.11.6 

-------------------------------------------------------------------
Wed Jan  5 15:42:07 CET 2005 - jsuchome@suse.cz

- use tabs in Edit User and Edit Group dialogs
- enable list values for LDAP attributes (cn, sn, givenname)
- 2.11.5 

-------------------------------------------------------------------
Wed Dec 15 14:51:15 CET 2004 - jsuchome@suse.cz

- do not show Abort button in pseudo-popups
- adapt to current Progress behaviour
- do not abort installation from 'User Management' screen
- special parameters for modules called from 'Data Sources' dialog
- 2.11.4

-------------------------------------------------------------------
Tue Dec  7 15:53:36 CET 2004 - jsuchome@suse.cz

- fixed helptext: group password is necessary for non-members (#48997)

-------------------------------------------------------------------
Wed Nov 24 09:47:52 CET 2004 - jsuchome@suse.cz

- use UMASK from /etc/login.defs when creating new directories (#48372)
- 2.11.3

-------------------------------------------------------------------
Mon Nov 15 16:43:48 CET 2004 - jsuchome@suse.cz

- fix of creating custom user/group filter (#45263)
- fix of initializing LDAP in YaPI (#45898)
- 2.11.2

-------------------------------------------------------------------
Thu Nov  4 13:43:41 CET 2004 - jsuchome@suse.cz

- lookup's and select's replaced by brackets
- fixed wrong message during group password checking (#45268)
- 2.11.1

-------------------------------------------------------------------
Fri Oct 29 10:07:20 CEST 2004 - jsuchome@suse.cz

- adapted for new Mode:: interface
- used common texts from Message module
- 2.11.0

-------------------------------------------------------------------
Mon Oct  4 17:05:08 CEST 2004 - jsuchome@suse.cz

- do not read settings from Security module if it were already modified
  (#46545)

-------------------------------------------------------------------
Wed Sep 29 19:04:59 CEST 2004 - jsuchome@suse.cz

- do not discard local users added from rpm scripts during
  autointstallation (#46269)
- 2.10.10

-------------------------------------------------------------------
Wed Sep 29 13:37:29 CEST 2004 - jsuchome@suse.cz

- do not allow non-ASCII characters in user/groupname (#46347)
- 2.10.9

-------------------------------------------------------------------
Fri Sep 17 16:01:52 CEST 2004 - jsuchome@suse.cz

- correct initialization of what to show in Summary (#45536)
- 2.10.8

-------------------------------------------------------------------
Wed Sep 15 10:43:21 CEST 2004 - jsuchome@suse.cz

- correctly check presence of groupname in group password (#45268)

-------------------------------------------------------------------
Wed Sep 15 10:29:59 CEST 2004 - jsuchome@suse.cz

- disable autologin for deleted user (#45261)

-------------------------------------------------------------------
Fri Sep 10 12:56:13 CEST 2004 - jsuchome@suse.cz

- exit with warning when creating backup files failed
  (this can happen when there is no space left: #44784)
- 2.10.7

-------------------------------------------------------------------
Mon Sep  6 13:03:50 CEST 2004 - jsuchome@suse.cz

- adapted for new autoyast behaviour (#44660)
- 2.10.6

-------------------------------------------------------------------
Thu Sep  2 17:26:40 CEST 2004 - jsuchome@suse.cz

- added new system user names for translation (passwd.ycp)

-------------------------------------------------------------------
Mon Aug 23 16:54:54 CEST 2004 - jsuchome@suse.cz

- 2.10.5

-------------------------------------------------------------------
Tue Aug 17 14:32:45 CEST 2004 - jsuchome@suse.cz

- correctly check if NIS server is present (#43889)
- adapted testsuite

-------------------------------------------------------------------
Wed Aug 11 15:49:23 CEST 2004 - jsuchome@suse.cz

- fix: wrong call of Message module from perl
- do not touch /etc/group when only user was added (+adapted testsuite)

-------------------------------------------------------------------
Tue Aug 10 09:37:04 CEST 2004 - jsuchome@suse.cz

- merged proofread texts

-------------------------------------------------------------------
Tue Aug  3 17:13:37 CEST 2004 - jsuchome@suse.cz

- adapted to current CWM::ShowAndRun interface
- show default group for LDAP user although group is not LDAP (#43433)
- properly initialize "enabled" status of user
- adapted to current LdapPopup::EditAttribute interface
- 2.10.4

-------------------------------------------------------------------
Fri Jul 30 13:09:28 CEST 2004 - jsuchome@suse.cz

- audio,uucp,dialout groups are not added as default (#43329)
- removed check for Mode::live_eval
- add warning when changing password encryption type on NIS server
- fixed testsuite
- 2.10.3

-------------------------------------------------------------------
Mon Jul 26 16:31:35 CEST 2004 - jsuchome@suse.cz

- use Message module for common messages
- use Package module instead of Require
- crypt group passwords using GROUP_CRYPT from /etc/default/passwd
- 2.10.2

-------------------------------------------------------------------
Tue Jul 20 15:04:22 CEST 2004 - jsuchome@suse.cz

- change owner of home directory of user with modified UID number (#43132)
- updated testsuite

-------------------------------------------------------------------
Mon Jul 19 21:21:45 CEST 2004 - jsuchome@suse.cz

- enable short passwords for users (#43033)
- enable starting Samba client from authentization dialog (installation)

-------------------------------------------------------------------
Fri Jul 16 15:49:46 CEST 2004 - jsuchome@suse.cz

- advanced check for user/group name contents (#43053)

-------------------------------------------------------------------
Wed Jul 14 17:53:32 CEST 2004 - jsuchome@suse.cz

- LDAP users: initially, read only minimal set of attributes; the rest
  is read in Edit function when it is called for first time
- use Ldap::GetRequiredAttributes for geting required attributes
  of an object class

-------------------------------------------------------------------
Mon Jul 12 15:45:06 CEST 2004 - jsuchome@suse.cz

- fix of editing the LDAP user or group that was just added (#42777)
- 2.10.1

-------------------------------------------------------------------
Mon Jul 12 13:57:23 CEST 2004 - jsuchome@suse.cz

- enhanced popup for creating LDAP search filter

-------------------------------------------------------------------
Tue Jun 29 20:50:54 CEST 2004 - jsuchome@suse.cz

- enable/disable user checkbox (#32587)
- enable creating of empty home (#35466)
- check group passwords

-------------------------------------------------------------------
Mon Jun 21 17:34:32 CEST 2004 - jsuchome@suse.cz

- command-line: ask for password, if not given
- clear nscd cache also if LDAP users/groups were modified (#41648)

-------------------------------------------------------------------
Tue Jun 15 20:58:03 CEST 2004 - jsuchome@suse.cz

- command-line: group management, LDAP support
- 2.10.0

-------------------------------------------------------------------
Wed Jun  9 11:01:19 CEST 2004 - jsuchome@suse.cz

- YaPI: correct initialization of LDAP configuration (#41806, #41850)
- 2.9.38

-------------------------------------------------------------------
Thu May 27 17:16:04 CEST 2004 - jsuchome@suse.cz

- read LDAP again when clicked `back during installation (#41299)
- crypt group passwords (#41300)
- 2.9.37

-------------------------------------------------------------------
Wed May 26 15:40:10 CEST 2004 - jsuchome@suse.cz

- LDAP: create correct object classes for groupUniqueOfNames (#41232)
- 2.9.36

-------------------------------------------------------------------
Tue May 25 15:32:58 CEST 2004 - jsuchome@suse.cz

- fixed testsuite (typo in ProductFeatures.ycp: #41038)

-------------------------------------------------------------------
Mon May 24 09:56:03 CEST 2004 - jsuchome@suse.cz

- autoyast: store user password during cloning users (#41026)
- 2.9.35

-------------------------------------------------------------------
Thu May 20 17:32:27 CEST 2004 - jsuchome@suse.cz

- fixed quoting in YCP paths (#40867) + adapted testsuite

-------------------------------------------------------------------
Wed May 19 13:52:22 CEST 2004 - jsuchome@suse.cz

- YaPI: added $VERSION and @CAPABILITIES (#40796)
- adapted to new +/- lines handling in ag_passwd (#40571)
- /var/lib/nobody can be used by myltiple users (#40365)
- do not move home directory if the new one already exists
- 2.9.34

-------------------------------------------------------------------
Fri May 14 12:30:05 CEST 2004 - jsuchome@suse.cz

- during deleting LDAP user/group, read the list of its plugins (#40561)
- 2.9.33

-------------------------------------------------------------------
Wed May 12 17:23:13 CEST 2004 - jsuchome@suse.cz

- enable '$' as a part of LDAP 'uid' attribute (Samba wants it: #40433)
- YaPI: enhanced testsuite

-------------------------------------------------------------------
Tue May 11 09:51:41 CEST 2004 - jsuchome@suse.cz

- fixed calling of gettext from Perl modules (#40160) 
- 2.9.32

-------------------------------------------------------------------
Fri May  7 16:25:47 CEST 2004 - jsuchome@suse.cz

- use correct translation function (#39954)

-------------------------------------------------------------------
Thu May  6 18:28:14 CEST 2004 - jsuchome@suse.cz

- LDAP: do not save unchanged values (#39472)

-------------------------------------------------------------------
Wed May  5 20:10:09 CEST 2004 - jsuchome@suse.cz

- inst_user: call users after ldap-client if ldap-client uses previously
  configured server (#39901) 
- Enable/Disable functions for LDAP user
- improved logging for Perl modules
- 2.9.31

-------------------------------------------------------------------
Tue May  4 09:38:07 CEST 2004 - jsuchome@suse.cz

- merged in proofread text

-------------------------------------------------------------------
Thu Apr 29 15:45:24 CEST 2004 - jsuchome@suse.cz

- enhanced plugin dialog (enables adding + removing)
- all YaPI functions should be functional

-------------------------------------------------------------------
Tue Apr 27 18:18:30 CEST 2004 - jsuchome@suse.cz

- plugins: enable deleting of objectClass (#38984)
- plugins: error handling (#38983), removing (#38984)
- create defult base in LDAP tree if it doesn't exist (#39476)
- 2.9.30

-------------------------------------------------------------------
Wed Apr 21 13:22:01 CEST 2004 - arvin@suse.de

- added special sles screen for user authentication

-------------------------------------------------------------------
Tue Apr 20 13:30:47 CEST 2004 - jsuchome@suse.cz

- fixed build
- 2.9.29

-------------------------------------------------------------------
Thu Apr 15 10:51:40 CEST 2004 - jsuchome@suse.cz

- fix: enable user membership management for LDAP groups (#38919)
- fix: add shadowAccount attribute if not present (#38467)
- fix: save encoding settings during installation
- fix: read LDAP users at module start when they are in custom set
- plugins: differ between plugin for users and groups
- 2.9.28

-------------------------------------------------------------------
Tue Apr  6 13:04:39 CEST 2004 - jsuchome@suse.cz

- fix: check for shadowAccount attribute of LDAP users (#38467)
- 2.9.27

-------------------------------------------------------------------
Mon Apr  5 10:53:53 CEST 2004 - jsuchome@suse.cz

- fix: correct initial ID for LDAP groups (#38250)
- 2.9.26

-------------------------------------------------------------------
Fri Apr  2 15:51:52 CEST 2004 - jsuchome@suse.cz

- changed license to GPL
- 2.9.25

-------------------------------------------------------------------
Fri Apr  2 10:10:00 CEST 2004 - jsuchome@suse.cz

- fix: enable deleting groups with long name (#38006)
- 2.9.24

-------------------------------------------------------------------
Wed Mar 31 15:16:27 CEST 2004 - jsuchome@suse.cz

- fix: build table items during installation (#37670)

-------------------------------------------------------------------
Tue Mar 30 21:23:39 CEST 2004 - jsuchome@suse.cz

- fix: update plugin list after PluginPresent (rhafer)
- fix: after 'Write changes now', enable delete previously added user
- fix: do not set both groupOfNames and groupOfUniqueNames for group
- fix: widget difinition for CWM
- YaPI: UserDisable, UserEnable, GroupModify
- 2.9.23

-------------------------------------------------------------------
Mon Mar 29 13:37:28 CEST 2004 - jsuchome@suse.cz

- plugins: check if plugin is defined for given user/group ('PluginPresent')
- plugins: use 'plugins_to_remove' flag
- 2.9.22

-------------------------------------------------------------------
Thu Mar 25 16:03:37 CET 2004 - jsuchome@suse.cz

- autoyast: properly handle 'shadowlastchange' value (#36804)

-------------------------------------------------------------------
Wed Mar 24 16:25:11 CET 2004 - jsuchome@suse.cz

- YaPI: UserModify
- LDAP configuration: new attribute names (with 'suse' prefix)

-------------------------------------------------------------------
Tue Mar 23 19:47:29 CET 2004 - jsuchome@suse.cz

- YaPI: UserAdd, UserDelete, UserGet, UsersGet
- autoyast fix: show empty user password in config mode (#36726)
- Users::Read and Users::Write now return error message, not boolean

-------------------------------------------------------------------
Tue Mar 23 10:04:56 CET 2004 - jsuchome@suse.cz

- autoyast fix: do not import groups with gid -1, do not forget to
  create user home directories
  (+ probably fixed #35600)
- 2.9.21

-------------------------------------------------------------------
Mon Mar 22 17:27:24 CET 2004 - jsuchome@suse.cz

- use only lowercase user/group attribute names
  (adapted also agent-nis and testusite for this change)

-------------------------------------------------------------------
Mon Mar 22 11:01:26 CET 2004 - jsuchome@suse.cz

- do not lose data of first user during installation (#36543)
- 2.9.20

-------------------------------------------------------------------
Fri Mar 19 15:32:44 CET 2004 - jsuchome@suse.cz

- plugins: support all current calls (Add/Edit/Write) also for groups

-------------------------------------------------------------------
Fri Mar 19 14:59:02 CET 2004 - mvidner@suse.cz

- added AGENT_LIBADD so that agents work from standalone Perl

-------------------------------------------------------------------
Thu Mar 18 18:24:25 CET 2004 - jsuchome@suse.cz

- adapted for the new perl bindings
- 2.9.19

-------------------------------------------------------------------
Tue Mar 16 20:53:18 CET 2004 - jsuchome@suse.cz

- plugins: call AddBefore, EditBefore also from GUI client

-------------------------------------------------------------------
Tue Mar 16 11:06:37 CET 2004 - jsuchome@suse.cz

- autoinstall fixes: do not lost gid, check if password should be crypted

-------------------------------------------------------------------
Mon Mar 15 17:09:56 CET 2004 - jsuchome@suse.cz

- plugins: changed calling convention (call only default ones,
    saved in LDAP configuration, unless directly choosed)
  internal information (like user type, type of modification)
    moved to config map
  many minor fixes
- 2.9.18

-------------------------------------------------------------------
Mon Mar 15 11:16:55 CET 2004 - jsuchome@suse.cz

- changed internal key names: "username" -> "uid", "groupname" -> "cn"
- adapted testsuite
- 2.9.17

-------------------------------------------------------------------
Sat Mar 13 19:09:34 CET 2004 - arvin@suse.de

- require yast2-perl-bindings (bug #35914)

-------------------------------------------------------------------
Wed Mar 10 14:53:26 CET 2004 - jsuchome@suse.cz

- agent-passwd moved to yast2-pam package
- 2.9.15

-------------------------------------------------------------------
Wed Mar 10 14:09:14 CET 2004 - jsuchome@suse.cz

- .pm files adapted for new perl-bindings (use array reference, not array)

-------------------------------------------------------------------
Wed Mar 10 09:45:36 CET 2004 - jsuchome@suse.de

- disabled testsuite
- 2.9.14

-------------------------------------------------------------------
Wed Mar 10 02:05:12 CET 2004 - sh@suse.de

- V 2.9.13
- Migration to new wizard

-------------------------------------------------------------------
Mon Mar  8 17:40:31 CET 2004 - jsuchome@suse.cz

- set wizard icon

-------------------------------------------------------------------
Mon Mar  8 16:49:46 CET 2004 - jsuchome@suse.cz

- fix: check group name
- fixes of default LDAP plugin
- 2.9.12

-------------------------------------------------------------------
Thu Mar  4 20:45:29 CET 2004 - jsuchome@suse.cz

- plugins: differs user from groups (=2 map parameters to every function)
    check plugin availability for given user/group type,
    "rest of LDAP attributes" is default plugin,
- LDAP: check attributes required by the LDAP schema

-------------------------------------------------------------------
Wed Mar  3 16:55:39 CET 2004 - jsuchome@suse.cz

- LDAP: configurable group member attribute (member vs. uniqueMember)
- check for errors in config files (/etc/passwd) and warn user
- error popups when LDAP writing fails
- 2.9.11

-------------------------------------------------------------------
Wed Mar  3 11:12:43 CET 2004 - jsuchome@suse.cz

- fix of inst_root client

-------------------------------------------------------------------
Tue Mar  2 17:21:25 CET 2004 - jsuchome@suse.cz

- call LDAP configuration from Users
- enable writing without finish

-------------------------------------------------------------------
Mon Mar  1 17:36:19 CET 2004 - jsuchome@suse.cz

- merged texts from proofread
- change of plugin handling
- 2.9.10

-------------------------------------------------------------------
Thu Feb 26 09:30:16 CET 2004 - jsuchome@suse.cz

- fixed calling from control center (#35006)

-------------------------------------------------------------------
Wed Feb 25 15:12:59 CET 2004 - jsuchome@suse.cz

- initial support for plugins

-------------------------------------------------------------------
Mon Feb 23 17:28:35 CET 2004 - jsuchome@suse.cz

- error messages after failure of system files (/etc/passwd) read
- more autoyast fixes (export only changed values)

-------------------------------------------------------------------
Fri Feb 20 15:11:53 CET 2004 - jsuchome@suse.cz

- do not break special files (e.g. /dev/null) when set as home dir

-------------------------------------------------------------------
Fri Feb 20 11:25:53 CET 2004 - jsuchome@suse.cz

- autoyast interface
- 2.9.9

-------------------------------------------------------------------
Wed Feb 18 16:43:46 CET 2004 - jsuchome@suse.cz

- do not import Kerberos,Samba,Nis

-------------------------------------------------------------------
Mon Feb 16 17:54:52 CET 2004 - jsuchome@suse.cz

- fix: enable whitespace in passwords (#34590)

-------------------------------------------------------------------
Mon Feb 16 17:16:51 CET 2004 - jsuchome@suse.cz

- support for autoyast (initial for new module backend)
- 2.9.8

-------------------------------------------------------------------
Mon Feb 16 13:37:51 CET 2004 - jsuchome@suse.cz

- fixed testsuite
- fixed needforbuild

-------------------------------------------------------------------
Fri Feb 13 15:00:26 CET 2004 - jsuchome@suse.cz

- enhanced cmd-line interface support
- fixes: multiple changes of uid,username,home,gid,groupname

-------------------------------------------------------------------
Wed Feb 11 17:04:51 CET 2004 - jsuchome@suse.cz

- agent-passwd: correct default values, store password from shadow
- save + lines at the end of config files when NIS is enabled
- LDAP: rename objects, configure search filters
- corrected helptexts
- 2.9.7

-------------------------------------------------------------------
Wed Feb 11 10:55:40 CET 2004 - jsuchome@suse.cz

- fix: correct path to config files

-------------------------------------------------------------------
Tue Feb 10 19:09:17 CET 2004 - jsuchome@suse.cz

- LDAP: write groups
- new file: UsersRoutines.pm

-------------------------------------------------------------------
Mon Feb  9 17:13:18 CET 2004 - jsuchome@suse.cz

- more functions for LDAP support (write users, read groups)
- fixed installation clients
- 2.9.6

-------------------------------------------------------------------
Mon Feb 09 11:58:31 CET 2004 - arvin@suse.de

- removed config files (*.y2cc)

-------------------------------------------------------------------
Tue Feb  3 19:23:14 CET 2004 - jsuchome@suse.cz

- agent for NIS users/groups
- initial LDAP support (with new Perl backend)

-------------------------------------------------------------------
Mon Feb  2 14:49:18 CET 2004 - jsuchome@suse.cz

- new backend, written in Perl
- 2.9.4

-------------------------------------------------------------------
Mon Jan 19 10:56:43 CET 2004 - jsrain@suse.de

- merged the new interpreter branch

-------------------------------------------------------------------
Mon Dec  1 14:20:39 CET 2003 - jsuchome@suse.cz

- syntax fixes for new interpreter
- 2.9.3

-------------------------------------------------------------------
Thu Nov 27 15:27:09 CET 2003 - jsuchome@suse.cz

- LDAP: added crypting passwords via slappaswd

-------------------------------------------------------------------
Tue Nov 25 15:43:19 CET 2003 - jsuchome@suse.cz

- fix for LDAP: ignore non-existent attribute, until it is set again
  (caused "No such attribute" error when agent tried
  to remove actualy non-existent one from user/group entry)

-------------------------------------------------------------------
Tue Nov 18 14:31:51 CET 2003 - jsuchome@suse.cz

- used UI:: builtins for file selection widgets
- migrated to doxygen
- 2.9.2

-------------------------------------------------------------------
Mon Oct  6 17:41:27 CEST 2003 - jsuchome@suse.cz

- basic command-line interface
- removed CallModule calls
- 2.9.1

-------------------------------------------------------------------
Fri Oct  3 12:59:43 CEST 2003 - jsuchome@suse.cz

- 'fullname' attribute renamed to 'cn' to follow LDAP specifications

-------------------------------------------------------------------
Wed Oct  1 10:38:18 CEST 2003 - jsuchome@suse.cz

- autologin: added configuration popup (initial), used Autologin module

-------------------------------------------------------------------
Mon Sep 29 13:15:01 CEST 2003 - jsuchome@suse.cz

- properly differ between local/system users (#31515),
  manage new variables from /etc/login.defs,
  enable change of user/group type (by changing uid/gid)
- 2.9.0

-------------------------------------------------------------------
Tue Sep 23 12:28:50 CEST 2003 - jsuchome@suse.cz

- run suseconfig after writing autologin value (#31470)
- 2.8.20

-------------------------------------------------------------------
Fri Sep 19 15:42:18 CEST 2003 - jsuchome@suse.cz

- fixed: non-ISO-1 chars in fullname not shown (#31405)
- fixed testsuite
- 2.8.19

-------------------------------------------------------------------
Thu Sep 18 22:58:39 CEST 2003 - nashif@suse.de

- fixed testsuite
- 2.8.18

-------------------------------------------------------------------
Thu Sep 18 14:04:28 CEST 2003 - jsuchome@suse.cz

- disable also login without passwords if there are more users (#31141)
- recode error messages from cracklib to UTF-8
- 2.8.17

-------------------------------------------------------------------
Wed Sep 17 14:10:21 CEST 2003 - jsuchome@suse.cz

- disable autologin when there are more users (#31141)
- 2.8.16

-------------------------------------------------------------------
Mon Sep 15 16:18:25 CEST 2003 - jsuchome@suse.cz

- in autoyast config mode, clear password entries for system users (#30573)
- fixed testsuite
- 2.8.15

-------------------------------------------------------------------
Sat Sep 13 19:00:22 CEST 2003 - nashif@suse.de

- Turn off progress during autoinstallation

-------------------------------------------------------------------
Thu Sep 11 13:03:52 CEST 2003 - jsuchome@suse.cz

- layout of first dialog (#29389)

-------------------------------------------------------------------
Wed Sep 10 17:51:43 CEST 2003 - jsuchome@suse.cz

- check if autologin is available (only works for KDM, bug #30385)

-------------------------------------------------------------------
Tue Sep  9 09:41:54 CEST 2003 - jsuchome@suse.cz

- flush /etc/sysconfig/displaymanager after write during installation
  (autologin bug #30124)
- 2.8.14

-------------------------------------------------------------------
Mon Sep  8 16:14:12 CEST 2003 - jsuchome@suse.cz

- check if NIS was enabled while module is running (#30256)

-------------------------------------------------------------------
Mon Sep  8 13:02:08 CEST 2003 - jsuchome@suse.cz

- do not create root's home direcotry in autoyast install (#30186)

-------------------------------------------------------------------
Fri Sep  5 11:12:28 CEST 2003 - jsuchome@suse.cz

- save changed autologin status (#30105)

-------------------------------------------------------------------
Fri Sep  5 10:07:28 CEST 2003 - jsuchome@suse.cz

- merged in proofread texts
- 2.8.13

-------------------------------------------------------------------
Tue Sep  2 17:31:23 CEST 2003 - jsuchome@suse.cz

- fixed helptexts

-------------------------------------------------------------------
Mon Sep  1 17:02:58 CEST 2003 - jsuchome@suse.cz

- LDAP users: chek for object class existence

-------------------------------------------------------------------
Mon Sep  1 09:26:58 CEST 2003 - jsuchome@suse.cz

- removed checking for kerberos
- rearanged buttons for 'add user dialog' during installation
  (from sh@suse.de, bug #29389)
- 2.8.12

-------------------------------------------------------------------
Sun Aug 31 15:13:25 CEST 2003 - arvin@suse.de

- use Popup::ConfirmAbort

-------------------------------------------------------------------
Mon Aug 25 17:08:45 CEST 2003 - jsuchome@suse.de

- enabled autologin (#29207)

-------------------------------------------------------------------
Fri Aug 22 15:59:29 CEST 2003 - jsuchome@suse.de

- 2.8.11

-------------------------------------------------------------------
Wed Aug 20 13:08:11 CEST 2003 - jsuchome@suse.de

- removed redundant "initialization dialog" (#28779)
- fixed help text

-------------------------------------------------------------------
Wed Aug 13 13:53:53 CEST 2003 - jsuchome@suse.de

- added new system user names for translation (passwd.ycp)
- 2.8.10

-------------------------------------------------------------------
Mon Aug 11 10:50:12 CEST 2003 - jsuchome@suse.de

- proofread texts, 1st round
- 2.8.9

-------------------------------------------------------------------
Wed Aug  6 14:33:38 CEST 2003 - jsuchome@suse.de

- fixed: importing empty group (#28491)
- do not abort from Read in installation mode

-------------------------------------------------------------------
Thu Jul 24 11:10:03 CEST 2003 - msvec@suse.de

- added yast2-pam to needededforbuild
- 2.8.8

-------------------------------------------------------------------
Thu Jul 24 10:33:59 CEST 2003 - arvin@suse.de

- adapted neededforbuild to changes in yast2-security

-------------------------------------------------------------------
Thu Jul 17 10:47:11 CEST 2003 - jsuchome@suse.de

- system settings (/etc/login.defs etc.) are read from Security module
- helptexts

-------------------------------------------------------------------
Mon Jul 14 18:57:10 CEST 2003 - jsuchome@suse.de

- fix on inst_user dialog (#27859)
- fix: proper saving of "Expiration date" (#27863)

-------------------------------------------------------------------
Thu Jul 10 11:37:46 CEST 2003 - jsuchome@suse.de

- secondary groups for new users saved in /etc/default/useradd
- LDAP users and groups management:
    password length checks (length defined in LDAP configuration)
    saving last used Id to LDAP config object
    solved LDAP groups (groupOfUniqueNames cannot be empty)
- adapted testsuite
- 2.8.6

-------------------------------------------------------------------
Fri Jun 27 15:13:05 CEST 2003 - jsuchome@suse.de

- ldap defaults read from config modules stored in LDAP directory
- for manipulation with LDAP, used ldap-client API
- possibility to re-read LDAP settings after call of ldap-client
- fix: changing home directory
- 2.8.5

-------------------------------------------------------------------
Fri Jun 20 14:04:56 CEST 2003 - jsuchome@suse.de

- adapted to new agent-ldap (using c++ API)
- added missing imports
- adapted testsuite
- adapted to Label/Popup modules
- 2.8.4

-------------------------------------------------------------------
Fri Jun 20 13:56:02 CEST 2003 - mvidner@suse.cz

- Requires yast2-mail-aliases, which has been split off yast2.rpm

-------------------------------------------------------------------
Wed Jun  4 10:07:11 CEST 2003 - jsuchome@suse.de

- added agent-crack for checking passwords strength (bug #21266)
- 2.8.3

-------------------------------------------------------------------
Fri May 23 15:30:53 CEST 2003 - jsuchome@suse.de

- warning when username has uppercase letters (bug #26409)

-------------------------------------------------------------------
Mon May  5 13:00:51 CEST 2003 - jsuchome@suse.de

- popup for setting LDAP search filters
- agent-ldap: check if filter is correct

-------------------------------------------------------------------
Wed Apr 30 09:23:42 CEST 2003 - jsuchome@suse.cz

- browse buttons for default home and skeleton directories
- popup for LDAP search filter

-------------------------------------------------------------------
Wed Apr 23 15:30:50 CEST 2003 - jsuchome@suse.cz

- LDAP users: edit shadow setting, "more settings" dialog
- agent-ldap: change DN after change of username (groupname)

-------------------------------------------------------------------
Tue Apr 22 10:11:49 CEST 2003 - jsuchome@suse.de

- only one field for fullname (#21175)
- "Browse" button for home directory

-------------------------------------------------------------------
Thu Apr 17 13:35:25 CEST 2003 - jsuchome@suse.de

- check passwords max length (#13291)
- home directories (enable re-using of directories marked for deletion)
- managing group mambership of ldap users
- ldap error messages
- 2.8.2

-------------------------------------------------------------------
Mon Apr 14 09:15:46 CEST 2003 - jsuchome@suse.de

- new "agent-uid" for testing uid/username existence
- proposed some layout changes: separate dialogs for auth and encryption
- new "agent-ldap" for LDAP user/group operations (don't use "cpu" more)
- adapted testsuite

-------------------------------------------------------------------
Thu Mar 27 10:55:34 CET 2003 - jsuchome@suse.de

- fixes in LDAP users management:
    display error messages, use spaces in fullname, don't ask for
    delete directory if it is not present
- don't save users when no really change was done (ReallyModified())
- changed abort popup
- 2.8.1

-------------------------------------------------------------------
Tue Mar 25 11:08:35 CET 2003 - jsuchome@suse.de

- adapted to Require interface
- change ownership only when necessary (#25200)
- check for duplicate values in /etc/passwd and other files (#25394)
- remove temporary files with user data directly after reading

-------------------------------------------------------------------
Mon Mar 24 17:35:15 CET 2003 - jsuchome@suse.de

- corrected texts (#25130)
- confirmation dialog when no user added in during installation (#25072)
- password length description (#24152)
- 2.8.0

-------------------------------------------------------------------
Wed Mar 12 16:10:46 CET 2003 - jsuchome@suse.de

- missing texts for translations (#25189)

-------------------------------------------------------------------
Mon Mar 10 15:25:47 CET 2003 - jsuchome@suse.de

- enable uppercase in user/groupnames (#24891)
- removed text which was missed for translations

-------------------------------------------------------------------
Wed Mar  5 10:09:27 CET 2003 - jsuchome@suse.de

- fix: cloning users during autoinstallation (#24629)
- fix: creating homes during autoinstallation (#24731)
- fix: remove nscd cache before chown (#24748)
- 2.7.20

-------------------------------------------------------------------
Mon Mar  3 12:54:27 CET 2003 - jsuchome@suse.de

- merged proofreaded texts
- inst_auth: fix network devices testing (#24004) - msvec@suse.cz
- 2.7.19

-------------------------------------------------------------------
Thu Feb 27 18:26:37 CET 2003 - jsuchome@suse.de

- added popup for confirmation of short root's password (#24294)
- inst_auth: ldap/nisplus options not greyed, but removed if package
    is not available (#24358)
- fix: first user is displayed more times after multiple next & back
    (during installation, bug #24441)
- 2.7.18

-------------------------------------------------------------------
Wed Feb 26 17:54:25 CET 2003 - arvin@suse.de

- removed calling of kbuildsycoca since it's now done in
  suseconfig

-------------------------------------------------------------------
Tue Feb 25 12:33:00 CET 2003 - jsuchome@suse.de

- fixes of _auto client (nashif@suse.de):
- fix: "user password lost after details menu" (#24231)
- 2.7.17

-------------------------------------------------------------------
Tue Feb 25 11:36:02 CET 2003 - arvin@suse.de

- save use of notify events in inst_auth.ycp

-------------------------------------------------------------------
Mon Feb 24 17:26:34 CET 2003 - jsuchome@suse.de

- enable re-connecting to ldap server (bug #24198)

-------------------------------------------------------------------
Mon Feb 24 10:03:47 CET 2003 - jsuchome@suse.de

- fix: group ownership for home directory not set if group is newly
  created (#24130)
- 2.7.16

-------------------------------------------------------------------
Fri Feb 21 15:21:18 CET 2003 - arvin@suse.de

- better text for "abort installation" popup (bug #24019)

-------------------------------------------------------------------
Fri Feb 21 10:27:34 CET 2003 - jsuchome@suse.de

- changed text for no user during installation
- fix: LDAP/NIS user cannot be added to local group (#24022)
- function ReadNewSet is now global (used by phone-services, #23961)
- 2.7.15

-------------------------------------------------------------------
Thu Feb 20 13:57:37 CET 2003 - jsuchome@suse.de

- added label with current filter (bug #23920)

-------------------------------------------------------------------
Wed Feb 19 09:23:47 CET 2003 - jsuchome@suse.de

- inst_auth: check if {ldap,nisplus}-client is available (#23762)

-------------------------------------------------------------------
Mon Feb 17 16:23:50 CET 2003 - jsuchome@suse.de

- call "sux kbuildsycoca" after adding user during installation
- inst_auth: check for DSL device
- 2.7.14

-------------------------------------------------------------------
Fri Feb 14 13:35:17 CET 2003 - jsuchome@suse.de

- fixed typos in texts

-------------------------------------------------------------------
Thu Feb 13 17:23:45 CET 2003 - jsuchome@suse.de

- inst_user: use CallFunction, not CallModule

-------------------------------------------------------------------
Wed Feb 12 12:38:45 CET 2003 - jsuchome@suse.de

- additional text corrected

-------------------------------------------------------------------
Tue Feb 11 13:27:57 CET 2003 - jsuchome@suse.de

- check for installed {nis,nisplus,ldap}-client module before called
- more checks for new hoe directory
- add user dialog (#23512)
  password and home are not checked when clicking "Details"
- 2.7.13

-------------------------------------------------------------------
Tue Feb 11 00:49:18 CET 2003 - nashif@suse.de

- Update shadow settings with new password when importing

-------------------------------------------------------------------
Mon Feb 10 17:09:33 CET 2003 - jsuchome@suse.de

- check for Lan in inst_auth
- fix: check if home directory can be created

-------------------------------------------------------------------
Mon Feb 10 12:40:07 CET 2003 - jsuchome@suse.de

- proofreaded texts: 3rd round

-------------------------------------------------------------------
Wed Feb  5 13:06:09 CET 2003 - jsuchome@suse.de

- inst_user: calling modules after inst_auth dialog
- defaults dialog: small widgets moving
- 2.7.12

-------------------------------------------------------------------
Tue Feb  4 09:24:01 CET 2003 - jsuchome@suse.cz

- autoinst: fixed importing user (missing shadow map)
- added progress for LDAP

-------------------------------------------------------------------
Mon Feb  3 11:26:55 CET 2003 - jsuchome@suse.de

- NIS+ entry in expert_login

-------------------------------------------------------------------
Fri Jan 31 12:55:14 CET 2003 - jsuchome@suse.de

- expert settings for root: used only popup again
- new file inst_auth.ycp: authentication setting during installation
- expert_settings: show NIS in authentication table
- 2.7.11

-------------------------------------------------------------------
Wed Jan 29 11:15:05 CET 2003 - jsuchome@suse.cz

- gathered new system users to passwd.ycp (do not use passwd.sh now)
- translations of System users indexed by fullname, not by username
- when adding new user, Next is the default button (#23172)
- merged proofreaded texts
- 2.7.10

-------------------------------------------------------------------
Mon Jan 27 13:23:39 CET 2003 - jsuchome@suse.cz

- autoinst fix: do not export group with only cache structures changed
- fix: changing id's more times, check for keys to remove from maps
- adapted testsuite

-------------------------------------------------------------------
Mon Jan 27 12:09:04 CET 2003 - jsuchome@suse.cz

- autoinstall: check for imported users without uid's
- changed checkbox "forward root's mail"
- fix: recode gecos for system users when saving
- yast2-security is needed for build
- 2.7.9

-------------------------------------------------------------------
Fri Jan 24 18:22:00 CET 2003 - jsuchome@suse.cz

- reading and saving custom settings
- testing for nis via Runlevel module
- fixed sequence in expert dialog
- fix of cursor "bug" (#23048)
- saving only modified customs/defaults
- fixed generating grouplist for nis/ldap
- added tests
- 2.7.8

-------------------------------------------------------------------
Wed Jan 22 15:43:56 CET 2003 - jsuchome@suse.de

- autoinstalation: only modified users and groups exported
- encryption settings and password checks read from Security module
- added some checks for password content
- new translation texts
- 2.7.7

-------------------------------------------------------------------
Mon Jan 20 17:00:40 CET 2003 - jsuchome@suse.cz

- fix in recoding strings
- function keys (ncurses)
- new user entry (for finger, bug 18270) + helptext
- adapted testsuite
- 2.7.6

-------------------------------------------------------------------
Fri Jan 17 14:57:03 CET 2003 - jsuchome@suse.cz

- ldap: enabled modification of email, seting gecos,
    password shouldn't be changed by cpu when editing

-------------------------------------------------------------------
Thu Jan 16 19:25:56 CET 2003 - jsuchome@suse.de

- autoinst
- fixed build_additional_users.pl script

-------------------------------------------------------------------
Wed Jan 15 17:58:36 CET 2003 - jsuchome@suse.cz

- use cpu_configure from ldap-client to set cpu.cfg values (for LDAP)
- not neccessary to have anonymous access to LDAP server
  (-> ask for password)
- 2.7.5

-------------------------------------------------------------------
Wed Jan  8 13:04:06 CET 2003 - jsuchome@suse.de

- fix: created path to home directory if not exist
- check if home directory is mounted (bug #20365)
- check for installed packages
- read speedup (script)
- enabled reading NIS groups
- enabled reading and editing LDAP groups
- 2.7.4

-------------------------------------------------------------------
Wed Dec 18 10:17:42 CET 2002 - jsuchome@suse.de

- fixes: missing newlines on write, reading /etc/group, writing shadow
- auth.ycp + expert dialog from inst_root.ycp -> expert_login.ycp
- running expert dialog from main users dialog
- reading speedup
- adding blanks to uid entry in table widget
- 2.7.3

-------------------------------------------------------------------
Mon Dec 16 17:29:08 CET 2002 - jsuchome@suse.de

- fixed broken installation sequence
- first fix of #22443 (strange [unicode] characters in curses)
- enabled change of UID (#16084)
- 2.7.2

-------------------------------------------------------------------
Fri Dec 13 11:13:36 CET 2002 - jsuchome@suse.de

- new client for authentication: enables running NIS, LDAP, Kerberos modules
- new kerberos module:
    - basic configuration of kerberos client (agent for /etc/krb5.conf)
    - basic PAM settings for pam_krb5
- support for LDAP users:
    - for generating list is the package perl-ldap used
    - anonymous read access to LDAP server is required
    - for modifications, cpu package is used
- script for reading splited, some data can be read later on demand
    (typically NIS/LDAP users)
- autoinstalation
- nis: users, are retrieved with ypcat
- editgroup dialog: 2 widgets of users
- group users (100 will change to 500) is now local (#19253)
- new helptexts
- 2.7.1

-------------------------------------------------------------------
Wed Nov 27 09:20:09 CET 2002 - jsuchome@suse.cz

- New version of Users module:
- rewrite of code
- new files structure
- new data structures, enabling faster behaviour
- data structures are pre-builded via perl-script
- data are written directly to config (passwd...) files, not by extern
  tools (useradd etc.)
- dialog for changing /etc/default/useradd values (#14129)
- updated documentation
- etc_default_useradd.scr changed to use ini-agent
- 2.7.0

-------------------------------------------------------------------
Wed Oct  2 14:25:28 CEST 2002 - mvidner@suse.cz

- Improved the terrible performance for large numbers of users (#20072).
- Fixed #20360 - an error popped up for each NIS user when renaming a group.
- Fixed #20363 - could not add and remove users in a group at the same time.
- Better progress reporting (verbose for 'yast2 users progress_enabled').
- 2.6.30

-------------------------------------------------------------------
Tue Oct  1 11:30:23 CEST 2002 - jsrain@suse.cz

- fixed sorting of users by UID (#17650)

-------------------------------------------------------------------
Tue Sep 17 16:02:06 CEST 2002 - lslezak@suse.de

- fixed typo - write "blowfish" instead of "blowhish" to file
  /etc/security/pam_pwcheck.conf (#19741)
- version 2.6.29

-------------------------------------------------------------------
Tue Sep 17 14:49:42 CEST 2002 - mvidner@suse.de

- Fixed untranslated help text in the control center (#19753).
- 2.6.28

-------------------------------------------------------------------
Wed Sep 11 10:21:43 CEST 2002 - mvidner@suse.cz

- When displaying only non-system groups, display also "users" (#19253).
- 2.6.27

-------------------------------------------------------------------
Fri Sep  6 16:28:47 CEST 2002 - jsrain@suse.cz

- fixed provides/obsoletes
- fixed translation of expiration date help (Bug #18601)
- added error popup to avoid deleting remote NIS server user
- 2.6.26

-------------------------------------------------------------------
Thu Sep  5 11:48:14 CEST 2002 - jsrain@suse.cz

- fixed help text for root password setting
- 2.6.25

-------------------------------------------------------------------
Fri Aug 30 12:35:36 CEST 2002 - jsrain@suse.cz

- not removing /var/lib/YaST2/runme_at_boot in case of ssh
  installation (Bug #18580)
- redirecting output of yphelper (Bug #18621)
- dixed last p[assword change date for new user (Bug #18601)
- 2.6.24

-------------------------------------------------------------------
Thu Aug 29 14:45:15 CEST 2002 - jsrain@suse.cz

- fixed building
- 2.6.23

-------------------------------------------------------------------
Mon Aug 26 16:55:33 CEST 2002 - jsrain@suse.cz

- fixed informations shown during installation (Bug #18331)
- fixed ncurses buttons size (Bug #18251)
- 2.6.22

-------------------------------------------------------------------
Fri Aug 23 17:55:40 CEST 2002 - jsrain@suse.cz

- fixed help for password encryption selection
- 2.6.21

-------------------------------------------------------------------
Fri Aug 23 11:41:25 CEST 2002 - jsrain@suse.cz

- fixed provides and obsoletes
- sorting made more effective (and removed where not needed)
- 2.6.20

-------------------------------------------------------------------
Fri Aug 16 13:27:03 CEST 2002 - jsrain@suse.cz

- fixed kdoc comments
- merged proofread strings
- fixed sorting by UID /GID (Bug #17653)
- 2.6.19

-------------------------------------------------------------------
Fri Aug  9 09:22:32 CEST 2002 - jsrain@suse.de

- fixed initialization help text (Bug #17542)
- 2.6.18

-------------------------------------------------------------------
Thu Aug  8 11:36:17 CEST 2002 - jsrain@suse.de

- added more testsuites
- 2.6.17

-------------------------------------------------------------------
Mon Aug  5 15:01:47 CEST 2002 - jsrain@suse.cz

- added more verbose error logging
- 2.6.16

-------------------------------------------------------------------
Thu Aug  1 10:48:47 CEST 2002 - jsrain@suse.cz

- fixed reading values from /etc/login.defs
- fixed forwarding root's mail
- allowed to enter custom shell (Bug #10290)
- 2.6.15

-------------------------------------------------------------------
Tue Jul 30 11:32:47 CEST 2002 - jsrain@suse.cz

- fixed comments for translators
- removed "add user" and "add group" icons from YaST2 conrol center
- 2.6.14

-------------------------------------------------------------------
Fri Jul 26 15:22:49 CEST 2002 - jsrain@suse.cz

- yast2-security now not needed for running
- 2.6.13

-------------------------------------------------------------------
Mon Jul 22 12:34:25 CEST 2002 - jsrain@suse.cz

- removed yast2-mail from list of required packages
- fixed root password during installation (Bug #17126)

-------------------------------------------------------------------
Fri Jul 19 15:50:03 CEST 2002 - jsrain@suse.cz

- Removed yast2-nis from list of required packages
- Merged proofread texts

-------------------------------------------------------------------
Thu Jul 18 14:40:19 CEST 2002 - jsrain@suse.cz

- Added blowfish password encryption support

-------------------------------------------------------------------
Tue Jul 16 10:50:05 CEST 2002 - jsrain@suse.cz

- Removed namaspace using for Args and CallFunction
- Added support for seting forwaring root's mail during
  installation

-------------------------------------------------------------------
Mon Jul 15 18:43:37 CEST 2002 - jsrain@suse.cz

- Fixed installation workflow (Bug #14079)
- Fixed console encoding detection (Bug #16827)

-------------------------------------------------------------------
Fri Jul 12 16:10:45 CEST 2002 - jsrain@suse.cz

- Fixed detection whether is NIS domain master

-------------------------------------------------------------------
Fri Jul 12 15:22:15 CEST 2002 - arvin@suse.de

- use proper namespace for Args and CallFunction (#16776)

-------------------------------------------------------------------
Wed Jul 10 14:16:54 CEST 2002 - jsrain@suse.cz

- Fixed maintenance of users/group for NIS when using other dir
  than /etc for files (Bug #14817)
- Addedf possibility to add non-local users to local groups
  (Bug #15013)

-------------------------------------------------------------------
Tue Jul  9 21:31:58 CEST 2002 - msvec@suse.cz

- added missing textdomains
- unified textdomains to users
- added translation of system accounts
- 2.6.5

-------------------------------------------------------------------
Thu Jul 04 20:48:38 CEST 2002 - arvin@suse.de

- moved non binary file to /usr/share/YaST2

-------------------------------------------------------------------
Thu Jul  4 13:42:31 CEST 2002 - jsrain@suse.cz

- Able to edit password settings (Bug #15841)
- Helps update of Users module
- added yast2-country to requires
- Added testsuite
- Now allowed "=" in password (#15646)

-------------------------------------------------------------------
Tue Jul  2 13:47:57 CEST 2002 - jsrain@suse.cz

- added the installation files

-------------------------------------------------------------------
Fri Jun 28 17:18:30 CEST 2002 - arvin@suse.de

- renamed package from yast2-config-users to yast2-users

-------------------------------------------------------------------
Tue Jun 25 15:22:47 CEST 2002 - jsrain@suse.cz

- Allowed password longer than 8 characters (#9810)
- Fixed changing of home dir UID (#15552)
- Fixed deleting home dir (#10994)
- Added /etc/shadow reading
- Adapted for new result values of Any-agent

-------------------------------------------------------------------
Wed Mar 27 10:51:37 CET 2002 - mvidner@suse.cz

- Prevent deleting a currently logged-in user. (#15557)

-------------------------------------------------------------------
Fri Mar  8 16:37:12 CET 2002 - jbuch@suse.de

- remove incorrect help text (#14712)

-------------------------------------------------------------------
Fri Mar  8 16:21:09 CET 2002 - jbuch@suse.de

- fixed bug - changing password of an existing user

-------------------------------------------------------------------
Fri Mar  8 14:36:23 CET 2002 - jbuch@suse.de

- Set focus on userpage to forename field (Bug #14664)
  Use helptext form inst_root.ycp for password (Bug #13383)

-------------------------------------------------------------------
Fri Mar  1 14:42:39 CET 2002 - jbuch@suse.de

- use min_pas_len from /etc/login.defs for md5 too

-------------------------------------------------------------------
Thu Feb 28 16:52:35 MET 2002 - jbuch@suse.de

- bug 14105: fixed problems with users that have nearly the same
  name

-------------------------------------------------------------------
Tue Feb 26 18:03:30 MET 2002 - jbuch@suse.de

- fixed bug 12647 - change the home directory
- in continue mode call the abort Popup from user module (not
  inst_user.ycp)

-------------------------------------------------------------------
Mon Feb 25 17:37:51 MET 2002 - jbuch@suse.de

- utf-8 -> UTF-8
  Encodings must be upper case !

-------------------------------------------------------------------
Mon Feb 25 17:12:58 MET 2002 - jbuch@suse.de

- fixed module syntax (Users.ycp)

-------------------------------------------------------------------
Mon Feb 25 16:29:09 MET 2002 - jbuch@suse.de

- fixed call of pam agent

-------------------------------------------------------------------
Mon Feb 25 15:20:54 MET 2002 - jbuch@suse.de

- fixed sequencer bug in the inst-sys
  don't show group nobody
  use value "umask" from /etc/login.defs

-------------------------------------------------------------------
Fri Feb 22 19:26:56 MET 2002 - jbuch@suse.de

- raise login name length limit to 32 chars
  fixed bad help text
  fixed SetFocus bugs
  fixed one ShortCut bug
  changed allowed password characters

-------------------------------------------------------------------
Thu Feb 21 11:50:05 CET 2002 - lslezak@suse.cz

- fixed bug (#13199) - user configuration in installation
  can be skipped now
- version 2.5.10

-------------------------------------------------------------------
Mon Feb 18 17:28:08 CET 2002 - sh@suse.de

- V 2.5.9
- Fixed bug #13518: Keyboard focus not in input field when adding
  user

-------------------------------------------------------------------
Mon Feb 18 14:31:44 CET 2002 - sh@suse.de

- V 2.5.8
- Fixed bug #13383: Letters not mentioned as valid chars in help
  text

-------------------------------------------------------------------
Mon Feb 18 13:20:00 CET 2002 - kkaempf@suse.de

- use etc_passwd.scr as provided by yast2.rpm.

-------------------------------------------------------------------
Mon Feb 18 12:00:49 CET 2002 - kkaempf@suse.de

- provide .scr files in filelist.

-------------------------------------------------------------------
Mon Feb 18 11:38:47 CET 2002 - kkaempf@suse.de

- defined any agent config files used here.
- don't use /tmp file but parse command output directly.

-------------------------------------------------------------------
Tue Feb 12 11:10:41 CET 2002 - kkaempf@suse.de

- re-enable chown after useradd.local

-------------------------------------------------------------------
Mon Feb 11 17:56:14 CET 2002 - nashif@suse.de

- more autoinstall updates
- 2.5.3

-------------------------------------------------------------------
Sat Feb  9 17:31:28 PST 2002 - nashif@suse.de

- Adapted for auto-installation
- 2.5.2

-------------------------------------------------------------------
Fri Feb  8 20:14:31 MET 2002 - tom@suse.de

- Now the config module is being called from the installation
  workflow.

-------------------------------------------------------------------
Tue Sep 11 11:33:40 CEST 2001 - jbuch@suse.de

- Fixed error in switching between groups and users

-------------------------------------------------------------------
Sat Sep  8 14:54:44 CEST 2001 - jbuch@suse.de

- Add the new CheckBox "Also view system users/groups"
- Changed TextEntry for userlist/grouplist to MultiSelectionBox

-------------------------------------------------------------------
Fri Sep  7 18:08:20 CEST 2001 - jbuch@suse.de

- fixed bug 10290

-------------------------------------------------------------------
Tue Aug 21 14:34:33 CEST 2001 - jbuch@suse.de

- add yast2-agent-pam to spec file
  replaced fileexist

-------------------------------------------------------------------
Thu Aug  9 11:02:45 CEST 2001 - jbuch@suse.de

- add crypt md5 password

-------------------------------------------------------------------
Mon Aug  6 16:35:17 CEST 2001 - jbuch@suse.de

- edit user/group with double click

-------------------------------------------------------------------
Fri May 18 13:50:52 CEST 2001 - kendy@suse.cz

- fixed MAINTAINER: jbuch@suse.de, not me

-------------------------------------------------------------------
Mon May 14 15:30:34 CEST 2001 - jbuch@suse.de

- added if( test_mode) for test output
  else the user can read a map saved in the directory /tmp/..
  that contains crypted passwords and other user and group
  informations

-------------------------------------------------------------------
Thu May 10 16:19:30 MEST 2001 - gs@suse.de

- icons for module Create an user and Create a group added (bug
  7234)

-------------------------------------------------------------------
Mon May  7 15:23:22 CEST 2001 - jbuch@suse.de

- UI(`GetLanguage()) to UI(`GetLanguage(true))

-------------------------------------------------------------------
Mon May  7 14:06:12 CEST 2001 - jbuch@suse.de

- new version

-------------------------------------------------------------------
Mon May  7 12:48:24 CEST 2001 - jbuch@suse.de

- fixed Encoding/Uncoding fullname

-------------------------------------------------------------------
Thu May  3 15:12:39 CEST 2001 - jbuch@suse.de

- fixed bug 7517 and 7428

-------------------------------------------------------------------
Mon Apr 30 13:03:04 CEST 2001 - jbuch@suse.de

- add icons for menu; fixed shell bug

-------------------------------------------------------------------
Thu Apr 26 21:26:07 CEST 2001 - jbuch@suse.de

- add saving group password

-------------------------------------------------------------------
Tue Apr 24 13:52:31 CEST 2001 - jbuch@suse.de

- check_ycp ok

-------------------------------------------------------------------
Tue Apr 24 09:37:46 CEST 2001 - jbuch@suse.de

- new menuentry and isnil(..) -> .. != nil

-------------------------------------------------------------------
Tue Apr 17 15:56:01 CEST 2001 - jbuch@suse.de

- initial
<|MERGE_RESOLUTION|>--- conflicted
+++ resolved
@@ -1,17 +1,16 @@
 -------------------------------------------------------------------
-<<<<<<< HEAD
+Tue Jun 15 09:17:24 UTC 2021 - Imobach Gonzalez Sosa <igonzalezsosa@suse.com>
+
+- Fix the Comment entry in the desktop file so the tooltip
+  in the control center is properly translated (bsc#1187270).
+- 4.4.1
+
+-------------------------------------------------------------------
 Thu Apr  1 09:10:11 UTC 2021 - José Iván López González <jlopez@suse.com>
 
 - Copy files from /usr/etc/skel when creating the home directory.
 - bsc#1183136 and related to bsc#1179261.
 - 4.4.0
-=======
-Tue Jun 15 09:17:24 UTC 2021 - Imobach Gonzalez Sosa <igonzalezsosa@suse.com>
-
-- Fix the Comment entry in the desktop file so the tooltip
-  in the control center is properly translated (bsc#1187270).
-- 4.3.12
->>>>>>> e382a0bd
 
 -------------------------------------------------------------------
 Thu Apr  1 08:22:28 UTC 2021 - Josef Reidinger <jreidinger@suse.com>
