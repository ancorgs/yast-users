--- conflicted
+++ resolved
@@ -1,19 +1,18 @@
 -------------------------------------------------------------------
-<<<<<<< HEAD
 Mon Nov 26 05:47:10 UTC 2018 - Noah Davis <noahadvs@gmail.com>
 
 - Provide icon with module (boo#1109310)
-- 4.0.11
+- 4.1.0
 
 -------------------------------------------------------------------
 Wed Nov 21 17:34:57 UTC 2018 - Stefan Hundhammer <shundhammer@suse.com>
 
 - Allow system role to default to no local user (Fate#326447)
-=======
+
+-------------------------------------------------------------------
 Mon Nov 12 14:34:21 UTC 2018 - igonzalezsosa@suse.com
 
 - Improve public key selector help (related to fate#324690).
->>>>>>> 29ebf9e1
 - 4.0.10
 
 -------------------------------------------------------------------
