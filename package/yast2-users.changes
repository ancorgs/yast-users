--- conflicted
+++ resolved
@@ -1,15 +1,15 @@
 -------------------------------------------------------------------
-<<<<<<< HEAD
 Wed Sep 21 13:25:22 UTC 2016 - mvidner@suse.com
 
 - Do not require yast2-ldap for build time tests (bsc#999203).
-=======
+- 3.1.60
+
+-------------------------------------------------------------------
 Tue Sep 20 15:10:23 UTC 2016 - igonzalezsosa@suse.com
 
 - Prevent a potential security issue if the target authorized_keys
   file is not a regular file (related to FATE#319471)
 - Fix authorized_keys section of AutoYaST schema
->>>>>>> cbf5efba
 - 3.1.59
 
 -------------------------------------------------------------------
