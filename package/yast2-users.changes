--- conflicted
+++ resolved
@@ -1,9 +1,9 @@
 -------------------------------------------------------------------
-<<<<<<< HEAD
 Thu Mar 27 17:22:39 UTC 2014 - ckornacker@suse.com
 
 - hide Kerberos passwords from process list
-=======
+- 3.1.21
+
 Fri Apr  4 06:56:10 UTC 2014 - jreidinger@suse.com
 
 - fix warning about constant redefinition (bnc#871805)
@@ -14,7 +14,6 @@
 
 - remember user input in user dialog when going forward and back
   (bnc#865540)
->>>>>>> 38a649f0
 - 3.1.19
 
 -------------------------------------------------------------------
