#
# spec file for package yast2-users
#
# Copyright (c) 2014 SUSE LINUX Products GmbH, Nuernberg, Germany.
#
# All modifications and additions to the file contributed by third parties
# remain the property of their copyright owners, unless otherwise agreed
# upon. The license for this file, and modifications and additions to the
# file, is the same license as for the pristine package itself (unless the
# license for the pristine package is not an Open Source License, in which
# case the license is the MIT License). An "Open Source License" is a
# license that conforms to the Open Source Definition (Version 1.9)
# published by the Open Source Initiative.

# Please submit bugfixes or comments via https://bugs.opensuse.org/
#


Name:           yast2-users
<<<<<<< HEAD
Version:        4.3.11
=======
Version:        4.2.12
>>>>>>> 3b74c855
Release:        0
Summary:        YaST2 - User and Group Configuration
License:        GPL-2.0-only
Group:          System/YaST
Url:            https://github.com/yast/yast-users

Source0:        %{name}-%{version}.tar.bz2

BuildRequires:  cracklib-devel
BuildRequires:  doxygen
BuildRequires:  gcc-c++
BuildRequires:  libtool
BuildRequires:  perl-Digest-SHA1
BuildRequires:  update-desktop-files
# 'target' argument for Installation::AutoClient#export method
BuildRequires:  yast2 >= 4.3.10
BuildRequires:  yast2-core-devel
BuildRequires:  yast2-devtools >= 4.2.2
BuildRequires:  yast2-perl-bindings
BuildRequires:  yast2-security
BuildRequires:  rubygem(%rb_default_ruby_abi:rspec)

Requires:       cracklib
Requires:       perl-Digest-SHA1
Requires:       perl-X500-DN
Requires:       perl-gettext
Requires:       yast2-country

# CFA::Nsswitch
Requires:       yast2-pam >= 4.3.0

Requires:       yast2-security

# y2usernote, y2useritem
Requires:       yast2-perl-bindings >= 2.18.0

# this forces using yast2-ldap with correct LDAP object names (fate#303596)
Requires:       yast2-ldap >= 3.1.2

# 'target' argument for Installation::AutoClient#export method
Requires:       yast2 >= 4.3.10
# cryptsha256, cryptsha516
Requires:       yast2-core >= 2.21.0

Requires:       yast2-ruby-bindings >= 1.0.0
Obsoletes:      yast2-users-devel-doc
Conflicts:      autoyast2 < 3.1.92
# older storage uses removed deprecated method, see https://github.com/yast/yast-storage/pull/187
Conflicts:      yast2-storage < 3.1.75

Supplements:    autoyast(users:groups:user_defaults:login_settings)

%description
This package provides GUI for maintenance of linux users and groups.

%prep
%setup -q

%build
%yast_build

%install
%yast_install
%yast_metainfo

%files
%{yast_clientdir}
%{yast_desktopdir}
%{yast_metainfodir}
%{yast_moduledir}
%{yast_yncludedir}
%{yast_libdir}
%{yast_schemadir}
#agents:
%{yast_scrconfdir}
%{yast_agentdir}
%{yast_plugindir}
%{yast_icondir}
%license COPYING
%doc %{yast_docdir}

%changelog<|MERGE_RESOLUTION|>--- conflicted
+++ resolved
@@ -17,11 +17,7 @@
 
 
 Name:           yast2-users
-<<<<<<< HEAD
-Version:        4.3.11
-=======
-Version:        4.2.12
->>>>>>> 3b74c855
+Version:        4.3.12
 Release:        0
 Summary:        YaST2 - User and Group Configuration
 License:        GPL-2.0-only
