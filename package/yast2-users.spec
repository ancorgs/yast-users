#
# spec file for package yast2-users
#
# Copyright (c) 2014 SUSE LINUX Products GmbH, Nuernberg, Germany.
#
# All modifications and additions to the file contributed by third parties
# remain the property of their copyright owners, unless otherwise agreed
# upon. The license for this file, and modifications and additions to the
# file, is the same license as for the pristine package itself (unless the
# license for the pristine package is not an Open Source License, in which
# case the license is the MIT License). An "Open Source License" is a
# license that conforms to the Open Source Definition (Version 1.9)
# published by the Open Source Initiative.

# Please submit bugfixes or comments via http://bugs.opensuse.org/
#


Name:           yast2-users
<<<<<<< HEAD
Version:        4.1.1
=======
Version:        4.0.11
>>>>>>> 879eb1f6
Release:        0

BuildRoot:      %{_tmppath}/%{name}-%{version}-build
Source0:        %{name}-%{version}.tar.bz2

BuildRequires:  cracklib-devel
BuildRequires:  doxygen
BuildRequires:  gcc-c++
BuildRequires:  libtool
BuildRequires:  perl-Digest-SHA1
BuildRequires:  perl-XML-Writer
BuildRequires:  update-desktop-files
# UI::Widgets
BuildRequires:  yast2 >= 3.2.8
BuildRequires:  yast2-core-devel
BuildRequires:  yast2-devtools >= 3.1.10
BuildRequires:  yast2-perl-bindings
BuildRequires:  yast2-security
BuildRequires:  yast2-testsuite
BuildRequires:  rubygem(%rb_default_ruby_abi:rspec)

Requires:       cracklib
Requires:       perl-Digest-SHA1
Requires:       perl-X500-DN
Requires:       perl-gettext
Requires:       yast2-country
Requires:       yast2-pam
Requires:       yast2-security
Obsoletes:      yast2-users-devel-doc
Conflicts:      autoyast2 < 3.1.92
# older storage uses removed deprecated method, see https://github.com/yast/yast-storage/pull/187
Conflicts:      yast2-storage < 3.1.75

# y2usernote, y2useritem
Requires:       yast2-perl-bindings >= 2.18.0

# this forces using yast2-ldap with correct LDAP object names (fate#303596)
Requires:       yast2-ldap >= 3.1.2

# ProductFeatures::GetBooleanFeatureWithFallback
Requires:       yast2 >= 4.1.35
# cryptsha256, cryptsha516
Requires:       yast2-core >= 2.21.0

Requires:       yast2-ruby-bindings >= 1.0.0

Summary:        YaST2 - User and Group Configuration
License:        GPL-2.0-only
Group:          System/YaST

%description
This package provides GUI for maintenance of linux users and groups.

%prep
%setup -n %{name}-%{version}

%build
%yast_build

%install
# make testsuite/modules/Ldap.rb visible
export Y2BASE_Y2DIR=`pwd`/testsuite
%yast_install

%files
%defattr(-,root,root)
%dir %{yast_yncludedir}/users
%dir %{yast_moduledir}/YaPI
%{yast_clientdir}/*.rb
%{yast_desktopdir}/*.desktop
%{yast_moduledir}/*.pm
%{yast_moduledir}/SSHAuthorizedKeys.rb
%{yast_moduledir}/UsersUI.rb
%{yast_moduledir}/YaPI/*.pm
%{yast_yncludedir}/users/*
%{yast_libdir}/users
%{yast_schemadir}/autoyast/rnc/users.rnc
#agents:
%{yast_scrconfdir}/*.scr
%{yast_agentdir}/ag_nis
%{yast_agentdir}/ag_uid
%{yast_plugindir}/libpy2ag_crack.so.*
%{yast_plugindir}/libpy2ag_crack.so
%{yast_plugindir}/libpy2ag_crack.la
%{yast_icondir}
%dir %{yast_docdir}
%license %{yast_docdir}/COPYING
%doc %{yast_docdir}/users.html

%changelog<|MERGE_RESOLUTION|>--- conflicted
+++ resolved
@@ -17,11 +17,7 @@
 
 
 Name:           yast2-users
-<<<<<<< HEAD
-Version:        4.1.1
-=======
-Version:        4.0.11
->>>>>>> 879eb1f6
+Version:        4.1.2
 Release:        0
 
 BuildRoot:      %{_tmppath}/%{name}-%{version}-build
