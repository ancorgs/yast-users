#
# spec file for package yast2-users
#
# Copyright (c) 2014 SUSE LINUX Products GmbH, Nuernberg, Germany.
#
# All modifications and additions to the file contributed by third parties
# remain the property of their copyright owners, unless otherwise agreed
# upon. The license for this file, and modifications and additions to the
# file, is the same license as for the pristine package itself (unless the
# license for the pristine package is not an Open Source License, in which
# case the license is the MIT License). An "Open Source License" is a
# license that conforms to the Open Source Definition (Version 1.9)
# published by the Open Source Initiative.

# Please submit bugfixes or comments via http://bugs.opensuse.org/
#


Name:           yast2-users
<<<<<<< HEAD
Version:        3.2.4
=======
Version:        3.1.57.2
>>>>>>> 29fe7d57
Release:        0

BuildRoot:      %{_tmppath}/%{name}-%{version}-build
Source0:        %{name}-%{version}.tar.bz2

BuildRequires:  cracklib-devel
BuildRequires:  doxygen
BuildRequires:  gcc-c++
BuildRequires:  libtool
BuildRequires:  perl-Digest-SHA1
BuildRequires:  perl-XML-Writer
BuildRequires:  update-desktop-files
BuildRequires:  yast2
BuildRequires:  yast2-core-devel
BuildRequires:  yast2-devtools >= 3.1.10
BuildRequires:  yast2-perl-bindings
BuildRequires:  yast2-security
BuildRequires:  yast2-testsuite
BuildRequires:  rubygem(%rb_default_ruby_abi:rspec)

Requires:       cracklib
Requires:       perl-Digest-SHA1
Requires:       perl-X500-DN
Requires:       perl-gettext
Requires:       yast2-country
Requires:       yast2-pam
Requires:       yast2-security
Obsoletes:      yast2-users-devel-doc
Conflicts:      autoyast2 < 3.1.92
# older storage uses removed deprecated method, see https://github.com/yast/yast-storage/pull/187
Conflicts:      yast2-storage < 3.1.75

# y2usernote, y2useritem
Requires:       yast2-perl-bindings >= 2.18.0

# this forces using yast2-ldap with orrect LDAP object names (fate#303596)
Requires:       yast2-ldap >= 3.1.2

# UI::InstallationDialog
Requires:       yast2 >= 3.1.167
# cryptsha256, cryptsha516
Requires:       yast2-core >= 2.21.0

Requires:       yast2-ruby-bindings >= 1.0.0

Summary:        YaST2 - User and Group Configuration
License:        GPL-2.0
Group:          System/YaST

%description
This package provides GUI for maintenance of linux users and groups.

%prep
%setup -n %{name}-%{version}

%build
%yast_build

%install
# make testsuite/modules/Ldap.rb visible
export Y2BASE_Y2DIR=`pwd`/testsuite
%yast_install

%files
%defattr(-,root,root)
%dir %{yast_yncludedir}/users
%dir %{yast_moduledir}/YaPI
%{yast_clientdir}/*.rb
%dir %{yast_libdir}/users
%dir %{yast_libdir}/users/clients
%{yast_libdir}/users/*
%{yast_libdir}/users/clients/*
%{yast_desktopdir}/*.desktop
%{yast_moduledir}/*.pm
%{yast_moduledir}/SSHAuthorizedKeys.rb
%{yast_moduledir}/UsersUI.rb
%{yast_moduledir}/YaPI/*.pm
%{yast_yncludedir}/users/*
%{yast_libdir}/users
%{yast_schemadir}/autoyast/rnc/users.rnc
#agents:
%{yast_scrconfdir}/*.scr
%{yast_agentdir}/ag_nis
%{yast_agentdir}/ag_uid
%{yast_plugindir}/libpy2ag_crack.so.*
%{yast_plugindir}/libpy2ag_crack.so
%{yast_plugindir}/libpy2ag_crack.la
%dir %{yast_docdir}
%doc %{yast_docdir}/COPYING
%doc %{yast_docdir}/users.html

%changelog<|MERGE_RESOLUTION|>--- conflicted
+++ resolved
@@ -17,11 +17,7 @@
 
 
 Name:           yast2-users
-<<<<<<< HEAD
-Version:        3.2.4
-=======
-Version:        3.1.57.2
->>>>>>> 29fe7d57
+Version:        3.2.5
 Release:        0
 
 BuildRoot:      %{_tmppath}/%{name}-%{version}-build
