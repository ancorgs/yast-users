#
# spec file for package yast2-users
#
# Copyright (c) 2014 SUSE LINUX Products GmbH, Nuernberg, Germany.
#
# All modifications and additions to the file contributed by third parties
# remain the property of their copyright owners, unless otherwise agreed
# upon. The license for this file, and modifications and additions to the
# file, is the same license as for the pristine package itself (unless the
# license for the pristine package is not an Open Source License, in which
# case the license is the MIT License). An "Open Source License" is a
# license that conforms to the Open Source Definition (Version 1.9)
# published by the Open Source Initiative.

# Please submit bugfixes or comments via http://bugs.opensuse.org/
#


Name:           yast2-users
<<<<<<< HEAD
Version:        4.0.4
=======
Version:        3.2.15
>>>>>>> 1b48621b
Release:        0

BuildRoot:      %{_tmppath}/%{name}-%{version}-build
Source0:        %{name}-%{version}.tar.bz2

BuildRequires:  cracklib-devel
BuildRequires:  doxygen
BuildRequires:  gcc-c++
BuildRequires:  libtool
BuildRequires:  perl-Digest-SHA1
BuildRequires:  perl-XML-Writer
BuildRequires:  update-desktop-files
# UI::Widgets
BuildRequires:  yast2 >= 3.2.8
BuildRequires:  yast2-core-devel
BuildRequires:  yast2-devtools >= 3.1.10
BuildRequires:  yast2-perl-bindings
BuildRequires:  yast2-security
BuildRequires:  yast2-testsuite
BuildRequires:  rubygem(%rb_default_ruby_abi:rspec)

Requires:       cracklib
Requires:       perl-Digest-SHA1
Requires:       perl-X500-DN
Requires:       perl-gettext
Requires:       yast2-country
Requires:       yast2-pam
Requires:       yast2-security
Obsoletes:      yast2-users-devel-doc
Conflicts:      autoyast2 < 3.1.92
# older storage uses removed deprecated method, see https://github.com/yast/yast-storage/pull/187
Conflicts:      yast2-storage < 3.1.75

# y2usernote, y2useritem
Requires:       yast2-perl-bindings >= 2.18.0

# this forces using yast2-ldap with orrect LDAP object names (fate#303596)
Requires:       yast2-ldap >= 3.1.2

# UI::Widgets
Requires:       yast2 >= 3.2.8
# cryptsha256, cryptsha516
Requires:       yast2-core >= 2.21.0

Requires:       yast2-ruby-bindings >= 1.0.0

Summary:        YaST2 - User and Group Configuration
License:        GPL-2.0
Group:          System/YaST

%description
This package provides GUI for maintenance of linux users and groups.

%prep
%setup -n %{name}-%{version}

%build
%yast_build

%install
# make testsuite/modules/Ldap.rb visible
export Y2BASE_Y2DIR=`pwd`/testsuite
%yast_install

%files
%defattr(-,root,root)
%dir %{yast_yncludedir}/users
%dir %{yast_moduledir}/YaPI
%{yast_clientdir}/*.rb
%{yast_desktopdir}/*.desktop
%{yast_moduledir}/*.pm
%{yast_moduledir}/SSHAuthorizedKeys.rb
%{yast_moduledir}/UsersUI.rb
%{yast_moduledir}/YaPI/*.pm
%{yast_yncludedir}/users/*
%{yast_libdir}/users
%{yast_schemadir}/autoyast/rnc/users.rnc
#agents:
%{yast_scrconfdir}/*.scr
%{yast_agentdir}/ag_nis
%{yast_agentdir}/ag_uid
%{yast_plugindir}/libpy2ag_crack.so.*
%{yast_plugindir}/libpy2ag_crack.so
%{yast_plugindir}/libpy2ag_crack.la
%dir %{yast_docdir}
%doc %{yast_docdir}/COPYING
%doc %{yast_docdir}/users.html

%changelog<|MERGE_RESOLUTION|>--- conflicted
+++ resolved
@@ -17,11 +17,7 @@
 
 
 Name:           yast2-users
-<<<<<<< HEAD
-Version:        4.0.4
-=======
-Version:        3.2.15
->>>>>>> 1b48621b
+Version:        4.0.5
 Release:        0
 
 BuildRoot:      %{_tmppath}/%{name}-%{version}-build
