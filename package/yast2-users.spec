--- conflicted
+++ resolved
@@ -17,11 +17,7 @@
 
 
 Name:           yast2-users
-<<<<<<< HEAD
-Version:        4.2.0
-=======
-Version:        4.1.13
->>>>>>> 34334266
+Version:        4.2.1
 Release:        0
 
 BuildRoot:      %{_tmppath}/%{name}-%{version}-build
