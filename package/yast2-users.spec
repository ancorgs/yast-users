#
# spec file for package yast2-users
#
# Copyright (c) 2014 SUSE LINUX Products GmbH, Nuernberg, Germany.
#
# All modifications and additions to the file contributed by third parties
# remain the property of their copyright owners, unless otherwise agreed
# upon. The license for this file, and modifications and additions to the
# file, is the same license as for the pristine package itself (unless the
# license for the pristine package is not an Open Source License, in which
# case the license is the MIT License). An "Open Source License" is a
# license that conforms to the Open Source Definition (Version 1.9)
# published by the Open Source Initiative.

# Please submit bugfixes or comments via http://bugs.opensuse.org/
#


Name:           yast2-users
<<<<<<< HEAD
Version:        3.2.9
=======
Version:        3.1.57.7
>>>>>>> a1200794
Release:        0

BuildRoot:      %{_tmppath}/%{name}-%{version}-build
Source0:        %{name}-%{version}.tar.bz2

BuildRequires:  cracklib-devel
BuildRequires:  doxygen
BuildRequires:  gcc-c++
BuildRequires:  libtool
BuildRequires:  perl-Digest-SHA1
BuildRequires:  perl-XML-Writer
BuildRequires:  update-desktop-files
# UI::Widgets
BuildRequires:  yast2 >= 3.2.8
BuildRequires:  yast2-core-devel
BuildRequires:  yast2-devtools >= 3.1.10
BuildRequires:  yast2-perl-bindings
BuildRequires:  yast2-security
BuildRequires:  yast2-testsuite
BuildRequires:  rubygem(%rb_default_ruby_abi:rspec)

Requires:       cracklib
Requires:       perl-Digest-SHA1
Requires:       perl-X500-DN
Requires:       perl-gettext
Requires:       yast2-country
Requires:       yast2-pam
Requires:       yast2-security
Obsoletes:      yast2-users-devel-doc
Conflicts:      autoyast2 < 3.1.92
# older storage uses removed deprecated method, see https://github.com/yast/yast-storage/pull/187
Conflicts:      yast2-storage < 3.1.75

# y2usernote, y2useritem
Requires:       yast2-perl-bindings >= 2.18.0

# this forces using yast2-ldap with orrect LDAP object names (fate#303596)
Requires:       yast2-ldap >= 3.1.2

# UI::Widgets
Requires:       yast2 >= 3.2.8
# cryptsha256, cryptsha516
Requires:       yast2-core >= 2.21.0

Requires:       yast2-ruby-bindings >= 1.0.0

Summary:        YaST2 - User and Group Configuration
License:        GPL-2.0
Group:          System/YaST

%description
This package provides GUI for maintenance of linux users and groups.

%prep
%setup -n %{name}-%{version}

%build
%yast_build

%install
# make testsuite/modules/Ldap.rb visible
export Y2BASE_Y2DIR=`pwd`/testsuite
%yast_install

%files
%defattr(-,root,root)
%dir %{yast_yncludedir}/users
%dir %{yast_moduledir}/YaPI
%{yast_clientdir}/*.rb
%dir %{yast_libdir}/users
%dir %{yast_libdir}/users/clients
%{yast_libdir}/users/*
%{yast_libdir}/users/clients/*
%{yast_desktopdir}/*.desktop
%{yast_moduledir}/*.pm
%{yast_moduledir}/SSHAuthorizedKeys.rb
%{yast_moduledir}/UsersUI.rb
%{yast_moduledir}/YaPI/*.pm
%{yast_yncludedir}/users/*
%{yast_libdir}/users
%{yast_schemadir}/autoyast/rnc/users.rnc
#agents:
%{yast_scrconfdir}/*.scr
%{yast_agentdir}/ag_nis
%{yast_agentdir}/ag_uid
%{yast_plugindir}/libpy2ag_crack.so.*
%{yast_plugindir}/libpy2ag_crack.so
%{yast_plugindir}/libpy2ag_crack.la
%dir %{yast_docdir}
%doc %{yast_docdir}/COPYING
%doc %{yast_docdir}/users.html

%changelog<|MERGE_RESOLUTION|>--- conflicted
+++ resolved
@@ -17,11 +17,7 @@
 
 
 Name:           yast2-users
-<<<<<<< HEAD
-Version:        3.2.9
-=======
-Version:        3.1.57.7
->>>>>>> a1200794
+Version:        3.2.10
 Release:        0
 
 BuildRoot:      %{_tmppath}/%{name}-%{version}-build
