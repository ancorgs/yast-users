#
# spec file for package yast2-users
#
# Copyright (c) 2014 SUSE LINUX Products GmbH, Nuernberg, Germany.
#
# All modifications and additions to the file contributed by third parties
# remain the property of their copyright owners, unless otherwise agreed
# upon. The license for this file, and modifications and additions to the
# file, is the same license as for the pristine package itself (unless the
# license for the pristine package is not an Open Source License, in which
# case the license is the MIT License). An "Open Source License" is a
# license that conforms to the Open Source Definition (Version 1.9)
# published by the Open Source Initiative.

# Please submit bugfixes or comments via http://bugs.opensuse.org/
#


Name:           yast2-users
<<<<<<< HEAD
Version:        3.1.35.1
=======
Version:        3.1.37
>>>>>>> 141706f5
Release:        0

BuildRoot:      %{_tmppath}/%{name}-%{version}-build
Source0:        %{name}-%{version}.tar.bz2

BuildRequires:  cracklib-devel
BuildRequires:  doxygen
BuildRequires:  gcc-c++
BuildRequires:  libtool
BuildRequires:  perl-Digest-SHA1
BuildRequires:  perl-XML-Writer
BuildRequires:  update-desktop-files
BuildRequires:  yast2
BuildRequires:  yast2-core-devel
BuildRequires:  yast2-devtools >= 3.1.10
BuildRequires:  yast2-ldap >= 3.1.2
BuildRequires:  yast2-perl-bindings
BuildRequires:  yast2-security
BuildRequires:  yast2-testsuite

Requires:       cracklib
Requires:       perl-Digest-SHA1
Requires:       perl-X500-DN
Requires:       perl-gettext
Requires:       yast2-country
Requires:       yast2-pam
Requires:       yast2-security
Obsoletes:      y2c_users
Obsoletes:      y2t_inst-user
Obsoletes:      y2t_users
Obsoletes:      yast2-config-users
Obsoletes:      yast2-trans-inst-user
Obsoletes:      yast2-trans-users
Provides:       y2c_users
Provides:       y2t_inst-user
Provides:       y2t_users
Provides:       yast2-config-users
Provides:       yast2-trans-inst-user
Provides:       yast2-trans-users

# y2usernote, y2useritem
Requires:       yast2-perl-bindings >= 2.18.0

# this forces using yast2-ldap with orrect LDAP object names (fate#303596)
Requires:       yast2-ldap >= 3.1.2

# Syslog.ycp
Requires:       yast2 >= 2.23.7
# cryptsha256, cryptsha516
Requires:       yast2-core >= 2.21.0

Requires:       yast2-ruby-bindings >= 1.0.0

Summary:        YaST2 - User and Group Configuration
License:        GPL-2.0
Group:          System/YaST

%description
This package provides GUI for maintenance of linux users and groups.

%package devel-doc
Requires:       yast2-users = %version
Summary:        YaST2 - User and Group Configuration - Development Documentation
Group:          System/YaST

%description devel-doc
This package contains development documentation for using the API
provided by yast2-users package.

%prep
%setup -n %{name}-%{version}

%build
%yast_build

%install
%yast_install

%files
%defattr(-,root,root)
%dir %{yast_yncludedir}/users
%dir %{yast_moduledir}/YaPI
%{yast_clientdir}/*.rb
%{yast_desktopdir}/*.desktop
%{yast_moduledir}/*.pm
%{yast_moduledir}/UsersUI.rb
%{yast_moduledir}/YaPI/*.pm
%{yast_yncludedir}/users/*
%{yast_schemadir}/autoyast/rnc/users.rnc
#agents:
%{yast_scrconfdir}/*.scr
%{yast_agentdir}/ag_nis
%{yast_agentdir}/ag_uid
%{yast_plugindir}/libpy2ag_crack.so.*
%{yast_plugindir}/libpy2ag_crack.so
%{yast_plugindir}/libpy2ag_crack.la
%dir %{yast_docdir}
%doc %{yast_docdir}/COPYING
%doc %{yast_docdir}/TODO.txt
%doc %{yast_docdir}/users.html

%files devel-doc
%doc %{yast_docdir}/autodocs
%doc %{yast_docdir}/crack.html

%changelog<|MERGE_RESOLUTION|>--- conflicted
+++ resolved
@@ -17,11 +17,7 @@
 
 
 Name:           yast2-users
-<<<<<<< HEAD
-Version:        3.1.35.1
-=======
-Version:        3.1.37
->>>>>>> 141706f5
+Version:        3.1.37.1
 Release:        0
 
 BuildRoot:      %{_tmppath}/%{name}-%{version}-build
