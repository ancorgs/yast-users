--- conflicted
+++ resolved
@@ -17,11 +17,7 @@
 
 
 Name:           yast2-users
-<<<<<<< HEAD
-Version:        3.1.19
-=======
-Version:        3.1.20
->>>>>>> 38a649f0
+Version:        3.1.21
 Release:        0
 
 BuildRoot:      %{_tmppath}/%{name}-%{version}-build
